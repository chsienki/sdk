trigger:
- master
- release/*
- internal/release/3.*

variables:
  - name: teamName
    value: Roslyn-Project-System
  - name: PB_PublishBlobFeedUrl
    value: ''
  - name: _DotNetPublishToBlobFeed
    value: false
  - name: _DotNetArtifactsCategory
    value: .NETCore
  - name: _DotNetValidationArtifactsCategory
    value: .NETCore
  - ${{ if and(ne(variables['System.TeamProject'], 'public'), notin(variables['Build.Reason'], 'PullRequest')) }}:
    - name: PB_PublishBlobFeedUrl
      value: https://dotnetfeed.blob.core.windows.net/dotnet-core/index.json
    - name: _DotNetPublishToBlobFeed
      value: true
  - ${{ if and(ne(variables['System.TeamProject'], 'public'), notin(variables['Build.Reason'], 'PullRequest')) }}:
    - group: DotNet-CLI-SDLValidation-Params

stages:
- stage: build
  displayName: Build
  jobs:
  - template: /eng/build.yml
    parameters:
      agentOs: Windows_NT
      pool:
        ${{ if eq(variables['System.TeamProject'], 'public') }}:
          name: NetCorePublic-Pool
          queue: BuildPool.Windows.10.Amd64.VS2019.Pre.Open
        ${{ if ne(variables['System.TeamProject'], 'public') }}:
          name: NetCoreInternal-Pool
          queue: BuildPool.Windows.10.Amd64.VS2017
      strategy:
        matrix:
          ${{ if or(eq(variables['System.TeamProject'], 'public'), in(variables['Build.Reason'], 'PullRequest')) }}:
            Build_Debug:
              _BuildConfig: Debug
              _PublishType: none
              _SignType: test
              _Test: -test
          Build_Release:
            _BuildConfig: Release
            ${{ if or(eq(variables['System.TeamProject'], 'public'), in(variables['Build.Reason'], 'PullRequest')) }}:
              _PublishType: none
              _SignType: test
              _Test: -test
            ${{ if and(ne(variables['System.TeamProject'], 'public'), notin(variables['Build.Reason'], 'PullRequest')) }}:
              _PublishType: blob
              _SignType: real
              _Test: ''

<<<<<<< HEAD
  - ${{ if eq(variables['System.TeamProject'], 'public') }}:
=======
  - ${{ if and(ne(variables['System.TeamProject'], 'public'), notin(variables['Build.Reason'], 'PullRequest')) }}:
    - template: /eng/build.yml
      parameters:
        agentOs: Windows_Perf_Helix
        pool:
          name: Hosted VS2017
        strategy:
          matrix:
            Build_Release:
              _BuildConfig: Release
              _PublishType: none
              _SignType: test
              _DotNetPublishToBlobFeed: false

  - ${{ if and(ne(variables['System.TeamProject'], 'public'), notin(variables['Build.Reason'], 'PullRequest')) }}:
    - template: /eng/build.yml
      parameters:
        agentOs: Windows_Perf_Helix_Fullframework
        pool:
          name: Hosted VS2017
        strategy:
          matrix:
            Build_Release:
              _BuildConfig: Release
              _PublishType: none
              _SignType: test
              _DotNetPublishToBlobFeed: false

    - template: /eng/build.yml
      parameters:
        agentOs: Linux_Perf_Helix
        pool:
          name: Hosted Ubuntu 1604
        strategy:
          matrix:
            Build_Release:
              _BuildConfig: Release
              _PublishType: none
              _SignType: test
              _DotNetPublishToBlobFeed: false

  - ${{ if or(eq(variables['System.TeamProject'], 'public'), in(variables['Build.Reason'], 'PullRequest')) }}:
>>>>>>> 9b38eb3b
    - template: /eng/build.yml
      parameters:
        agentOs: Windows_NT_FullFramework
        pool:
          ${{ if eq(variables['System.TeamProject'], 'public') }}:
            name: NetCorePublic-Pool
            queue: BuildPool.Windows.10.Amd64.VS2019.Pre.Open
          ${{ if ne(variables['System.TeamProject'], 'public') }}:
            name: NetCoreInternal-Pool
            queue: BuildPool.Windows.10.Amd64.VS2019.Pre
        strategy:
          matrix:
            Build_Debug:
              _BuildConfig: Debug
              _PublishType: none
              _SignType: test
            Build_Release:
              _BuildConfig: Release
              _PublishType: none
              _SignType: test

    - template: /eng/build.yml
      parameters:
        agentOs: Windows_NT_TestAsTools
        pool:
          ${{ if eq(variables['System.TeamProject'], 'public') }}:
            name: NetCorePublic-Pool
            queue: BuildPool.Windows.10.Amd64.VS2019.Pre.Open
          ${{ if ne(variables['System.TeamProject'], 'public') }}:
            name: NetCoreInternal-Pool
            queue: BuildPool.Windows.10.Amd64.VS2019.Pre
        strategy:
          matrix:
            Build_Debug:
              _BuildConfig: Debug
              _PublishType: none
              _SignType: test

    - template: /eng/build.yml
      parameters:
        agentOs: Ubuntu_16_04
        pool:
          ${{ if eq(variables['System.TeamProject'], 'public') }}:
            name: NetCorePublic-Pool
            queue: BuildPool.Ubuntu.1604.Amd64.Open
          ${{ if ne(variables['System.TeamProject'], 'public') }}:
            name: NetCoreInternal-Pool
            queue: BuildPool.Ubuntu.1604.Amd64
        strategy:
          matrix:
            Build_Debug:
              _BuildConfig: Debug
              _PublishType: none
              _SignType: test
            Build_Release:
              _BuildConfig: Release
              _PublishType: none
              _SignType: test

    - template: /eng/build.yml
      parameters:
        agentOs: Darwin
        pool:
          name: Hosted macOS
        strategy:
          matrix:
            Build_Debug:
              _BuildConfig: Debug
              _PublishType: none
              _SignType: test
            Build_Release:
              _BuildConfig: Release
              _PublishType: none
              _SignType: test

    - template: /eng/build.yml
      parameters:
        agentOs: Windows_Perf_CI
        pool:
          ${{ if eq(variables['System.TeamProject'], 'public') }}:
            name: NetCorePublic-Pool
            queue: BuildPool.Windows.10.Amd64.VS2019.Pre.Open
          ${{ if ne(variables['System.TeamProject'], 'public') }}:
            name: NetCoreInternal-Pool
            queue: BuildPool.Windows.10.Amd64.VS2019.Pre
        strategy:
          matrix:
            Build_Release:
              _BuildConfig: Release
              _PublishType: none
              _SignType: test

    - template: /eng/build.yml
      parameters:
        agentOs: Windows_Perf_CI_FullFramework
        pool:
          ${{ if eq(variables['System.TeamProject'], 'public') }}:
            name: NetCorePublic-Pool
            queue: BuildPool.Windows.10.Amd64.VS2017.Open
          ${{ if ne(variables['System.TeamProject'], 'public') }}:
            name: NetCoreInternal-Pool
            queue: BuildPool.Windows.10.Amd64.VS2017
        strategy:
          matrix:
            Build_Release:
              _BuildConfig: Release
              _PublishType: none
              _SignType: test

    - template: /eng/build.yml
      parameters:
        agentOs: Linux_Perf_CI
        pool:
          ${{ if eq(variables['System.TeamProject'], 'public') }}:
            name: NetCorePublic-Pool
            queue: BuildPool.Ubuntu.1604.Amd64.Open
          ${{ if ne(variables['System.TeamProject'], 'public') }}:
            name: NetCoreInternal-Pool
            queue: BuildPool.Ubuntu.1604.Amd64
        strategy:
          matrix:
            Build_Release:
              _BuildConfig: Release
              _PublishType: none
              _SignType: test

  - ${{ if and(ne(variables['System.TeamProject'], 'public'), notin(variables['Build.Reason'], 'PullRequest')) }}:
    - template: /eng/common/templates/job/publish-build-assets.yml
      parameters:
        publishUsingPipelines: true
        dependsOn:
          - Windows_NT
        queue:
          name: Hosted VS2017
- ${{ if and(ne(variables['System.TeamProject'], 'public'), notin(variables['Build.Reason'], 'PullRequest')) }}:
  - template: /eng/common/templates/post-build/post-build.yml
    parameters:
      enableSymbolValidation: false
      SDLValidationParameters:
        enable: true
        params: ' -SourceToolsList @("policheck","credscan")
        -TsaInstanceURL $(_TsaInstanceURL)
        -TsaProjectName $(_TsaProjectName)
        -TsaNotificationEmail $(_TsaNotificationEmail)
        -TsaCodebaseAdmin $(_TsaCodebaseAdmin)
        -TsaBugAreaPath $(_TsaBugAreaPath)
        -TsaIterationPath $(_TsaIterationPath)
        -TsaRepositoryName "dotnet-sdk"
        -TsaCodebaseName "dotnet-sdk"
        -TsaPublish $True'

- stage: helix_tests
  displayName: controlled environment performance tests
  dependsOn: build
  condition: and(ne(variables['System.TeamProject'], 'public'), notin(variables['Build.Reason'], 'PullRequest'))
  jobs:
  - template: /eng/build.yml
    parameters:
      agentOs: Windows_Perf_Helix
      pool:
        name: Hosted VS2017
      strategy:
        matrix:
          Build_Release:
            _BuildConfig: Release
            _PublishType: none
            _SignType: test
            _DotNetPublishToBlobFeed: false

  - template: /eng/build.yml
    parameters:
      agentOs: Windows_Perf_Helix_Fullframework
      pool:
        name: Hosted VS2017
      strategy:
        matrix:
          Build_Release:
            _BuildConfig: Release
            _PublishType: none
            _SignType: test
            _DotNetPublishToBlobFeed: false

  - template: /eng/build.yml
    parameters:
      agentOs: Linux_Perf_Helix
      pool:
        name: Hosted Ubuntu 1604
      strategy:
        matrix:
          Build_Release:
            _BuildConfig: Release
            _PublishType: none
            _SignType: test
            _DotNetPublishToBlobFeed: false<|MERGE_RESOLUTION|>--- conflicted
+++ resolved
@@ -55,52 +55,7 @@
               _SignType: real
               _Test: ''
 
-<<<<<<< HEAD
-  - ${{ if eq(variables['System.TeamProject'], 'public') }}:
-=======
-  - ${{ if and(ne(variables['System.TeamProject'], 'public'), notin(variables['Build.Reason'], 'PullRequest')) }}:
-    - template: /eng/build.yml
-      parameters:
-        agentOs: Windows_Perf_Helix
-        pool:
-          name: Hosted VS2017
-        strategy:
-          matrix:
-            Build_Release:
-              _BuildConfig: Release
-              _PublishType: none
-              _SignType: test
-              _DotNetPublishToBlobFeed: false
-
-  - ${{ if and(ne(variables['System.TeamProject'], 'public'), notin(variables['Build.Reason'], 'PullRequest')) }}:
-    - template: /eng/build.yml
-      parameters:
-        agentOs: Windows_Perf_Helix_Fullframework
-        pool:
-          name: Hosted VS2017
-        strategy:
-          matrix:
-            Build_Release:
-              _BuildConfig: Release
-              _PublishType: none
-              _SignType: test
-              _DotNetPublishToBlobFeed: false
-
-    - template: /eng/build.yml
-      parameters:
-        agentOs: Linux_Perf_Helix
-        pool:
-          name: Hosted Ubuntu 1604
-        strategy:
-          matrix:
-            Build_Release:
-              _BuildConfig: Release
-              _PublishType: none
-              _SignType: test
-              _DotNetPublishToBlobFeed: false
-
   - ${{ if or(eq(variables['System.TeamProject'], 'public'), in(variables['Build.Reason'], 'PullRequest')) }}:
->>>>>>> 9b38eb3b
     - template: /eng/build.yml
       parameters:
         agentOs: Windows_NT_FullFramework
