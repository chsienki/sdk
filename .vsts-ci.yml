trigger:
- master
- release/*
- internal/release/3.*

variables:
  - name: _TeamName
    value: Roslyn-Project-System
  - name: _DotNetArtifactsCategory
    value: Toolset
<<<<<<< HEAD
  - ${{ if eq(variables['System.TeamProject'], 'public') }}:
    - name: PB_PublishBlobFeedKey
      value:
    - name: PB_PublishBlobFeedUrl
      value:
=======
  - ${{ if or(eq(variables['System.TeamProject'], 'public'), in(variables['Build.Reason'], 'PullRequest')) }}:
    - name: PB_PublishBlobFeedKey
      value: ''
    - name: PB_PublishBlobFeedUrl
      value: ''
>>>>>>> a76fba9e
    - name: _DotNetPublishToBlobFeed
      value: false
    - name: _PublishUsingPipelines
      value: false
    - name: _PublishType
      value: none
<<<<<<< HEAD
  - ${{ if ne(variables['System.TeamProject'], 'public') }}:
=======
  - ${{ if and(ne(variables['System.TeamProject'], 'public'), notin(variables['Build.Reason'], 'PullRequest')) }}:
>>>>>>> a76fba9e
    - name: PB_PublishBlobFeedUrl
      value: https://dotnetfeed.blob.core.windows.net/dotnet-toolset/index.json
    - name: _DotNetPublishToBlobFeed
      value: true
    - name: _PublishUsingPipelines
      value: true
    - name: _PublishType
      value: blob
<<<<<<< HEAD
  - ${{ if and(ne(variables['System.TeamProject'], 'public'), notin(variables['Build.Reason'], 'PullRequest')) }}:
    - group: DotNet-CLI-SDLValidation-Params
=======
>>>>>>> a76fba9e

stages:
- stage: build
  jobs:
  - template: /eng/build.yml
    parameters:
      agentOs: Windows_NT
      pool:
        name: Hosted VS2017
      strategy:
        matrix:
          ${{ if or(eq(variables['System.TeamProject'], 'public'), in(variables['Build.Reason'], 'PullRequest')) }}:
            Build_Debug_x86:
              _BuildConfig: Debug
              _BuildArchitecture: x86
          Build_Release_x64:
            _BuildConfig: Release
            _BuildArchitecture: x64

  - ${{ if or(eq(variables['System.TeamProject'], 'public'), in(variables['Build.Reason'], 'PullRequest')) }}:
    - template: /eng/build.yml
      parameters:
        agentOs: Linux
        enablePublishUsingPipelines: true
        pool:
          name: Hosted Ubuntu 1604
        strategy:
          matrix:
            Build_Ubuntu_14_04_Release_x64:
              _BuildConfig: Release
              _DockerParameter: '--docker ubuntu.14.04'
              _LinuxPortable: ''
              _RuntimeIdentifier: ''
              _BuildArchitecture: 'x64'
            Build_Ubuntu_16_04_Debug_x64:
              _BuildConfig: Debug
              _DockerParameter: '--docker ubuntu.16.04'
              _LinuxPortable: ''
              _RuntimeIdentifier: ''
              _BuildArchitecture: 'x64'
            Build_Ubuntu_18_04_Debug_x64:
              _BuildConfig: Debug
              _DockerParameter: '--docker ubuntu.18.04'
              _LinuxPortable: '--linux-portable'
              _RuntimeIdentifier: ''
              _BuildArchitecture: 'x64'
            Build_Fedora_27_Debug_x64:
              _BuildConfig: Debug
              _DockerParameter: '--docker fedora.27'
              _LinuxPortable: '--linux-portable'
              _RuntimeIdentifier: ''
              _BuildArchitecture: 'x64'
            Build_OpenSUSE_42_3_Debug_x64:
              _BuildConfig: Debug
              _DockerParameter: '--docker opensuse.42.3'
              _LinuxPortable: '--linux-portable'
              _RuntimeIdentifier: ''
              _BuildArchitecture: 'x64'
            Build_CentOS_7_1_Debug_x64:
              _BuildConfig: Debug
              _DockerParameter: '--docker centos'
              _LinuxPortable: ''
              _RuntimeIdentifier: ''
              _BuildArchitecture: 'x64'
            Build_Debian_Jessie_Debug_x64:
              _BuildConfig: Debug
              _DockerParameter: '--docker debian'
              _LinuxPortable: ''
              _RuntimeIdentifier: ''
              _BuildArchitecture: 'x64'
            Build_Rhel_7_2_Release_x64:
              _BuildConfig: Release
              _DockerParameter: '--docker rhel'
              _LinuxPortable: ''
              _RuntimeIdentifier: ''
              _BuildArchitecture: 'x64'
            Build_Rhel_6_Debug_x64:
              _BuildConfig: Debug
              _DockerParameter: '--docker rhel.6'
              _LinuxPortable: ''
              _RuntimeIdentifier: '--runtime-id rhel.6-x64'
              _BuildArchitecture: 'x64'
            Build_Linux_musl_Debug_x64:
              _BuildConfig: Debug
              _DockerParameter: '--docker alpine.3.6'
              _LinuxPortable: ''
              _RuntimeIdentifier: '--runtime-id linux-musl-x64'
              _BuildArchitecture: 'x64'
            Build_LinuxPortable_Release_x64:
              _BuildConfig: Release
              _DockerParameter: ''
              _LinuxPortable: '--linux-portable'
              _RuntimeIdentifier: ''
              _BuildArchitecture: 'x64'

    - template: /eng/build.yml
      parameters:
        agentOs: Darwin
        pool:
          name: Hosted macOS
        strategy:
          matrix:
            Build_Release:
              _BuildConfig: Release

  - ${{ if and(ne(variables['System.TeamProject'], 'public'), notin(variables['Build.Reason'], 'PullRequest')) }}:
    - template: /eng/common/templates/job/publish-build-assets.yml
      parameters:
        publishUsingPipelines: true
        dependsOn:
          - Windows_NT
        queue:
          name: Hosted VS2017

- ${{ if and(ne(variables['System.TeamProject'], 'public'), notin(variables['Build.Reason'], 'PullRequest')) }}:
  - template: eng\common\templates\post-build\post-build.yml
    parameters:
      # Symbol validation isn't being very reliable lately. This should be enabled back
      # once this issue is resolved: https://github.com/dotnet/arcade/issues/2871
      enableSymbolValidation: false
      # This repo doesn't produce any signed packages.
      enableSigningValidation: false
      SDLValidationParameters:
        enable: true
        params: ' -SourceToolsList @("policheck","credscan")
        -TsaInstanceURL $(_TsaInstanceURL)
        -TsaProjectName $(_TsaProjectName)
        -TsaNotificationEmail $(_TsaNotificationEmail)
        -TsaCodebaseAdmin $(_TsaCodebaseAdmin)
        -TsaBugAreaPath $(_TsaBugAreaPath)
        -TsaIterationPath $(_TsaIterationPath)
        -TsaRepositoryName "core-sdk"
        -TsaCodebaseName "core-sdk"
        -TsaPublish $True'<|MERGE_RESOLUTION|>--- conflicted
+++ resolved
@@ -8,30 +8,18 @@
     value: Roslyn-Project-System
   - name: _DotNetArtifactsCategory
     value: Toolset
-<<<<<<< HEAD
-  - ${{ if eq(variables['System.TeamProject'], 'public') }}:
-    - name: PB_PublishBlobFeedKey
-      value:
-    - name: PB_PublishBlobFeedUrl
-      value:
-=======
   - ${{ if or(eq(variables['System.TeamProject'], 'public'), in(variables['Build.Reason'], 'PullRequest')) }}:
     - name: PB_PublishBlobFeedKey
       value: ''
     - name: PB_PublishBlobFeedUrl
       value: ''
->>>>>>> a76fba9e
     - name: _DotNetPublishToBlobFeed
       value: false
     - name: _PublishUsingPipelines
       value: false
     - name: _PublishType
       value: none
-<<<<<<< HEAD
-  - ${{ if ne(variables['System.TeamProject'], 'public') }}:
-=======
   - ${{ if and(ne(variables['System.TeamProject'], 'public'), notin(variables['Build.Reason'], 'PullRequest')) }}:
->>>>>>> a76fba9e
     - name: PB_PublishBlobFeedUrl
       value: https://dotnetfeed.blob.core.windows.net/dotnet-toolset/index.json
     - name: _DotNetPublishToBlobFeed
@@ -40,11 +28,8 @@
       value: true
     - name: _PublishType
       value: blob
-<<<<<<< HEAD
   - ${{ if and(ne(variables['System.TeamProject'], 'public'), notin(variables['Build.Reason'], 'PullRequest')) }}:
     - group: DotNet-CLI-SDLValidation-Params
-=======
->>>>>>> a76fba9e
 
 stages:
 - stage: build
