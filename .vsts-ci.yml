trigger:
  batch: true
  branches:
    include:
    - master
    - main
    - release/*
    - internal/release/3.*
    - internal/release/5.*
    - internal/release/6.*
    - internal/release/7.*
  paths:
    exclude:
    - "*.md"

variables:
  - name: teamName
    value: Roslyn-Project-System
  - name: _DotNetPublishToBlobFeed
    value: false
  - name: _DotNetArtifactsCategory
    value: .NETCore
  - name: _DotNetValidationArtifactsCategory
    value: .NETCore
  - name: PostBuildSign
    value: true
  - ${{ if eq(variables['System.TeamProject'], 'public') }}:
    - name: _InternalRuntimeDownloadArgs
      value: ''
    - name: _OfficialBuildArgs
      value: ''
    - name: "skipComponentGovernanceDetection"
      value: "true"
  - ${{ if ne(variables['System.TeamProject'], 'public') }}:
    - name: _DotNetPublishToBlobFeed
      value: true
    - name: _OfficialBuildArgs
      value: /p:OfficialBuilder=Microsoft
    - group: DotNetBuilds storage account read tokens
    - name: _InternalRuntimeDownloadArgs
      value: /p:DotNetRuntimeSourceFeed=https://dotnetbuilds.blob.core.windows.net/internal 
        /p:DotNetRuntimeSourceFeedKey=$(dotnetbuilds-internal-container-read-token-base64) 
  - ${{ if and(ne(variables['System.TeamProject'], 'public'), notin(variables['Build.Reason'], 'PullRequest')) }}:
    - group: DotNet-CLI-SDLValidation-Params

stages:
- stage: build
  displayName: Build
  jobs:
  - job: Publish_Build_Configuration
    pool:
      ${{ if eq(variables['System.TeamProject'], 'public') }}:
        vmImage: 'windows-2019'
      ${{ if eq(variables['System.TeamProject'], 'internal') }}:
        name: NetCore1ESPool-Internal
        demands: ImageOverride -equals build.windows.10.amd64.vs2019
    steps:
      - publish: $(Build.SourcesDirectory)\eng\BuildConfiguration
        artifact: BuildConfiguration
        displayName: Publish Build Config
  - template: /eng/build.yml
    parameters:
      agentOs: Windows_NT
      pool:
        ${{ if eq(variables['System.TeamProject'], 'public') }}:
          vmImage: 'windows-2022'
        ${{ if ne(variables['System.TeamProject'], 'public') }}:
          name: NetCore1ESPool-Internal
          demands: ImageOverride -equals Build.Windows.Amd64.VS2022.Pre
      ${{ if eq(variables['System.TeamProject'], 'public') }}:
        helixTargetQueue: Windows.Amd64.VS2022.Pre.Open
      ${{ if ne(variables['System.TeamProject'], 'public') }}:
        helixTargetQueue: Windows.Amd64.VS2022.Pre
      strategy:
        matrix:
          Build_Release:
            _BuildConfig: Release
            _PublishArgs: '-publish /p:DotNetPublishUsingPipelines=true'
            ${{ if or(eq(variables['System.TeamProject'], 'public'), in(variables['Build.Reason'], 'PullRequest')) }}:
              _SignType: test
              _Test: -test
            ${{ if and(ne(variables['System.TeamProject'], 'public'), notin(variables['Build.Reason'], 'PullRequest')) }}:
              _SignType: real
              _Test: ''
  - template: /eng/common/templates/job/source-build.yml
    parameters:
      platform:
        name: 'Managed'
        container: 'mcr.microsoft.com/dotnet-buildtools/prereqs:centos-7-3e800f1-20190501005343'
  - ${{ if or(eq(variables['System.TeamProject'], 'public'), in(variables['Build.Reason'], 'PullRequest')) }}:
    - template: /eng/build.yml
      parameters:
        agentOs: Windows_NT_FullFramework
        pool:
          ${{ if eq(variables['System.TeamProject'], 'public') }}:
            vmImage: 'windows-2022'
          ${{ if ne(variables['System.TeamProject'], 'public') }}:
            name: NetCore1ESPool-Internal
            demands: ImageOverride -equals Build.Windows.Amd64.VS2022.Pre
        ${{ if eq(variables['System.TeamProject'], 'public') }}:
          helixTargetQueue: Windows.Amd64.VS2022.Pre.Open
        ${{ if ne(variables['System.TeamProject'], 'public') }}:
          helixTargetQueue: Windows.Amd64.VS2022.Pre
        strategy:
          matrix:
            Build_Debug:
              _BuildConfig: Debug
              _PublishArgs: ''
              _SignType: test
              _Test: -test
            Build_Release:
              _BuildConfig: Release
              _PublishArgs: ''
              _SignType: test
              _Test: -test

    - template: /eng/build.yml
      parameters:
        agentOs: Windows_NT_TestAsTools
        pool:
          ${{ if eq(variables['System.TeamProject'], 'public') }}:
            vmImage: 'windows-2019'
          ${{ if ne(variables['System.TeamProject'], 'public') }}:
            name: NetCore1ESPool-Internal
            demands: ImageOverride -equals Build.Windows.10.Amd64.VS2019.Pre
        strategy:
          matrix:
            Build_Debug:
              _BuildConfig: Debug
              _PublishArgs: ''
              _SignType: test

    - template: /eng/build.yml
      parameters:
        agentOs: Ubuntu_22_04
        pool:
          ${{ if eq(variables['System.TeamProject'], 'public') }}:
            vmImage: 'ubuntu-22.04'
          ${{ if ne(variables['System.TeamProject'], 'public') }}:
<<<<<<< HEAD
            name: NetCore1ESPool-Internal
=======
            name: NetCore1ESPool-Svc-Internal
>>>>>>> 053ffbc1
            demands: ImageOverride -equals 1es-ubuntu-2204
        ${{ if eq(variables['System.TeamProject'], 'public') }}:
          helixTargetQueue: 'ubuntu.2204.amd64.open@mcr.microsoft.com/dotnet-buildtools/prereqs:ubuntu-22.04-helix-amd64-20220813234317-1b9461f'
        ${{ if ne(variables['System.TeamProject'], 'public') }}:
          helixTargetQueue: Ubuntu.2204.Amd64
        strategy:
          matrix:
            Build_Release:
              _BuildConfig: Release
              _PublishArgs: ''
              _SignType: test
              _Test: -test

    - template: /eng/build.yml
      parameters:
        agentOs: Darwin
        pool:
          vmImage: 'macOS-latest'
        ${{ if eq(variables['System.TeamProject'], 'public') }}:
          helixTargetQueue: OSX.1015.Amd64.Open
        ${{ if ne(variables['System.TeamProject'], 'public') }}:
          helixTargetQueue: OSX.1015.Amd64
        strategy:
          matrix:
            Build_Release:
              _BuildConfig: Release
              _PublishArgs: ''
              _SignType: test
              _Test: -test

  - template: /eng/template-engine.yml

  - ${{ if and(ne(variables['System.TeamProject'], 'public'), notin(variables['Build.Reason'], 'PullRequest')) }}:
    - template: /eng/common/templates/job/publish-build-assets.yml
      parameters:
        publishUsingPipelines: true
        dependsOn:
          - Windows_NT
          - Source_Build_Managed
        pool:
          name: NetCore1ESPool-Internal
          demands: ImageOverride -equals Build.Windows.10.Amd64.VS2019.Pre
- ${{ if and(ne(variables['System.TeamProject'], 'public'), notin(variables['Build.Reason'], 'PullRequest')) }}:
  - template: /eng/common/templates/post-build/post-build.yml
    parameters:
      publishingInfraVersion: 3
      enableSymbolValidation: false
      enableSigningValidation: false
      enableNugetValidation: false
      enableSourceLinkValidation: false
      publishInstallersAndChecksums: true
      SDLValidationParameters:
        enable: false
        params: ' -SourceToolsList @("policheck","credscan")
        -TsaInstanceURL $(_TsaInstanceURL)
        -TsaProjectName $(_TsaProjectName)
        -TsaNotificationEmail $(_TsaNotificationEmail)
        -TsaCodebaseAdmin $(_TsaCodebaseAdmin)
        -TsaBugAreaPath $(_TsaBugAreaPath)
        -TsaIterationPath $(_TsaIterationPath)
        -TsaRepositoryName "dotnet-sdk"
        -TsaCodebaseName "dotnet-sdk"
        -TsaPublish $True'<|MERGE_RESOLUTION|>--- conflicted
+++ resolved
@@ -137,11 +137,7 @@
           ${{ if eq(variables['System.TeamProject'], 'public') }}:
             vmImage: 'ubuntu-22.04'
           ${{ if ne(variables['System.TeamProject'], 'public') }}:
-<<<<<<< HEAD
             name: NetCore1ESPool-Internal
-=======
-            name: NetCore1ESPool-Svc-Internal
->>>>>>> 053ffbc1
             demands: ImageOverride -equals 1es-ubuntu-2204
         ${{ if eq(variables['System.TeamProject'], 'public') }}:
           helixTargetQueue: 'ubuntu.2204.amd64.open@mcr.microsoft.com/dotnet-buildtools/prereqs:ubuntu-22.04-helix-amd64-20220813234317-1b9461f'
