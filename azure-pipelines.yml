# Branches that trigger a build on commit
trigger:
- main
- feature/*
- release/*

# Branches that trigger builds on PR
pr:
- main
- feature/*
- release/*

jobs:

- job: Windows
  pool:
    vmImage: 'windows-latest'
  variables:
    _os: Windows
  strategy:
    maxParallel: 4
    matrix:
      Debug:
        _configuration: Debug
      Release:
        _configuration: Release
  timeoutInMinutes: 30
  steps:
<<<<<<< HEAD
    - script: eng\common\cibuild.cmd -msbuildEngine dotnet -configuration $(_configuration) -prepareMachine /p:TestTimeout=360000
=======
    - task: UseDotNet@2
      inputs:
        packageType: 'sdk'
        useGlobalJson: true
    - script: eng\common\cibuild.cmd -configuration $(_configuration) -prepareMachine /p:TestTimeout=360000
>>>>>>> 191d6e8c
      displayName: Build and Test
    - task: PublishTestResults@2
      inputs:
        testRunner: XUnit
        testResultsFiles: '$(Build.SourcesDirectory)\artifacts\TestResults\$(_configuration)\*.trx'
        mergeTestResults: true
        testRunTitle: '$(_os) $(_configuration)'
      condition: always()
    - task: PublishBuildArtifacts@1
      displayName: Publish Workspace Loader Projects
      inputs:
        PathtoPublish: '$(Build.SourcesDirectory)/tests/projects/for_workspace_loader'
        ArtifactName: '$(_os) $(_configuration) - Workspace Loader Projects'
      continueOnError: true
      condition: not(succeeded())
    - task: PublishBuildArtifacts@1
      displayName: Publish Logs
      inputs:
        PathtoPublish: '$(Build.SourcesDirectory)\artifacts\log\$(_configuration)'
        ArtifactName: '$(_os) $(_configuration)'
      continueOnError: true
      condition: not(succeeded())

- job: Linux
  pool:
    vmImage: 'ubuntu-latest'
  variables:
    _os: Linux
  strategy:
    maxParallel: 4
    matrix:
      Debug:
        _configuration: Debug
      Release:
        _configuration: Release
  timeoutInMinutes: 30
  steps:
    - script: ./eng/common/cibuild.sh --configuration $(_configuration) --prepareMachine /p:TestTimeout=240000
      displayName: Build and Test
    - task: PublishTestResults@2
      displayName: Publish xUnit Test Results
      inputs:
        testRunner: XUnit
        testResultsFiles: '$(Build.SourcesDirectory)/artifacts/TestResults/$(_configuration)/*.trx'
        mergeTestResults: true
        testRunTitle: '$(_os) $(_configuration)'
      condition: always()
    - task: PublishBuildArtifacts@1
      displayName: Publish Workspace Loader Projects
      inputs:
        PathtoPublish: '$(Build.SourcesDirectory)/tests/projects/for_workspace_loader'
        ArtifactName: '$(_os) $(_configuration) - Workspace Loader Projects'
      continueOnError: true
      condition: not(succeeded())
    - task: PublishBuildArtifacts@1
      displayName: Publish Logs
      inputs:
        PathtoPublish: '$(Build.SourcesDirectory)/artifacts/log/$(_configuration)'
        ArtifactName: '$(_os) $(_configuration)'
      continueOnError: true
      condition: not(succeeded())

- job: Linux_Spanish
  pool:
    vmImage: 'ubuntu-latest'
  variables:
    _os: Linux
    LC_ALL: es_ES.UTF-8
  strategy:
    maxParallel: 4
    matrix:
      Debug:
        _configuration: Debug
      Release:
        _configuration: Release
  timeoutInMinutes: 30
  steps:
    - script: ./eng/common/cibuild.sh --configuration $(_configuration) --prepareMachine /p:TestTimeout=360000
      displayName: Build and Test
    - task: PublishTestResults@2
      displayName: Publish xUnit Test Results
      inputs:
        testRunner: XUnit
        testResultsFiles: '$(Build.SourcesDirectory)/artifacts/TestResults/$(_configuration)/*.trx'
        mergeTestResults: true
        testRunTitle: 'Spanish $(_os) $(_configuration)'
      condition: always()
    - task: PublishBuildArtifacts@1
      displayName: Publish Workspace Loader Projects
      inputs:
        PathtoPublish: '$(Build.SourcesDirectory)/tests/projects/for_workspace_loader'
        ArtifactName: 'Spanish $(_os) $(_configuration) - Workspace Loader Projects'
      continueOnError: true
      condition: not(succeeded())
    - task: PublishBuildArtifacts@1
      displayName: Publish Logs
      inputs:
        PathtoPublish: '$(Build.SourcesDirectory)/artifacts/log/$(_configuration)'
        ArtifactName: 'Spanish $(_os) $(_configuration)'
      continueOnError: true
      condition: not(succeeded())

- job: Formatting_Check
  pool:
    vmImage: 'ubuntu-latest'
  timeoutInMinutes: 10
  steps:
    - script: ./restore.sh && echo "##vso[task.setvariable variable=PATH]$(Build.SourcesDirectory)/.dotnet:${PATH}" && echo "##vso[task.setvariable variable=DOTNET_ROOT]$(Build.SourcesDirectory)/.dotnet"
      displayName: Restore dependencies
    - script: dotnet run --project ./src/dotnet-format.csproj -c Release -- @validate.rsp
      displayName: Run dotnet-format
    - task: PublishBuildArtifacts@1
      displayName: Publish Logs
      inputs:
        PathtoPublish: '$(Build.SourcesDirectory)\artifacts\log\'
        ArtifactName: 'Formatting Check'
      continueOnError: true
      condition: not(succeeded())
      
- template: /eng/common/templates/jobs/source-build.yml<|MERGE_RESOLUTION|>--- conflicted
+++ resolved
@@ -26,15 +26,11 @@
         _configuration: Release
   timeoutInMinutes: 30
   steps:
-<<<<<<< HEAD
-    - script: eng\common\cibuild.cmd -msbuildEngine dotnet -configuration $(_configuration) -prepareMachine /p:TestTimeout=360000
-=======
     - task: UseDotNet@2
       inputs:
         packageType: 'sdk'
         useGlobalJson: true
-    - script: eng\common\cibuild.cmd -configuration $(_configuration) -prepareMachine /p:TestTimeout=360000
->>>>>>> 191d6e8c
+    - script: eng\common\cibuild.cmd -msbuildEngine dotnet -configuration $(_configuration) -prepareMachine /p:TestTimeout=360000
       displayName: Build and Test
     - task: PublishTestResults@2
       inputs:
