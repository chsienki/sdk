<!-- Copyright (c) .NET Foundation and contributors. All rights reserved. Licensed under the MIT license. See License.txt in the project root for full license information. -->
<!-- Platform needs to be set with TreatAsLocalProperty since it is a global property and cannot be overridden otherwise. -->
<Project TreatAsLocalProperty="Platform">

  <PropertyGroup>
    <BuildArchitecture Condition="'$(BuildArchitecture)' == ''">$([System.Runtime.InteropServices.RuntimeInformation]::ProcessArchitecture.ToString().ToLowerInvariant())</BuildArchitecture>
    <Architecture Condition="'$(Architecture)' == '' AND ('$(BuildArchitecture)' == 'arm64')">$(BuildArchitecture)</Architecture>
    <Architecture Condition="'$(Architecture)' == '' AND '$(BuildArchitecture)' == 's390x'">$(BuildArchitecture)</Architecture>
    <Architecture Condition="'$(Architecture)' == '' AND '$(BuildArchitecture)' == 'ppc64le'">$(BuildArchitecture)</Architecture>
    <Architecture Condition="'$(Architecture)' == '' AND '$(BuildArchitecture)' == 'loongarch64'">$(BuildArchitecture)</Architecture>
    <Architecture Condition="'$(Architecture)' == ''">x64</Architecture>
<<<<<<< HEAD
=======

    <!--
      The finalizer.nativeproject needs to have Platform set to build for the correct architecture, but this value being set below isn't used by the project because of the build hierarchy when using the CMake SDK.
      Instead, the Platform being set here is prior to calling the Arcade SDK, which sets PlatformName in RepoDefaults.props and modifies the OutputPath in ProjectLayout.props to include a PlatformName folder in the path.
      Note: The redist-installer project does use Architecture. The Arcade SDK does not use either BuildArchitecture or Architecture.
    -->
    <Platform Condition="'$(SetPlatformFromArchitecture)' == 'true' And ('$(Platform)' == '' Or '$(Platform)' == 'AnyCPU')">$(Architecture)</Platform>
    <Nullable>enable</Nullable>
>>>>>>> f2a7b31e
  </PropertyGroup>

  <Import Project="Sdk.props" Sdk="Microsoft.DotNet.Arcade.Sdk" />
  <Import Project="$(RepositoryEngineeringDir)Analyzers.props" />

  <PropertyGroup Condition="'$(PgoInstrument)' == 'true'">
    <SkipBuildingInstallers>true</SkipBuildingInstallers>
    <PgoTerm>-pgo</PgoTerm>
  </PropertyGroup>

  <PropertyGroup>
    <SdkSrcRoot>$([MSBuild]::NormalizeDirectory('$(MSBuildThisFileDirectory)', 'src'))</SdkSrcRoot>
    <PackageLicenseExpression>MIT</PackageLicenseExpression>
    <LangVersion>Latest</LangVersion>
    <TreatWarningsAsErrors>True</TreatWarningsAsErrors>
    <DebugSymbols>true</DebugSymbols>
    <!-- Default to all packages generating a corresponding symbol package -->
    <IncludeSymbols>true</IncludeSymbols>
    <IsShippingPackage>false</IsShippingPackage>
    <SdkTargetFramework>net10.0</SdkTargetFramework>
    <!-- TODO: Remove when Arcade updated NetCurrent to net10.0. -->
    <NetCurrent>net10.0</NetCurrent>
    <NetToolMinimum Condition="'$(DotNetBuildSourceOnly)' == 'true'">$(NetCurrent)</NetToolMinimum>
    <ToolsetTargetFramework>$(SdkTargetFramework)</ToolsetTargetFramework>
    <VisualStudioServiceTargetFramework>net8.0</VisualStudioServiceTargetFramework>

    <!-- We used to have scenarios where the MSBuild host (VSMac) had an older .NET, but don't any more. -->
    <ResolverTargetFramework>$(SdkTargetFramework)</ResolverTargetFramework>

    <!-- NU1701 Disable implicit package target fallback, and disable warning for when we explicitly add it (currently needed for
         Microsoft.ApplicationInsights) -->
    <!-- NU1507 Disable multi-feed check as .NET uses multiple internal feeds intentionally -->
    <NoWarn>$(NoWarn);NU1701;NU1507;NU1202</NoWarn>
    <!-- do not enable analyzers on source build-->
    <EnforceCodeStyleInBuild Condition="'$(DotNetBuildSourceOnly)' != 'true'">true</EnforceCodeStyleInBuild>
    <DisableImplicitPackageTargetFallback>true</DisableImplicitPackageTargetFallback>

    <!-- <ArtifactsShippingSymbolsDir>$(ArtifactsDir)symbols\$(Configuration)\Shipping</ArtifactsShippingSymbolsDir> -->

    <DefineConstants Condition="'$(ContinuousIntegrationBuild)' == 'true'">$(DefineConstants);CI_BUILD</DefineConstants>
    <DefineConstants Condition="'$(OfficialBuilder)' == 'Microsoft'">$(DefineConstants);MICROSOFT_ENABLE_TELEMETRY</DefineConstants>
    <DefineConstants Condition="'$(DotNetBuildSourceOnly)' == 'true'">$(DefineConstants);DOT_NET_BUILD_FROM_SOURCE</DefineConstants>

    <ManagePackageVersionsCentrally>true</ManagePackageVersionsCentrally>
    <CentralPackageTransitivePinningEnabled>true</CentralPackageTransitivePinningEnabled>
  </PropertyGroup>

  <PropertyGroup Condition="'$(IsTestProject)' == 'true'">
    <AppendTargetFrameworkToOutputPath>false</AppendTargetFrameworkToOutputPath>
    <GenerateProgramFile>false</GenerateProgramFile>
    <!-- <TestRunnerAdditionalArguments>-parallel none</TestRunnerAdditionalArguments> -->
  </PropertyGroup>

  <PropertyGroup>
    <ImplicitUsings>enable</ImplicitUsings>
  </PropertyGroup>

  <!-- Global usings -->
  <!-- See: https://learn.microsoft.com/dotnet/core/project-sdk/msbuild-props#using -->
  <ItemGroup>
    <Using Include="System.Runtime.InteropServices" />
    <Using Include="System.Text" />
    <Using Include="System.Xml.Linq" />
  </ItemGroup>

  <!-- These aliases need to live outside of Versions.props as VMR / source-build overwrites some of the version properties for live builds. -->
  <PropertyGroup>
    <!-- Runtime and Apphost pack versions are the same for all RIDs. We flow the x64 version above and create aliases without the winx64 here for clarity elsewhere. -->
    <MicrosoftNETCoreAppHostPackageVersion>$(MicrosoftNETCoreAppHostwinx64PackageVersion)</MicrosoftNETCoreAppHostPackageVersion>
    <MicrosoftNETCoreAppRuntimePackageVersion>$(MicrosoftNETCoreAppRuntimewinx64PackageVersion)</MicrosoftNETCoreAppRuntimePackageVersion>
    <MicrosoftAspNetCoreAppRuntimePackageVersion>$(MicrosoftAspNetCoreAppRuntimewinx64PackageVersion)</MicrosoftAspNetCoreAppRuntimePackageVersion>
    <MicrosoftWindowsDesktopAppRuntimePackageVersion>$(MicrosoftWindowsDesktopAppRuntimewinx64PackageVersion)</MicrosoftWindowsDesktopAppRuntimePackageVersion>

    <HostFxrVersion>$(MicrosoftNETCoreAppRuntimePackageVersion)</HostFxrVersion>
    <SharedHostVersion>$(MicrosoftNETCoreAppRuntimePackageVersion)</SharedHostVersion>
  </PropertyGroup>

  <Import Project="build/GenerateResxSource.targets" />

</Project><|MERGE_RESOLUTION|>--- conflicted
+++ resolved
@@ -9,17 +9,7 @@
     <Architecture Condition="'$(Architecture)' == '' AND '$(BuildArchitecture)' == 'ppc64le'">$(BuildArchitecture)</Architecture>
     <Architecture Condition="'$(Architecture)' == '' AND '$(BuildArchitecture)' == 'loongarch64'">$(BuildArchitecture)</Architecture>
     <Architecture Condition="'$(Architecture)' == ''">x64</Architecture>
-<<<<<<< HEAD
-=======
-
-    <!--
-      The finalizer.nativeproject needs to have Platform set to build for the correct architecture, but this value being set below isn't used by the project because of the build hierarchy when using the CMake SDK.
-      Instead, the Platform being set here is prior to calling the Arcade SDK, which sets PlatformName in RepoDefaults.props and modifies the OutputPath in ProjectLayout.props to include a PlatformName folder in the path.
-      Note: The redist-installer project does use Architecture. The Arcade SDK does not use either BuildArchitecture or Architecture.
-    -->
-    <Platform Condition="'$(SetPlatformFromArchitecture)' == 'true' And ('$(Platform)' == '' Or '$(Platform)' == 'AnyCPU')">$(Architecture)</Platform>
     <Nullable>enable</Nullable>
->>>>>>> f2a7b31e
   </PropertyGroup>
 
   <Import Project="Sdk.props" Sdk="Microsoft.DotNet.Arcade.Sdk" />
