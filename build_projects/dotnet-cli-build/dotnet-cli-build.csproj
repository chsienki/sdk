--- conflicted
+++ resolved
@@ -20,16 +20,7 @@
     <PackageReference Include="System.Xml.XmlSerializer" Version="4.0.11" />
     <PackageReference Include="NuGet.Protocol" Version="$(CLI_NuGet_Version)" />
     <PackageReference Include="Microsoft.Build.Utilities.Core" Version="$(CLI_MSBuild_Version)" />
-<<<<<<< HEAD
-    <!-- This dependency was added due to an issue in restore where a lower version of this package coming from nuget.commandline.xplat
-    led to an error. This is tracked as NuGet issue : https://github.com/NuGet/Home/issues/4213 -->
-    <PackageReference Include="Microsoft.Build.Framework" Version="$(CLI_MSBuild_Version)" />
-    <PackageReference Include="Microsoft.DotNet.PlatformAbstractions" Version="$(PlatformAbstractionsVersion)" />
-    <PackageReference Include="Microsoft.DotNet.VersionTools" Version="$(VersionToolsVersion)" />
-    <PackageReference Include="Microsoft.DotNet.Build.Tasks.Feed" Version="1.0.0-prerelease-01929-02" />
-=======
     <PackageReference Include="Microsoft.DotNet.PlatformAbstractions" Version="2.0.0" />
     <PackageReference Include="Microsoft.DotNet.VersionTools" Version="$(VersionToolsVersion)" Condition="'$(DotNetBuildFromSource)' != 'true'" />
->>>>>>> cdb87830
  </ItemGroup>
 </Project>