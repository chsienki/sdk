--- conflicted
+++ resolved
@@ -30,11 +30,7 @@
     <!--  Begin: Package sources from dotnet-runtime -->
     <!--  End: Package sources from dotnet-runtime -->
     <!--  Begin: Package sources from dotnet-templating -->
-<<<<<<< HEAD
-    <add key="darc-pub-dotnet-templating-ded032d" value="https://pkgs.dev.azure.com/dnceng/public/_packaging/darc-pub-dotnet-templating-ded032dc/nuget/v3/index.json" />
-=======
     <add key="darc-pub-dotnet-templating-ee7a2c8" value="https://pkgs.dev.azure.com/dnceng/public/_packaging/darc-pub-dotnet-templating-ee7a2c8f/nuget/v3/index.json" />
->>>>>>> 610da184
     <!--  End: Package sources from dotnet-templating -->
     <!--  Begin: Package sources from dotnet-windowsdesktop -->
     <!--  End: Package sources from dotnet-windowsdesktop -->
@@ -63,11 +59,6 @@
     <!--  Begin: Package sources from dotnet-templating -->
     <!--  End: Package sources from dotnet-templating -->
     <!--  Begin: Package sources from dotnet-aspnetcore -->
-<<<<<<< HEAD
-    <!--  Begin: Package sources from dotnet-emsdk -->
-    <!--  End: Package sources from dotnet-emsdk -->
-=======
->>>>>>> 610da184
     <!--  Begin: Package sources from dotnet-format -->
     <add key="darc-int-dotnet-format-86f5186-1" value="true" />
     <add key="darc-int-dotnet-format-86f5186-10" value="true" />
