--- conflicted
+++ resolved
@@ -17,11 +17,7 @@
     <!--  Begin: Package sources from dotnet-runtime -->
     <!--  End: Package sources from dotnet-runtime -->
     <!--  Begin: Package sources from dotnet-templating -->
-<<<<<<< HEAD
-    <add key="darc-pub-dotnet-templating-269d0dd" value="https://pkgs.dev.azure.com/dnceng/public/_packaging/darc-pub-dotnet-templating-269d0dd6/nuget/v3/index.json" />
-=======
     <add key="darc-pub-dotnet-templating-e660cd9" value="https://pkgs.dev.azure.com/dnceng/public/_packaging/darc-pub-dotnet-templating-e660cd90/nuget/v3/index.json" />
->>>>>>> d28b5e32
     <!--  End: Package sources from dotnet-templating -->
     <!--  Begin: Package sources from dotnet-windowsdesktop -->
     <!--  End: Package sources from dotnet-windowsdesktop -->
