--- conflicted
+++ resolved
@@ -23,32 +23,19 @@
     <!--  End: Package sources from dotnet-deployment-tools -->
     <!--  Begin: Package sources from dotnet-aspire -->
     <!--  End: Package sources from dotnet-aspire -->
-<<<<<<< HEAD
-    <!--  Begin: Package sources from dotnet-emsdk -->
-    <!--  End: Package sources from dotnet-emsdk -->
-=======
->>>>>>> db40e8a3
     <!--  Begin: Package sources from dotnet-aspnetcore -->
     <!--  End: Package sources from dotnet-aspnetcore -->
     <!--  Begin: Package sources from dotnet-emsdk -->
     <!--  End: Package sources from dotnet-emsdk -->
     <!--  Begin: Package sources from DotNet-msbuild-Trusted -->
-<<<<<<< HEAD
-    <add key="darc-pub-DotNet-msbuild-Trusted-84e2956" value="https://pkgs.dev.azure.com/dnceng/public/_packaging/darc-pub-DotNet-msbuild-Trusted-84e2956b/nuget/v3/index.json" />
-=======
     <add key="darc-pub-DotNet-msbuild-Trusted-0ca03f8" value="https://pkgs.dev.azure.com/dnceng/public/_packaging/darc-pub-DotNet-msbuild-Trusted-0ca03f84/nuget/v3/index.json" />
->>>>>>> db40e8a3
     <!--  End: Package sources from DotNet-msbuild-Trusted -->
     <!--  Begin: Package sources from dotnet-roslyn-analyzers -->
     <!--  End: Package sources from dotnet-roslyn-analyzers -->
     <!--  Begin: Package sources from dotnet-runtime -->
     <!--  End: Package sources from dotnet-runtime -->
     <!--  Begin: Package sources from dotnet-templating -->
-<<<<<<< HEAD
-    <add key="darc-pub-dotnet-templating-901ed23" value="https://pkgs.dev.azure.com/dnceng/public/_packaging/darc-pub-dotnet-templating-901ed23f/nuget/v3/index.json" />
-=======
     <add key="darc-pub-dotnet-templating-3703917" value="https://pkgs.dev.azure.com/dnceng/public/_packaging/darc-pub-dotnet-templating-37039179/nuget/v3/index.json" />
->>>>>>> db40e8a3
     <!--  End: Package sources from dotnet-templating -->
     <!--  Begin: Package sources from dotnet-windowsdesktop -->
     <!--  End: Package sources from dotnet-windowsdesktop -->
