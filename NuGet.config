--- conflicted
+++ resolved
@@ -7,10 +7,7 @@
     <!--  End: Package sources from dotnet-emsdk -->
     <!--  Begin: Package sources from dotnet-format -->
     <add key="darc-pub-dotnet-format-42ef1d0" value="https://pkgs.dev.azure.com/dnceng/public/_packaging/darc-pub-dotnet-format-42ef1d04/nuget/v3/index.json" />
-<<<<<<< HEAD
-=======
     <add key="darc-pub-dotnet-format-42ef1d0-2" value="https://pkgs.dev.azure.com/dnceng/public/_packaging/darc-pub-dotnet-format-42ef1d04-2/nuget/v3/index.json" />
->>>>>>> 83f0e0b2
     <add key="darc-pub-dotnet-format-42ef1d0-1" value="https://pkgs.dev.azure.com/dnceng/public/_packaging/darc-pub-dotnet-format-42ef1d04-1/nuget/v3/index.json" />
     <!--  End: Package sources from dotnet-format -->
     <!--  Begin: Package sources from dotnet-aspnetcore -->
@@ -23,12 +20,9 @@
     <!--  Begin: Package sources from dotnet-runtime -->
     <!--  End: Package sources from dotnet-runtime -->
     <!--  Begin: Package sources from dotnet-templating -->
-<<<<<<< HEAD
     <add key="darc-pub-dotnet-templating-ad439b8" value="https://pkgs.dev.azure.com/dnceng/public/_packaging/darc-pub-dotnet-templating-ad439b89/nuget/v3/index.json" />
     <add key="darc-pub-dotnet-templating-ad439b8-1" value="https://pkgs.dev.azure.com/dnceng/public/_packaging/darc-pub-dotnet-templating-ad439b89-1/nuget/v3/index.json" />
-=======
     <add key="darc-pub-dotnet-templating-488c525" value="https://pkgs.dev.azure.com/dnceng/public/_packaging/darc-pub-dotnet-templating-488c525e/nuget/v3/index.json" />
->>>>>>> 83f0e0b2
     <!--  End: Package sources from dotnet-templating -->
     <!--  Begin: Package sources from dotnet-windowsdesktop -->
     <!--  End: Package sources from dotnet-windowsdesktop -->
