<?xml version="1.0" encoding="utf-8"?>
<configuration>
  <packageSources>
    <clear />
    <!--Begin: Package sources managed by Dependency Flow automation. Do not edit the sources below.-->
    <!--  Begin: Package sources from dotnet-deployment-tools -->
    <add key="darc-pub-dotnet-deployment-tools-b2d5c0c" value="https://pkgs.dev.azure.com/dnceng/public/_packaging/darc-pub-dotnet-deployment-tools-b2d5c0c5/nuget/v3/index.json" />
    <add key="darc-pub-dotnet-deployment-tools-b2d5c0c-9" value="https://pkgs.dev.azure.com/dnceng/public/_packaging/darc-pub-dotnet-deployment-tools-b2d5c0c5-9/nuget/v3/index.json" />
    <add key="darc-pub-dotnet-deployment-tools-b2d5c0c-8" value="https://pkgs.dev.azure.com/dnceng/public/_packaging/darc-pub-dotnet-deployment-tools-b2d5c0c5-8/nuget/v3/index.json" />
    <add key="darc-pub-dotnet-deployment-tools-b2d5c0c-7" value="https://pkgs.dev.azure.com/dnceng/public/_packaging/darc-pub-dotnet-deployment-tools-b2d5c0c5-7/nuget/v3/index.json" />
    <add key="darc-pub-dotnet-deployment-tools-b2d5c0c-6" value="https://pkgs.dev.azure.com/dnceng/public/_packaging/darc-pub-dotnet-deployment-tools-b2d5c0c5-6/nuget/v3/index.json" />
    <add key="darc-pub-dotnet-deployment-tools-b2d5c0c-5" value="https://pkgs.dev.azure.com/dnceng/public/_packaging/darc-pub-dotnet-deployment-tools-b2d5c0c5-5/nuget/v3/index.json" />
    <add key="darc-pub-dotnet-deployment-tools-b2d5c0c-4" value="https://pkgs.dev.azure.com/dnceng/public/_packaging/darc-pub-dotnet-deployment-tools-b2d5c0c5-4/nuget/v3/index.json" />
    <add key="darc-pub-dotnet-deployment-tools-b2d5c0c-3" value="https://pkgs.dev.azure.com/dnceng/public/_packaging/darc-pub-dotnet-deployment-tools-b2d5c0c5-3/nuget/v3/index.json" />
    <add key="darc-pub-dotnet-deployment-tools-b2d5c0c-2" value="https://pkgs.dev.azure.com/dnceng/public/_packaging/darc-pub-dotnet-deployment-tools-b2d5c0c5-2/nuget/v3/index.json" />
    <add key="darc-pub-dotnet-deployment-tools-b2d5c0c-15" value="https://pkgs.dev.azure.com/dnceng/public/_packaging/darc-pub-dotnet-deployment-tools-b2d5c0c5-15/nuget/v3/index.json" />
    <add key="darc-pub-dotnet-deployment-tools-b2d5c0c-14" value="https://pkgs.dev.azure.com/dnceng/public/_packaging/darc-pub-dotnet-deployment-tools-b2d5c0c5-14/nuget/v3/index.json" />
    <add key="darc-pub-dotnet-deployment-tools-b2d5c0c-13" value="https://pkgs.dev.azure.com/dnceng/public/_packaging/darc-pub-dotnet-deployment-tools-b2d5c0c5-13/nuget/v3/index.json" />
    <add key="darc-pub-dotnet-deployment-tools-b2d5c0c-12" value="https://pkgs.dev.azure.com/dnceng/public/_packaging/darc-pub-dotnet-deployment-tools-b2d5c0c5-12/nuget/v3/index.json" />
    <add key="darc-pub-dotnet-deployment-tools-b2d5c0c-11" value="https://pkgs.dev.azure.com/dnceng/public/_packaging/darc-pub-dotnet-deployment-tools-b2d5c0c5-11/nuget/v3/index.json" />
    <add key="darc-pub-dotnet-deployment-tools-b2d5c0c-10" value="https://pkgs.dev.azure.com/dnceng/public/_packaging/darc-pub-dotnet-deployment-tools-b2d5c0c5-10/nuget/v3/index.json" />
    <add key="darc-pub-dotnet-deployment-tools-b2d5c0c-1" value="https://pkgs.dev.azure.com/dnceng/public/_packaging/darc-pub-dotnet-deployment-tools-b2d5c0c5-1/nuget/v3/index.json" />
    <!--  End: Package sources from dotnet-deployment-tools -->
    <!--  Begin: Package sources from dotnet-aspire -->
    <!--  End: Package sources from dotnet-aspire -->
<<<<<<< HEAD
    <!--  Begin: Package sources from dotnet-emsdk -->
    <!--  End: Package sources from dotnet-emsdk -->
=======
>>>>>>> 99247e47
    <!--  Begin: Package sources from dotnet-aspnetcore -->
    <!--  End: Package sources from dotnet-aspnetcore -->
    <!--  Begin: Package sources from dotnet-emsdk -->
    <!--  End: Package sources from dotnet-emsdk -->
    <!--  Begin: Package sources from DotNet-msbuild-Trusted -->
<<<<<<< HEAD
    <add key="darc-pub-DotNet-msbuild-Trusted-8314f8f" value="https://pkgs.dev.azure.com/dnceng/public/_packaging/darc-pub-DotNet-msbuild-Trusted-8314f8fc/nuget/v3/index.json" />
=======
    <add key="darc-pub-DotNet-msbuild-Trusted-d87bc64" value="https://pkgs.dev.azure.com/dnceng/public/_packaging/darc-pub-DotNet-msbuild-Trusted-d87bc64f/nuget/v3/index.json" />
>>>>>>> 99247e47
    <!--  End: Package sources from DotNet-msbuild-Trusted -->
    <!--  Begin: Package sources from dotnet-roslyn-analyzers -->
    <!--  End: Package sources from dotnet-roslyn-analyzers -->
    <!--  Begin: Package sources from dotnet-runtime -->
    <!--  End: Package sources from dotnet-runtime -->
    <!--  Begin: Package sources from dotnet-templating -->
<<<<<<< HEAD
    <add key="darc-pub-dotnet-templating-693a4fd" value="https://pkgs.dev.azure.com/dnceng/public/_packaging/darc-pub-dotnet-templating-693a4fd2/nuget/v3/index.json" />
=======
    <add key="darc-pub-dotnet-templating-a2862fd" value="https://pkgs.dev.azure.com/dnceng/public/_packaging/darc-pub-dotnet-templating-a2862fdc/nuget/v3/index.json" />
    <add key="darc-pub-dotnet-templating-a2862fd-2" value="https://pkgs.dev.azure.com/dnceng/public/_packaging/darc-pub-dotnet-templating-a2862fdc-2/nuget/v3/index.json" />
    <add key="darc-pub-dotnet-templating-a2862fd-1" value="https://pkgs.dev.azure.com/dnceng/public/_packaging/darc-pub-dotnet-templating-a2862fdc-1/nuget/v3/index.json" />
    <add key="darc-pub-dotnet-templating-978233e" value="https://pkgs.dev.azure.com/dnceng/public/_packaging/darc-pub-dotnet-templating-978233e8/nuget/v3/index.json" />
    <add key="darc-pub-dotnet-templating-38b262d" value="https://pkgs.dev.azure.com/dnceng/public/_packaging/darc-pub-dotnet-templating-38b262d8/nuget/v3/index.json" />
>>>>>>> 99247e47
    <!--  End: Package sources from dotnet-templating -->
    <!--  Begin: Package sources from dotnet-windowsdesktop -->
    <!--  End: Package sources from dotnet-windowsdesktop -->
    <!--End: Package sources managed by Dependency Flow automation. Do not edit the sources above.-->
    <add key="dotnet6" value="https://pkgs.dev.azure.com/dnceng/public/_packaging/dotnet6/nuget/v3/index.json" />
    <add key="dotnet6-transport" value="https://pkgs.dev.azure.com/dnceng/public/_packaging/dotnet6-transport/nuget/v3/index.json" />
    <add key="dotnet7" value="https://pkgs.dev.azure.com/dnceng/public/_packaging/dotnet7/nuget/v3/index.json" />
    <add key="dotnet7-transport" value="https://pkgs.dev.azure.com/dnceng/public/_packaging/dotnet7-transport/nuget/v3/index.json" />
    <add key="dotnet8" value="https://pkgs.dev.azure.com/dnceng/public/_packaging/dotnet8/nuget/v3/index.json" />
    <add key="dotnet8-transport" value="https://pkgs.dev.azure.com/dnceng/public/_packaging/dotnet8-transport/nuget/v3/index.json" />
    <add key="dotnet8-workloads" value="https://pkgs.dev.azure.com/dnceng/public/_packaging/dotnet8-workloads/nuget/v3/index.json" />
    <add key="dotnet9" value="https://pkgs.dev.azure.com/dnceng/public/_packaging/dotnet9/nuget/v3/index.json" />
    <add key="dotnet9-transport" value="https://pkgs.dev.azure.com/dnceng/public/_packaging/dotnet9-transport/nuget/v3/index.json" />
    <add key="dotnet-public" value="https://pkgs.dev.azure.com/dnceng/public/_packaging/dotnet-public/nuget/v3/index.json" />
    <add key="dotnet-eng" value="https://pkgs.dev.azure.com/dnceng/public/_packaging/dotnet-eng/nuget/v3/index.json" />
    <add key="dotnet-tools" value="https://pkgs.dev.azure.com/dnceng/public/_packaging/dotnet-tools/nuget/v3/index.json" />
    <add key="dotnet-tools-transport" value="https://pkgs.dev.azure.com/dnceng/public/_packaging/dotnet-tools-transport/nuget/v3/index.json" />
    <add key="dotnet-libraries" value="https://pkgs.dev.azure.com/dnceng/public/_packaging/dotnet-libraries/nuget/v3/index.json" />
    <add key="dotnet-libraries-transport" value="https://pkgs.dev.azure.com/dnceng/public/_packaging/dotnet-libraries-transport/nuget/v3/index.json" />
    <add key="vs-impl" value="https://pkgs.dev.azure.com/azure-public/vside/_packaging/vs-impl/nuget/v3/index.json" />
    <!-- Used for Rich Navigation indexing task -->
    <add key="richnav" value="https://pkgs.dev.azure.com/azure-public/vside/_packaging/vs-buildservices/nuget/v3/index.json" />
  </packageSources>
  <disabledPackageSources>
    <!--Begin: Package sources managed by Dependency Flow automation. Do not edit the sources below.-->
    <!--  Begin: Package sources from dotnet-templating -->
    <!--  End: Package sources from dotnet-templating -->
    <!--  Begin: Package sources from dotnet-aspnetcore -->
    <!--  End: Package sources from dotnet-aspnetcore -->
    <!--  Begin: Package sources from dotnet-runtime -->
    <!--  End: Package sources from dotnet-runtime -->
    <!--  Begin: Package sources from dotnet-windowsdesktop -->
    <!--  End: Package sources from dotnet-windowsdesktop -->
    <!--End: Package sources managed by Dependency Flow automation. Do not edit the sources above.-->
  </disabledPackageSources>
</configuration><|MERGE_RESOLUTION|>--- conflicted
+++ resolved
@@ -23,36 +23,23 @@
     <!--  End: Package sources from dotnet-deployment-tools -->
     <!--  Begin: Package sources from dotnet-aspire -->
     <!--  End: Package sources from dotnet-aspire -->
-<<<<<<< HEAD
-    <!--  Begin: Package sources from dotnet-emsdk -->
-    <!--  End: Package sources from dotnet-emsdk -->
-=======
->>>>>>> 99247e47
     <!--  Begin: Package sources from dotnet-aspnetcore -->
     <!--  End: Package sources from dotnet-aspnetcore -->
     <!--  Begin: Package sources from dotnet-emsdk -->
     <!--  End: Package sources from dotnet-emsdk -->
     <!--  Begin: Package sources from DotNet-msbuild-Trusted -->
-<<<<<<< HEAD
-    <add key="darc-pub-DotNet-msbuild-Trusted-8314f8f" value="https://pkgs.dev.azure.com/dnceng/public/_packaging/darc-pub-DotNet-msbuild-Trusted-8314f8fc/nuget/v3/index.json" />
-=======
     <add key="darc-pub-DotNet-msbuild-Trusted-d87bc64" value="https://pkgs.dev.azure.com/dnceng/public/_packaging/darc-pub-DotNet-msbuild-Trusted-d87bc64f/nuget/v3/index.json" />
->>>>>>> 99247e47
     <!--  End: Package sources from DotNet-msbuild-Trusted -->
     <!--  Begin: Package sources from dotnet-roslyn-analyzers -->
     <!--  End: Package sources from dotnet-roslyn-analyzers -->
     <!--  Begin: Package sources from dotnet-runtime -->
     <!--  End: Package sources from dotnet-runtime -->
     <!--  Begin: Package sources from dotnet-templating -->
-<<<<<<< HEAD
-    <add key="darc-pub-dotnet-templating-693a4fd" value="https://pkgs.dev.azure.com/dnceng/public/_packaging/darc-pub-dotnet-templating-693a4fd2/nuget/v3/index.json" />
-=======
     <add key="darc-pub-dotnet-templating-a2862fd" value="https://pkgs.dev.azure.com/dnceng/public/_packaging/darc-pub-dotnet-templating-a2862fdc/nuget/v3/index.json" />
     <add key="darc-pub-dotnet-templating-a2862fd-2" value="https://pkgs.dev.azure.com/dnceng/public/_packaging/darc-pub-dotnet-templating-a2862fdc-2/nuget/v3/index.json" />
     <add key="darc-pub-dotnet-templating-a2862fd-1" value="https://pkgs.dev.azure.com/dnceng/public/_packaging/darc-pub-dotnet-templating-a2862fdc-1/nuget/v3/index.json" />
     <add key="darc-pub-dotnet-templating-978233e" value="https://pkgs.dev.azure.com/dnceng/public/_packaging/darc-pub-dotnet-templating-978233e8/nuget/v3/index.json" />
     <add key="darc-pub-dotnet-templating-38b262d" value="https://pkgs.dev.azure.com/dnceng/public/_packaging/darc-pub-dotnet-templating-38b262d8/nuget/v3/index.json" />
->>>>>>> 99247e47
     <!--  End: Package sources from dotnet-templating -->
     <!--  Begin: Package sources from dotnet-windowsdesktop -->
     <!--  End: Package sources from dotnet-windowsdesktop -->
