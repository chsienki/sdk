--- conflicted
+++ resolved
@@ -28,11 +28,7 @@
     <!--  Begin: Package sources from dotnet-aspnetcore -->
     <!--  End: Package sources from dotnet-aspnetcore -->
     <!--  Begin: Package sources from DotNet-msbuild-Trusted -->
-<<<<<<< HEAD
-    <add key="darc-pub-DotNet-msbuild-Trusted-bc60720" value="https://pkgs.dev.azure.com/dnceng/public/_packaging/darc-pub-DotNet-msbuild-Trusted-bc607202/nuget/v3/index.json" />
-=======
     <add key="darc-pub-DotNet-msbuild-Trusted-ced3612" value="https://pkgs.dev.azure.com/dnceng/public/_packaging/darc-pub-DotNet-msbuild-Trusted-ced36127/nuget/v3/index.json" />
->>>>>>> 8ac17606
     <!--  End: Package sources from DotNet-msbuild-Trusted -->
     <!--  Begin: Package sources from dotnet-roslyn-analyzers -->
     <!--  End: Package sources from dotnet-roslyn-analyzers -->
