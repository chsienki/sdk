--- conflicted
+++ resolved
@@ -21,10 +21,6 @@
     <add key="darc-int-dotnet-runtime-e77011b-1" value="https://pkgs.dev.azure.com/dnceng/internal/_packaging/darc-int-dotnet-runtime-e77011b3-1/nuget/v3/index.json" />
     <!--  End: Package sources from dotnet-runtime -->
     <!--  Begin: Package sources from dotnet-templating -->
-<<<<<<< HEAD
-    <add key="darc-pub-dotnet-templating-bc06d02" value="https://pkgs.dev.azure.com/dnceng/public/_packaging/darc-pub-dotnet-templating-bc06d020/nuget/v3/index.json" />
-=======
->>>>>>> 2a8b88e7
     <!--  End: Package sources from dotnet-templating -->
     <!--  Begin: Package sources from dotnet-windowsdesktop -->
     <!--  End: Package sources from dotnet-windowsdesktop -->
