--- conflicted
+++ resolved
@@ -10,10 +10,6 @@
     <!--  Begin: Package sources from dotnet-emsdk -->
     <!--  End: Package sources from dotnet-emsdk -->
     <!--  Begin: Package sources from DotNet-msbuild-Trusted -->
-<<<<<<< HEAD
-    <add key="darc-pub-DotNet-msbuild-Trusted-1cce779" value="https://pkgs.dev.azure.com/dnceng/public/_packaging/darc-pub-DotNet-msbuild-Trusted-1cce7796/nuget/v3/index.json" />
-=======
->>>>>>> 1e706560
     <!--  End: Package sources from DotNet-msbuild-Trusted -->
     <!--  Begin: Package sources from dotnet-roslyn-analyzers -->
     <!--  End: Package sources from dotnet-roslyn-analyzers -->
