--- conflicted
+++ resolved
@@ -37,25 +37,6 @@
     <UsagePattern IdentityGlob="System.Reflection.Metadata/8.0.0" />
     <UsagePattern IdentityGlob="System.Security.Cryptography.ProtectedData/*7.0.0*" />
 
-<<<<<<< HEAD
-    <!-- (Don't include these for 9.0) Allow 8.0.2xx and higher to use any version of these packages since source build
-         is only applicable to 8.0.1xx. -->
-    <UsagePattern IdentityGlob="Microsoft.Extensions.DependencyInjection/*8.0.0*" />
-    <UsagePattern IdentityGlob="Microsoft.Extensions.DependencyInjection.Abstractions/8.0.*" />
-    <UsagePattern IdentityGlob="Microsoft.TemplateEngine.Abstractions/8.0.*" />
-    <UsagePattern IdentityGlob="Microsoft.TemplateEngine.Core/8.0.*" />
-    <UsagePattern IdentityGlob="Microsoft.TemplateEngine.Core.Contracts/8.0.*" />
-    <UsagePattern IdentityGlob="Microsoft.TemplateEngine.Edge/8.0.*" />
-    <UsagePattern IdentityGlob="Microsoft.TemplateEngine.Orchestrator.RunnableProjects/8.0.*" />
-    <UsagePattern IdentityGlob="Microsoft.TemplateEngine.Utils/8.0.*" />
-    <UsagePattern IdentityGlob="Microsoft.TemplateSearch.Common/8.0.*" />
-    <UsagePattern IdentityGlob="System.Drawing.Common/8.0.*" />
-    <UsagePattern IdentityGlob="System.Reflection.Metadata/*8.0.0*" />
-    <UsagePattern IdentityGlob="System.Threading.Tasks.Dataflow/*8.0.0*" />
-    <UsagePattern IdentityGlob="Valleysoft.DockerCredsProvider/*" />
-
-=======
->>>>>>> 01f8435f
     <!-- Transitive dependencies from roslyn -->
     <UsagePattern IdentityGlob="System.Diagnostics.EventLog/8.0.0" />
     <UsagePattern IdentityGlob="Microsoft.Extensions.DependencyInjection/8.0.0" />
