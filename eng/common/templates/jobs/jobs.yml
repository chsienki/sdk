parameters:
  # See schema documentation in /Documentation/AzureDevOps/TemplateSchema.md
  continueOnError: false

  # Optional: Include PublishBuildArtifacts task
  enablePublishBuildArtifacts: false

  # Optional: Enable publishing using release pipelines
  enablePublishUsingPipelines: false

  # Optional: Enable running the source-build jobs to build repo from source
  enableSourceBuild: false

  # Optional: Parameters for source-build template.
  #           See /eng/common/templates/jobs/source-build.yml for options
  sourceBuildParameters: []

  graphFileGeneration:
    # Optional: Enable generating the graph files at the end of the build
    enabled: false
    # Optional: Include toolset dependencies in the generated graph files
    includeToolset: false

  # Required: A collection of jobs to run - https://docs.microsoft.com/en-us/azure/devops/pipelines/yaml-schema?view=vsts&tabs=schema#job
  jobs: []

  # Optional: Override automatically derived dependsOn value for "publish build assets" job
  publishBuildAssetsDependsOn: ''

  # Optional: Publish the assets as soon as the publish to BAR stage is complete, rather doing so in a separate stage.
  publishAssetsImmediately: false

  # Optional: If using publishAssetsImmediately and additional parameters are needed, can be used to send along additional parameters (normally sent to post-build.yml)
  artifactsPublishingAdditionalParameters: ''
  signingValidationAdditionalParameters: ''

  # Optional: should run as a public build even in the internal project
  #           if 'true', the build won't run any of the internal only steps, even if it is running in non-public projects.
  runAsPublic: false

  enableSourceIndex: false
  sourceIndexParams: {}

# Internal resources (telemetry, microbuild) can only be accessed from non-public projects,
# and some (Microbuild) should only be applied to non-PR cases for internal builds.

jobs:
- ${{ each job in parameters.jobs }}:
  - template: ../job/job.yml
    parameters:
      # pass along parameters
      ${{ each parameter in parameters }}:
        ${{ if ne(parameter.key, 'jobs') }}:
          ${{ parameter.key }}: ${{ parameter.value }}

      # pass along job properties
      ${{ each property in job }}:
        ${{ if ne(property.key, 'job') }}:
          ${{ property.key }}: ${{ property.value }}

      name: ${{ job.job }}

- ${{ if eq(parameters.enableSourceBuild, true) }}:
  - template: /eng/common/templates/jobs/source-build.yml
    parameters:
      allCompletedJobId: Source_Build_Complete
      ${{ each parameter in parameters.sourceBuildParameters }}:
        ${{ parameter.key }}: ${{ parameter.value }}

- ${{ if eq(parameters.enableSourceIndex, 'true') }}:
  - template: ../job/source-index-stage1.yml
    parameters:
      runAsPublic: ${{ parameters.runAsPublic }}
      ${{ each parameter in parameters.sourceIndexParams }}:
        ${{ parameter.key }}: ${{ parameter.value }}

- ${{ if and(eq(parameters.runAsPublic, 'false'), ne(variables['System.TeamProject'], 'public'), notin(variables['Build.Reason'], 'PullRequest')) }}:
<<<<<<< HEAD
=======

>>>>>>> 460a0a23
  - ${{ if or(eq(parameters.enablePublishBuildAssets, true), eq(parameters.artifacts.publish.manifests, 'true'), ne(parameters.artifacts.publish.manifests, '')) }}:
    - template: ../job/publish-build-assets.yml
      parameters:
        continueOnError: ${{ parameters.continueOnError }}
        dependsOn:
        - ${{ if ne(parameters.publishBuildAssetsDependsOn, '') }}:
          - ${{ each job in parameters.publishBuildAssetsDependsOn }}:
            - ${{ job.job }}
        - ${{ if eq(parameters.publishBuildAssetsDependsOn, '') }}:
          - ${{ each job in parameters.jobs }}:
            - ${{ job.job }}
        - ${{ if eq(parameters.enableSourceBuild, true) }}:
          - Source_Build_Complete
<<<<<<< HEAD
=======
        pool:
          # We don't use the collection uri here because it might vary (.visualstudio.com vs. dev.azure.com)
          ${{ if eq(variables['System.TeamProject'], 'DevDiv') }}:
            name: VSEngSS-MicroBuild2022-1ES
            demands: Cmd
          # If it's not devdiv, it's dnceng
          ${{ else }}:
            name: NetCore1ESPool-Publishing-Internal
            demands: ImageOverride -equals windows.vs2019.amd64
>>>>>>> 460a0a23

        runAsPublic: ${{ parameters.runAsPublic }}
        publishUsingPipelines: ${{ parameters.enablePublishUsingPipelines }}
        publishAssetsImmediately: ${{ parameters.publishAssetsImmediately }}
        enablePublishBuildArtifacts: ${{ parameters.enablePublishBuildArtifacts }}
        artifactsPublishingAdditionalParameters: ${{ parameters.artifactsPublishingAdditionalParameters }}
        signingValidationAdditionalParameters: ${{ parameters.signingValidationAdditionalParameters }}<|MERGE_RESOLUTION|>--- conflicted
+++ resolved
@@ -75,10 +75,6 @@
         ${{ parameter.key }}: ${{ parameter.value }}
 
 - ${{ if and(eq(parameters.runAsPublic, 'false'), ne(variables['System.TeamProject'], 'public'), notin(variables['Build.Reason'], 'PullRequest')) }}:
-<<<<<<< HEAD
-=======
-
->>>>>>> 460a0a23
   - ${{ if or(eq(parameters.enablePublishBuildAssets, true), eq(parameters.artifacts.publish.manifests, 'true'), ne(parameters.artifacts.publish.manifests, '')) }}:
     - template: ../job/publish-build-assets.yml
       parameters:
@@ -92,18 +88,6 @@
             - ${{ job.job }}
         - ${{ if eq(parameters.enableSourceBuild, true) }}:
           - Source_Build_Complete
-<<<<<<< HEAD
-=======
-        pool:
-          # We don't use the collection uri here because it might vary (.visualstudio.com vs. dev.azure.com)
-          ${{ if eq(variables['System.TeamProject'], 'DevDiv') }}:
-            name: VSEngSS-MicroBuild2022-1ES
-            demands: Cmd
-          # If it's not devdiv, it's dnceng
-          ${{ else }}:
-            name: NetCore1ESPool-Publishing-Internal
-            demands: ImageOverride -equals windows.vs2019.amd64
->>>>>>> 460a0a23
 
         runAsPublic: ${{ parameters.runAsPublic }}
         publishUsingPipelines: ${{ parameters.enablePublishUsingPipelines }}
