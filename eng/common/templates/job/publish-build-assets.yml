--- conflicted
+++ resolved
@@ -71,14 +71,8 @@
         checkDownloadedFiles: true
       condition: ${{ parameters.condition }}
       continueOnError: ${{ parameters.continueOnError }}
-<<<<<<< HEAD
     
     - task: NuGetAuthenticate@1
-=======
-
-    - ${{ if and(eq(parameters.runAsPublic, 'false'), ne(variables['System.TeamProject'], 'public'), notin(variables['Build.Reason'], 'PullRequest')) }}:
-      - task: NuGetAuthenticate@1
->>>>>>> 460a0a23
 
     - task: PowerShell@2 
       displayName: Enable cross-org NuGet feed authentication 
