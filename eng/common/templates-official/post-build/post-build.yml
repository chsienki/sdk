parameters:
  # Which publishing infra should be used. THIS SHOULD MATCH THE VERSION ON THE BUILD MANIFEST.
  # Publishing V1 is no longer supported
  # Publishing V2 is no longer supported
  # Publishing V3 is the default
  - name: publishingInfraVersion
    displayName: Which version of publishing should be used to promote the build definition?
    type: number
    default: 3
    values:
    - 3

  - name: BARBuildId
    displayName: BAR Build Id
    type: number
    default: 0

  - name: PromoteToChannelIds
    displayName: Channel to promote BARBuildId to
    type: string
    default: ''

  - name: enableSourceLinkValidation
    displayName: Enable SourceLink validation
    type: boolean
    default: false

  - name: enableSigningValidation
    displayName: Enable signing validation
    type: boolean
    default: true

  - name: enableSymbolValidation
    displayName: Enable symbol validation
    type: boolean
    default: false

  - name: enableNugetValidation
    displayName: Enable NuGet validation
    type: boolean
    default: true
    
  - name: publishInstallersAndChecksums
    displayName: Publish installers and checksums
    type: boolean
    default: true

  - name: SDLValidationParameters
    type: object
    default:
      enable: false
      publishGdn: false
      continueOnError: false
      params: ''
      artifactNames: ''
      downloadArtifacts: true

  # These parameters let the user customize the call to sdk-task.ps1 for publishing
  # symbols & general artifacts as well as for signing validation
  - name: symbolPublishingAdditionalParameters
    displayName: Symbol publishing additional parameters
    type: string
    default: ''

  - name: artifactsPublishingAdditionalParameters
    displayName: Artifact publishing additional parameters
    type: string
    default: ''

  - name: signingValidationAdditionalParameters
    displayName: Signing validation additional parameters
    type: string
    default: ''

  # Which stages should finish execution before post-build stages start
  - name: validateDependsOn
    type: object
    default:
    - build

  - name: publishDependsOn
    type: object
    default:
    - Validate

  # Optional: Call asset publishing rather than running in a separate stage
  - name: publishAssetsImmediately
    type: boolean
    default: false

stages:
- ${{ if or(eq( parameters.enableNugetValidation, 'true'), eq(parameters.enableSigningValidation, 'true'), eq(parameters.enableSourceLinkValidation, 'true'), eq(parameters.SDLValidationParameters.enable, 'true')) }}:
  - stage: Validate
    dependsOn: ${{ parameters.validateDependsOn }}
    displayName: Validate Build Assets
    variables:
      - template: common-variables.yml
      - template: /eng/common/templates-official/variables/pool-providers.yml
    jobs:
    - job:
      displayName: NuGet Validation
      condition: and(succeededOrFailed(), eq( ${{ parameters.enableNugetValidation }}, 'true'))
      pool:
        # We don't use the collection uri here because it might vary (.visualstudio.com vs. dev.azure.com)
        ${{ if eq(variables['System.TeamProject'], 'DevDiv') }}:
          name: AzurePipelines-EO
          image: 1ESPT-Windows2022
          demands: Cmd
          os: windows
        # If it's not devdiv, it's dnceng
        ${{ else }}:
          name: $(DncEngInternalBuildPool)
          image: 1es-windows-2022
          os: windows

      steps:
        - template: setup-maestro-vars.yml
          parameters:
            BARBuildId: ${{ parameters.BARBuildId }}
            PromoteToChannelIds: ${{ parameters.PromoteToChannelIds }}

        - task: DownloadBuildArtifacts@0
          displayName: Download Package Artifacts
          inputs:
            buildType: specific
            buildVersionToDownload: specific
            project: $(AzDOProjectName)
            pipeline: $(AzDOPipelineId)
            buildId: $(AzDOBuildId)
            artifactName: PackageArtifacts
            checkDownloadedFiles: true

        - task: PowerShell@2
          displayName: Validate
          inputs:
            filePath: $(Build.SourcesDirectory)/eng/common/post-build/nuget-validation.ps1
<<<<<<< HEAD
            arguments: -PackagesPath $(Build.ArtifactStagingDirectory)/PackageArtifacts/
=======
            arguments: -PackagesPath $(Build.ArtifactStagingDirectory)/PackageArtifacts/ 
              -ToolDestinationPath $(Agent.BuildDirectory)/Extract/ 
>>>>>>> c7278d22

    - job:
      displayName: Signing Validation
      condition: and( eq( ${{ parameters.enableSigningValidation }}, 'true'), ne( variables['PostBuildSign'], 'true'))
      pool:
        # We don't use the collection uri here because it might vary (.visualstudio.com vs. dev.azure.com)
        ${{ if eq(variables['System.TeamProject'], 'DevDiv') }}:
          name: AzurePipelines-EO
          image: 1ESPT-Windows2022
          demands: Cmd
          os: windows
        # If it's not devdiv, it's dnceng
        ${{ else }}:
          name: $(DncEngInternalBuildPool)
          image: 1es-windows-2022
          os: windows
      steps:
        - template: setup-maestro-vars.yml
          parameters:
            BARBuildId: ${{ parameters.BARBuildId }}
            PromoteToChannelIds: ${{ parameters.PromoteToChannelIds }}

        - task: DownloadBuildArtifacts@0
          displayName: Download Package Artifacts
          inputs:
            buildType: specific
            buildVersionToDownload: specific
            project: $(AzDOProjectName)
            pipeline: $(AzDOPipelineId)
            buildId: $(AzDOBuildId)
            artifactName: PackageArtifacts
            checkDownloadedFiles: true
            itemPattern: |
              **
              !**/Microsoft.SourceBuild.Intermediate.*.nupkg

        # This is necessary whenever we want to publish/restore to an AzDO private feed
        # Since sdk-task.ps1 tries to restore packages we need to do this authentication here
        # otherwise it'll complain about accessing a private feed.
        - task: NuGetAuthenticate@1
          displayName: 'Authenticate to AzDO Feeds'

        # Signing validation will optionally work with the buildmanifest file which is downloaded from
        # Azure DevOps above.
        - task: PowerShell@2
          displayName: Validate
          inputs:
            filePath: eng\common\sdk-task.ps1
            arguments: -task SigningValidation -restore -msbuildEngine vs
              /p:PackageBasePath='$(Build.ArtifactStagingDirectory)/PackageArtifacts'
              /p:SignCheckExclusionsFile='$(Build.SourcesDirectory)/eng/SignCheckExclusionsFile.txt'
              ${{ parameters.signingValidationAdditionalParameters }}

        - template: ../steps/publish-logs.yml
          parameters:
            StageLabel: 'Validation'
            JobLabel: 'Signing'
            BinlogToolVersion: $(BinlogToolVersion)

    - job:
      displayName: SourceLink Validation
      condition: eq( ${{ parameters.enableSourceLinkValidation }}, 'true')
      pool:
        # We don't use the collection uri here because it might vary (.visualstudio.com vs. dev.azure.com)
        ${{ if eq(variables['System.TeamProject'], 'DevDiv') }}:
          name: AzurePipelines-EO
          image: 1ESPT-Windows2022
          demands: Cmd
          os: windows
        # If it's not devdiv, it's dnceng
        ${{ else }}:
          name: $(DncEngInternalBuildPool)
          image: 1es-windows-2022
          os: windows
      steps:
        - template: setup-maestro-vars.yml
          parameters:
            BARBuildId: ${{ parameters.BARBuildId }}
            PromoteToChannelIds: ${{ parameters.PromoteToChannelIds }}

        - task: DownloadBuildArtifacts@0
          displayName: Download Blob Artifacts
          inputs:
            buildType: specific
            buildVersionToDownload: specific
            project: $(AzDOProjectName)
            pipeline: $(AzDOPipelineId)
            buildId: $(AzDOBuildId)
            artifactName: BlobArtifacts
            checkDownloadedFiles: true

        - task: PowerShell@2
          displayName: Validate
          inputs:
            filePath: $(Build.SourcesDirectory)/eng/common/post-build/sourcelink-validation.ps1
            arguments: -InputPath $(Build.ArtifactStagingDirectory)/BlobArtifacts/ 
              -ExtractPath $(Agent.BuildDirectory)/Extract/ 
              -GHRepoName $(Build.Repository.Name) 
              -GHCommit $(Build.SourceVersion)
              -SourcelinkCliVersion $(SourceLinkCLIVersion)
          continueOnError: true

- ${{ if ne(parameters.publishAssetsImmediately, 'true') }}:
  - stage: publish_using_darc
    ${{ if or(eq(parameters.enableNugetValidation, 'true'), eq(parameters.enableSigningValidation, 'true'), eq(parameters.enableSourceLinkValidation, 'true'), eq(parameters.SDLValidationParameters.enable, 'true')) }}:
      dependsOn: ${{ parameters.publishDependsOn }}
    ${{ else }}:
      dependsOn: ${{ parameters.validateDependsOn }}
    displayName: Publish using Darc
    variables:
      - template: common-variables.yml
      - template: /eng/common/templates-official/variables/pool-providers.yml
    jobs:
    - job:
      displayName: Publish Using Darc
      timeoutInMinutes: 120
      pool:
        # We don't use the collection uri here because it might vary (.visualstudio.com vs. dev.azure.com)
        ${{ if eq(variables['System.TeamProject'], 'DevDiv') }}:
          name: AzurePipelines-EO
          image: 1ESPT-Windows2022
          demands: Cmd
          os: windows
        # If it's not devdiv, it's dnceng
        ${{ else }}:
          name: NetCore1ESPool-Publishing-Internal
          image: windows.vs2019.amd64
          os: windows
      steps:
        - template: setup-maestro-vars.yml
          parameters:
            BARBuildId: ${{ parameters.BARBuildId }}
            PromoteToChannelIds: ${{ parameters.PromoteToChannelIds }}

<<<<<<< HEAD
      - task: AzureCLI@2
        displayName: Publish Using Darc
        inputs:
          azureSubscription: "Darc: Maestro Production"
          scriptType: ps
          scriptLocation: scriptPath
          scriptPath: $(Build.SourcesDirectory)/eng/common/post-build/publish-using-darc.ps1
          arguments: -BuildId $(BARBuildId)
            -PublishingInfraVersion ${{ parameters.publishingInfraVersion }}
            -AzdoToken '$(System.AccessToken)'
            -WaitPublishingFinish true
            -ArtifactsPublishingAdditionalParameters '${{ parameters.artifactsPublishingAdditionalParameters }}'
            -SymbolPublishingAdditionalParameters '${{ parameters.symbolPublishingAdditionalParameters }}'
=======
        - task: NuGetAuthenticate@1

        - task: AzureCLI@2
          displayName: Publish Using Darc
          inputs:
            azureSubscription: "Darc: Maestro Production"
            scriptType: ps
            scriptLocation: scriptPath
            scriptPath: $(Build.SourcesDirectory)/eng/common/post-build/publish-using-darc.ps1
            arguments: -BuildId $(BARBuildId) 
              -PublishingInfraVersion ${{ parameters.publishingInfraVersion }}
              -AzdoToken '$(publishing-dnceng-devdiv-code-r-build-re)'
              -WaitPublishingFinish true
              -ArtifactsPublishingAdditionalParameters '${{ parameters.artifactsPublishingAdditionalParameters }}'
              -SymbolPublishingAdditionalParameters '${{ parameters.symbolPublishingAdditionalParameters }}'
>>>>>>> c7278d22
<|MERGE_RESOLUTION|>--- conflicted
+++ resolved
@@ -134,12 +134,8 @@
           displayName: Validate
           inputs:
             filePath: $(Build.SourcesDirectory)/eng/common/post-build/nuget-validation.ps1
-<<<<<<< HEAD
-            arguments: -PackagesPath $(Build.ArtifactStagingDirectory)/PackageArtifacts/
-=======
             arguments: -PackagesPath $(Build.ArtifactStagingDirectory)/PackageArtifacts/ 
               -ToolDestinationPath $(Agent.BuildDirectory)/Extract/ 
->>>>>>> c7278d22
 
     - job:
       displayName: Signing Validation
@@ -274,21 +270,6 @@
             BARBuildId: ${{ parameters.BARBuildId }}
             PromoteToChannelIds: ${{ parameters.PromoteToChannelIds }}
 
-<<<<<<< HEAD
-      - task: AzureCLI@2
-        displayName: Publish Using Darc
-        inputs:
-          azureSubscription: "Darc: Maestro Production"
-          scriptType: ps
-          scriptLocation: scriptPath
-          scriptPath: $(Build.SourcesDirectory)/eng/common/post-build/publish-using-darc.ps1
-          arguments: -BuildId $(BARBuildId)
-            -PublishingInfraVersion ${{ parameters.publishingInfraVersion }}
-            -AzdoToken '$(System.AccessToken)'
-            -WaitPublishingFinish true
-            -ArtifactsPublishingAdditionalParameters '${{ parameters.artifactsPublishingAdditionalParameters }}'
-            -SymbolPublishingAdditionalParameters '${{ parameters.symbolPublishingAdditionalParameters }}'
-=======
         - task: NuGetAuthenticate@1
 
         - task: AzureCLI@2
@@ -303,5 +284,4 @@
               -AzdoToken '$(publishing-dnceng-devdiv-code-r-build-re)'
               -WaitPublishingFinish true
               -ArtifactsPublishingAdditionalParameters '${{ parameters.artifactsPublishingAdditionalParameters }}'
-              -SymbolPublishingAdditionalParameters '${{ parameters.symbolPublishingAdditionalParameters }}'
->>>>>>> c7278d22
+              -SymbolPublishingAdditionalParameters '${{ parameters.symbolPublishingAdditionalParameters }}'