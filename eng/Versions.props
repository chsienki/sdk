--- conflicted
+++ resolved
@@ -8,11 +8,7 @@
   </PropertyGroup>
   <PropertyGroup>
     <!-- Dependencies from https://github.com/dotnet/roslyn -->
-<<<<<<< HEAD
-    <MicrosoftNETCoreCompilersPackageVersion>3.5.0-beta3-20081-07</MicrosoftNETCoreCompilersPackageVersion>
-=======
     <MicrosoftNETCoreCompilersPackageVersion>3.6.0-beta1-20110-05</MicrosoftNETCoreCompilersPackageVersion>
->>>>>>> 44b6ff38
   </PropertyGroup>
   <!--
     Other Dependency versions
