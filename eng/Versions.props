--- conflicted
+++ resolved
@@ -28,12 +28,8 @@
     <UsingToolMicrosoftNetCompilers Condition="'$(DotNetBuildSourceOnly)' == 'true'">true</UsingToolMicrosoftNetCompilers>
     <MicrosoftIORedistPackageVersion>6.0.1</MicrosoftIORedistPackageVersion>
     <FlagNetStandard1XDependencies Condition="'$(DotNetBuildSourceOnly)' == 'true'">true</FlagNetStandard1XDependencies>
-<<<<<<< HEAD
+    <!-- This property is only used in the dotnet test integration tests. -->
     <MicrosoftTestingPlatformVersion>1.6.0-preview.25074.1</MicrosoftTestingPlatformVersion>
-=======
-    <!-- This property is only used in the dotnet test integration tests. -->
-    <MicrosoftTestingPlatformVersion>1.6.0-preview.25072.4</MicrosoftTestingPlatformVersion>
->>>>>>> 11811219
   </PropertyGroup>
   <PropertyGroup Label="Servicing version information">
     <VersionFeature21>30</VersionFeature21>
