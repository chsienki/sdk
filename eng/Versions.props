--- conflicted
+++ resolved
@@ -179,13 +179,8 @@
          At usage sites, either we use MicrosoftBuildMinimumVersion, or MicrosoftBuildVersion in source-only modes.
 
          Additionally, set the MinimumVSVersion for the installer UI that's required for targeting NetCurrent -->
-<<<<<<< HEAD
-    <MicrosoftBuildVersion>17.13.25</MicrosoftBuildVersion>
-    <MicrosoftBuildLocalizationVersion>17.13.25-preview-25214-09</MicrosoftBuildLocalizationVersion>
-=======
     <MicrosoftBuildVersion>17.14.0-preview-25177-05</MicrosoftBuildVersion>
     <MicrosoftBuildLocalizationVersion>17.14.0-preview-25177-05</MicrosoftBuildLocalizationVersion>
->>>>>>> e4f238c1
     <MicrosoftBuildMinimumVersion Condition="'$(DotNetBuildSourceOnly)' != 'true'">17.11.4</MicrosoftBuildMinimumVersion>
     <MinimumVSVersion>17.12</MinimumVSVersion>
   </PropertyGroup>
