--- conflicted
+++ resolved
@@ -1,7 +1,6 @@
 <?xml version="1.0" encoding="utf-8"?>
 <Dependencies>
   <ProductDependencies>
-<<<<<<< HEAD
     <Dependency Name="Microsoft.TemplateEngine.Cli" Version="5.0.0-preview.8.20322.2">
       <Uri>https://github.com/dotnet/templating</Uri>
       <Sha>6bb0326ac089950ead3b19fc83e34444c084e8f5</Sha>
@@ -34,30 +33,6 @@
       <Uri>https://github.com/dotnet/CliCommandLineParser</Uri>
       <Sha>0e89c2116ad28e404ba56c14d1c3f938caa25a01</Sha>
     </Dependency>
-    <Dependency Name="Microsoft.Build" Version="16.7.0-preview-20359-01">
-      <Uri>https://github.com/microsoft/msbuild</Uri>
-      <Sha>29609438b47acb32744163fa618a60f3aa478435</Sha>
-    </Dependency>
-    <Dependency Name="Microsoft.Build.Localization" Version="16.7.0-preview-20359-01">
-      <Uri>https://github.com/microsoft/msbuild</Uri>
-      <Sha>29609438b47acb32744163fa618a60f3aa478435</Sha>
-=======
-    <Dependency Name="Microsoft.NETCore.App.Runtime.win-x64" Version="3.1.2">
-      <Uri>https://github.com/dotnet/core-setup</Uri>
-      <Sha>916b5cba268e1e1e803243004f4276cf40b2dda8</Sha>
-    </Dependency>
-    <Dependency Name="Microsoft.NETCore.App.Internal" Version="3.1.2-servicing.20067.4">
-      <Uri>https://github.com/dotnet/core-setup</Uri>
-      <Sha>916b5cba268e1e1e803243004f4276cf40b2dda8</Sha>
-    </Dependency>
-    <Dependency Name="Microsoft.DotNet.Cli.Runtime" Version="3.1.400-preview.20358.1">
-      <Uri>https://github.com/dotnet/cli</Uri>
-      <Sha>56e244d15cdfef9aff9203237fac9324249eaa38</Sha>
-    </Dependency>
-    <Dependency Name="Microsoft.NET.Sdk" Version="3.1.400-preview.20358.5">
-      <Uri>https://github.com/dotnet/sdk</Uri>
-      <Sha>7a07692dcfcff7705cda9bc2a5f12779f4c4d7e7</Sha>
-    </Dependency>
     <Dependency Name="Microsoft.Build" Version="16.7.0-preview-20360-03">
       <Uri>https://github.com/microsoft/msbuild</Uri>
       <Sha>188921e2ffecf6c74dd4583cf01b62465fcbee3c</Sha>
@@ -65,7 +40,6 @@
     <Dependency Name="Microsoft.Build.Localization" Version="16.7.0-preview-20360-03">
       <Uri>https://github.com/microsoft/msbuild</Uri>
       <Sha>188921e2ffecf6c74dd4583cf01b62465fcbee3c</Sha>
->>>>>>> aa0fb1f7
     </Dependency>
     <Dependency Name="Microsoft.FSharp.Compiler" Version="10.10.0-beta.20329.5">
       <Uri>https://github.com/dotnet/fsharp</Uri>
@@ -75,7 +49,6 @@
       <Uri>https://github.com/dotnet/roslyn</Uri>
       <Sha>ec4841263590f5456e32728d98097e97c1605e22</Sha>
     </Dependency>
-<<<<<<< HEAD
     <Dependency Name="Microsoft.AspNetCore.DeveloperCertificates.XPlat" Version="5.0.0-preview.8.20359.6">
       <Uri>https://github.com/dotnet/aspnetcore</Uri>
       <Sha>5d170de7696694189bd531858c5f3410f1241975</Sha>
@@ -83,16 +56,6 @@
     <Dependency Name="Microsoft.NET.Sdk.Razor" Version="5.0.0-preview.8.20359.6">
       <Uri>https://github.com/dotnet/aspnetcore</Uri>
       <Sha>5d170de7696694189bd531858c5f3410f1241975</Sha>
-=======
-    <Dependency Name="Microsoft.NET.Sdk.Razor" Version="3.1.2">
-      <Uri>https://github.com/dotnet/aspnetcore-tooling</Uri>
-      <Sha>2dab42e151ea8020a75cdaaa8c46bf5d9093b8c0</Sha>
-    </Dependency>
-    <!-- For coherency purposes, this version should be gated by the version of wpf routed via core setup -->
-    <Dependency Name="Microsoft.NET.Sdk.WindowsDesktop" Version="3.1.2-servicing.20066.4" CoherentParentDependency="Microsoft.NETCore.App.Runtime.win-x64">
-      <Uri>https://github.com/dotnet/wpf</Uri>
-      <Sha>589ace3c9fdfa0f1ea1640b82304a6a7ac597871</Sha>
->>>>>>> aa0fb1f7
     </Dependency>
     <Dependency Name="NuGet.Build.Tasks" Version="5.7.0-rtm.6686">
       <Uri>https://github.com/NuGet/NuGet.Client</Uri>
@@ -101,13 +64,6 @@
     <Dependency Name="Microsoft.NET.Test.Sdk" Version="16.7.0-release-20200612-02">
       <Uri>https://github.com/microsoft/vstest</Uri>
       <Sha>df62aca07cacc5c018dc8e828f03a0cd79ee52da</Sha>
-<<<<<<< HEAD
-=======
-    </Dependency>
-    <Dependency Name="Microsoft.NET.Sdk.Web" Version="3.1.300-servicing.20216.7">
-      <Uri>https://github.com/aspnet/websdk</Uri>
-      <Sha>990aaecc44681278516397d801ec3b4077bb6553</Sha>
->>>>>>> aa0fb1f7
     </Dependency>
     <Dependency Name="Microsoft.NET.ILLink.Tasks" Version="5.0.0-preview.3.20359.3">
       <Uri>https://github.com/mono/linker</Uri>
@@ -125,7 +81,6 @@
       <Uri>https://github.com/dotnet/runtime</Uri>
       <Sha>255eea008147245df48aaa1fae60eb92519f1dc3</Sha>
     </Dependency>
-<<<<<<< HEAD
     <Dependency Name="System.Resources.Extensions" Version="5.0.0-preview.8.20358.9">
       <Uri>https://github.com/dotnet/runtime</Uri>
       <Sha>255eea008147245df48aaa1fae60eb92519f1dc3</Sha>
@@ -175,34 +130,6 @@
     <Dependency Name="Microsoft.DotNet.SignTool" Version="5.0.0-beta.20330.3">
       <Uri>https://github.com/dotnet/arcade</Uri>
       <Sha>243cc92161ad44c2a07464425892daee19121c99</Sha>
-=======
-    <Dependency Name="System.CodeDom" Version="4.7.0" CoherentParentDependency="Microsoft.NETCore.App.Runtime.win-x64">
-      <Uri>https://github.com/dotnet/corefx</Uri>
-      <Sha>0f7f38c4fd323b26da10cce95f857f77f0f09b48</Sha>
-    </Dependency>
-    <Dependency Name="System.Security.Cryptography.ProtectedData" Version="4.7.0" CoherentParentDependency="Microsoft.NETCore.App.Runtime.win-x64">
-      <Uri>https://github.com/dotnet/corefx</Uri>
-      <Sha>0f7f38c4fd323b26da10cce95f857f77f0f09b48</Sha>
-    </Dependency>
-    <Dependency Name="System.Text.Encoding.CodePages" Version="4.7.0" CoherentParentDependency="Microsoft.NETCore.App.Runtime.win-x64">
-      <Uri>https://github.com/dotnet/corefx</Uri>
-      <Sha>0f7f38c4fd323b26da10cce95f857f77f0f09b48</Sha>
-    </Dependency>
-    <Dependency Name="System.Resources.Extensions" Version="4.7.0" CoherentParentDependency="Microsoft.NETCore.App.Runtime.win-x64">
-      <Uri>https://github.com/dotnet/corefx</Uri>
-      <Sha>0f7f38c4fd323b26da10cce95f857f77f0f09b48</Sha>
-    </Dependency>
-    <!-- Keep this dependency at the bottom of ProductDependencies, else it will be picked as the parent for CoherentParentDependencies -->
-    <Dependency Name="Microsoft.NETCore.App.Ref" Version="3.1.0" Pinned="true">
-      <Uri>https://github.com/dotnet/core-setup</Uri>
-      <Sha>65f04fb6db7a5e198d05dbebd5c4ad21eb018f89</Sha>
-    </Dependency>
-  </ProductDependencies>
-  <ToolsetDependencies>
-    <Dependency Name="Microsoft.DotNet.Arcade.Sdk" Version="1.0.0-beta.20326.2">
-      <Uri>https://github.com/dotnet/arcade</Uri>
-      <Sha>ed69753a3ffbdaa08365252c710d57a64d17f859</Sha>
->>>>>>> aa0fb1f7
     </Dependency>
   </ToolsetDependencies>
 </Dependencies>