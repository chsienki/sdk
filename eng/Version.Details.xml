<?xml version="1.0" encoding="utf-8"?>
<Dependencies>
  <ProductDependencies>
    <Dependency Name="Microsoft.TemplateEngine.Abstractions" Version="8.0.408">
      <Uri>https://github.com/dotnet/templating</Uri>
<<<<<<< HEAD
      <Sha>643e034bcd7691f83537da605da511458de60b89</Sha>
    </Dependency>
    <Dependency Name="Microsoft.TemplateEngine.Mocks" Version="8.0.311-servicing.25162.1">
      <Uri>https://github.com/dotnet/templating</Uri>
      <Sha>643e034bcd7691f83537da605da511458de60b89</Sha>
    </Dependency>
    <Dependency Name="Microsoft.SourceBuild.Intermediate.templating" Version="8.0.311-servicing.25162.1">
      <Uri>https://github.com/dotnet/templating</Uri>
      <Sha>643e034bcd7691f83537da605da511458de60b89</Sha>
=======
      <Sha>1ff28f1565cfae871464dab8bf46eb90d56f4b99</Sha>
    </Dependency>
    <Dependency Name="Microsoft.TemplateEngine.Mocks" Version="8.0.408-servicing.25162.3">
      <Uri>https://github.com/dotnet/templating</Uri>
      <Sha>1ff28f1565cfae871464dab8bf46eb90d56f4b99</Sha>
    </Dependency>
    <Dependency Name="Microsoft.SourceBuild.Intermediate.templating" Version="8.0.408-servicing.25162.3">
      <Uri>https://github.com/dotnet/templating</Uri>
      <Sha>1ff28f1565cfae871464dab8bf46eb90d56f4b99</Sha>
>>>>>>> 8aa56acc
      <SourceBuild RepoName="templating" ManagedOnly="true" />
    </Dependency>
    <Dependency Name="Microsoft.NETCore.App.Ref" Version="8.0.14">
      <Uri>https://dev.azure.com/dnceng/internal/_git/dotnet-runtime</Uri>
      <Sha>1584e493603cfc4e9b36b77d6d4afe97de6363f9</Sha>
    </Dependency>
    <Dependency Name="VS.Redist.Common.NetCore.SharedFramework.x64.8.0" Version="8.0.14-servicing.25111.18">
      <Uri>https://dev.azure.com/dnceng/internal/_git/dotnet-runtime</Uri>
      <Sha>1584e493603cfc4e9b36b77d6d4afe97de6363f9</Sha>
      <SourceBuild RepoName="runtime" ManagedOnly="false" />
    </Dependency>
    <Dependency Name="VS.Redist.Common.NetCore.TargetingPack.x64.8.0" Version="8.0.14-servicing.25111.18">
      <Uri>https://dev.azure.com/dnceng/internal/_git/dotnet-runtime</Uri>
      <Sha>1584e493603cfc4e9b36b77d6d4afe97de6363f9</Sha>
    </Dependency>
    <Dependency Name="Microsoft.NETCore.App.Runtime.win-x64" Version="8.0.14">
      <Uri>https://dev.azure.com/dnceng/internal/_git/dotnet-runtime</Uri>
      <Sha>1584e493603cfc4e9b36b77d6d4afe97de6363f9</Sha>
    </Dependency>
    <Dependency Name="Microsoft.NETCore.App.Host.win-x64" Version="8.0.14">
      <Uri>https://dev.azure.com/dnceng/internal/_git/dotnet-runtime</Uri>
      <Sha>1584e493603cfc4e9b36b77d6d4afe97de6363f9</Sha>
    </Dependency>
    <Dependency Name="Microsoft.NETCore.Platforms" Version="8.0.14-servicing.25111.18">
      <Uri>https://dev.azure.com/dnceng/internal/_git/dotnet-runtime</Uri>
      <Sha>1584e493603cfc4e9b36b77d6d4afe97de6363f9</Sha>
    </Dependency>
    <Dependency Name="Microsoft.NET.HostModel" Version="8.0.14-servicing.25111.18">
      <Uri>https://dev.azure.com/dnceng/internal/_git/dotnet-runtime</Uri>
      <Sha>1584e493603cfc4e9b36b77d6d4afe97de6363f9</Sha>
    </Dependency>
    <Dependency Name="Microsoft.Extensions.DependencyModel" Version="8.0.2">
      <Uri>https://dev.azure.com/dnceng/internal/_git/dotnet-runtime</Uri>
      <Sha>81cabf2857a01351e5ab578947c7403a5b128ad1</Sha>
    </Dependency>
    <Dependency Name="Microsoft.NETCore.DotNetHostResolver" Version="8.0.14">
      <Uri>https://dev.azure.com/dnceng/internal/_git/dotnet-runtime</Uri>
      <Sha>1584e493603cfc4e9b36b77d6d4afe97de6363f9</Sha>
    </Dependency>
    <Dependency Name="Microsoft.NET.Workload.Emscripten.Current.Manifest-8.0.100" Version="8.0.14" CoherentParentDependency="Microsoft.NETCore.App.Runtime.win-x64">
      <Uri>https://github.com/dotnet/emsdk</Uri>
      <Sha>ec84e775d21d3b7a6698ec30f7b2a5a9e3acd314</Sha>
    </Dependency>
    <Dependency Name="Microsoft.Build" Version="17.11.26">
      <Uri>https://github.com/dotnet/msbuild</Uri>
      <Sha>2b19be476c8b86077deb82788563d7f7cc53468b</Sha>
    </Dependency>
    <Dependency Name="Microsoft.Build.Localization" Version="17.11.26-servicing-25111-04">
      <Uri>https://github.com/dotnet/msbuild</Uri>
      <Sha>2b19be476c8b86077deb82788563d7f7cc53468b</Sha>
    </Dependency>
    <Dependency Name="Microsoft.SourceBuild.Intermediate.msbuild" Version="17.11.26-servicing-25111-04">
      <Uri>https://github.com/dotnet/msbuild</Uri>
      <Sha>2b19be476c8b86077deb82788563d7f7cc53468b</Sha>
      <SourceBuild RepoName="msbuild" ManagedOnly="true" />
    </Dependency>
    <Dependency Name="Microsoft.FSharp.Compiler" Version="12.8.403-beta.24526.2">
      <Uri>https://github.com/dotnet/fsharp</Uri>
      <Sha>e11d7079bebc6f101c5313fe0d1de9e3d38a7c02</Sha>
    </Dependency>
    <Dependency Name="Microsoft.SourceBuild.Intermediate.fsharp" Version="8.0.403-beta.24526.2">
      <Uri>https://github.com/dotnet/fsharp</Uri>
      <Sha>e11d7079bebc6f101c5313fe0d1de9e3d38a7c02</Sha>
      <SourceBuild RepoName="fsharp" ManagedOnly="true" />
    </Dependency>
    <Dependency Name="dotnet-format" Version="8.3.607401">
      <Uri>https://github.com/dotnet/format</Uri>
      <Sha>42ef1d04e544c2a0dca064f9fc982639ca516a84</Sha>
      <SourceBuild RepoName="format" ManagedOnly="true" />
    </Dependency>
    <Dependency Name="Microsoft.Net.Compilers.Toolset" Version="4.11.0-3.24554.2">
      <Uri>https://github.com/dotnet/roslyn</Uri>
      <Sha>bc1c3011064a493b0ca527df6fb7215e2e5cfa96</Sha>
      <SourceBuild RepoName="roslyn" ManagedOnly="true" />
    </Dependency>
    <Dependency Name="Microsoft.CodeAnalysis" Version="4.11.0-3.24554.2">
      <Uri>https://github.com/dotnet/roslyn</Uri>
      <Sha>bc1c3011064a493b0ca527df6fb7215e2e5cfa96</Sha>
    </Dependency>
    <Dependency Name="Microsoft.CodeAnalysis.CSharp" Version="4.11.0-3.24554.2">
      <Uri>https://github.com/dotnet/roslyn</Uri>
      <Sha>bc1c3011064a493b0ca527df6fb7215e2e5cfa96</Sha>
    </Dependency>
    <Dependency Name="Microsoft.CodeAnalysis.CSharp.CodeStyle" Version="4.11.0-3.24554.2">
      <Uri>https://github.com/dotnet/roslyn</Uri>
      <Sha>bc1c3011064a493b0ca527df6fb7215e2e5cfa96</Sha>
    </Dependency>
    <Dependency Name="Microsoft.CodeAnalysis.CSharp.Features" Version="4.11.0-3.24554.2">
      <Uri>https://github.com/dotnet/roslyn</Uri>
      <Sha>bc1c3011064a493b0ca527df6fb7215e2e5cfa96</Sha>
    </Dependency>
    <Dependency Name="Microsoft.CodeAnalysis.CSharp.Workspaces" Version="4.11.0-3.24554.2">
      <Uri>https://github.com/dotnet/roslyn</Uri>
      <Sha>bc1c3011064a493b0ca527df6fb7215e2e5cfa96</Sha>
    </Dependency>
    <Dependency Name="Microsoft.CodeAnalysis.Workspaces.MSBuild" Version="4.11.0-3.24554.2">
      <Uri>https://github.com/dotnet/roslyn</Uri>
      <Sha>bc1c3011064a493b0ca527df6fb7215e2e5cfa96</Sha>
    </Dependency>
    <Dependency Name="Microsoft.AspNetCore.DeveloperCertificates.XPlat" Version="8.0.14-servicing.25112.21">
      <Uri>https://dev.azure.com/dnceng/internal/_git/dotnet-aspnetcore</Uri>
      <Sha>25ef4aa38b77974263cb10f6e9cbd10135f17b59</Sha>
    </Dependency>
    <Dependency Name="Microsoft.AspNetCore.TestHost" Version="8.0.14">
      <Uri>https://dev.azure.com/dnceng/internal/_git/dotnet-aspnetcore</Uri>
      <Sha>25ef4aa38b77974263cb10f6e9cbd10135f17b59</Sha>
    </Dependency>
    <Dependency Name="Microsoft.Build.NuGetSdkResolver" Version="6.11.1-rc.2">
      <Uri>https://github.com/nuget/nuget.client</Uri>
      <Sha>5469bd0d9de8108f15f21644759773b85471366c</Sha>
    </Dependency>
    <Dependency Name="NuGet.Build.Tasks" Version="6.11.1-rc.2">
      <Uri>https://github.com/nuget/nuget.client</Uri>
      <Sha>5469bd0d9de8108f15f21644759773b85471366c</Sha>
    </Dependency>
    <Dependency Name="NuGet.Build.Tasks.Console" Version="6.11.1-rc.2">
      <Uri>https://github.com/nuget/nuget.client</Uri>
      <Sha>5469bd0d9de8108f15f21644759773b85471366c</Sha>
    </Dependency>
    <Dependency Name="NuGet.Build.Tasks.Pack" Version="6.11.1-rc.2">
      <Uri>https://github.com/nuget/nuget.client</Uri>
      <Sha>5469bd0d9de8108f15f21644759773b85471366c</Sha>
    </Dependency>
    <Dependency Name="NuGet.Commands" Version="6.11.1-rc.2">
      <Uri>https://github.com/nuget/nuget.client</Uri>
      <Sha>5469bd0d9de8108f15f21644759773b85471366c</Sha>
    </Dependency>
    <Dependency Name="NuGet.CommandLine.XPlat" Version="6.11.1-rc.2">
      <Uri>https://github.com/nuget/nuget.client</Uri>
      <Sha>5469bd0d9de8108f15f21644759773b85471366c</Sha>
    </Dependency>
    <Dependency Name="NuGet.Common" Version="6.11.1-rc.2">
      <Uri>https://github.com/nuget/nuget.client</Uri>
      <Sha>5469bd0d9de8108f15f21644759773b85471366c</Sha>
    </Dependency>
    <Dependency Name="NuGet.Configuration" Version="6.11.1-rc.2">
      <Uri>https://github.com/nuget/nuget.client</Uri>
      <Sha>5469bd0d9de8108f15f21644759773b85471366c</Sha>
    </Dependency>
    <Dependency Name="NuGet.Credentials" Version="6.11.1-rc.2">
      <Uri>https://github.com/nuget/nuget.client</Uri>
      <Sha>5469bd0d9de8108f15f21644759773b85471366c</Sha>
    </Dependency>
    <Dependency Name="NuGet.DependencyResolver.Core" Version="6.11.1-rc.2">
      <Uri>https://github.com/nuget/nuget.client</Uri>
      <Sha>5469bd0d9de8108f15f21644759773b85471366c</Sha>
    </Dependency>
    <Dependency Name="NuGet.Frameworks" Version="6.11.1-rc.2">
      <Uri>https://github.com/nuget/nuget.client</Uri>
      <Sha>5469bd0d9de8108f15f21644759773b85471366c</Sha>
    </Dependency>
    <Dependency Name="NuGet.LibraryModel" Version="6.11.1-rc.2">
      <Uri>https://github.com/nuget/nuget.client</Uri>
      <Sha>5469bd0d9de8108f15f21644759773b85471366c</Sha>
    </Dependency>
    <Dependency Name="NuGet.ProjectModel" Version="6.11.1-rc.2">
      <Uri>https://github.com/nuget/nuget.client</Uri>
      <Sha>5469bd0d9de8108f15f21644759773b85471366c</Sha>
    </Dependency>
    <Dependency Name="NuGet.Protocol" Version="6.11.1-rc.2">
      <Uri>https://github.com/nuget/nuget.client</Uri>
      <Sha>5469bd0d9de8108f15f21644759773b85471366c</Sha>
    </Dependency>
    <Dependency Name="NuGet.Packaging" Version="6.11.1-rc.2">
      <Uri>https://github.com/nuget/nuget.client</Uri>
      <Sha>5469bd0d9de8108f15f21644759773b85471366c</Sha>
    </Dependency>
    <Dependency Name="NuGet.Versioning" Version="6.11.1-rc.2">
      <Uri>https://github.com/nuget/nuget.client</Uri>
      <Sha>5469bd0d9de8108f15f21644759773b85471366c</Sha>
    </Dependency>
    <Dependency Name="NuGet.Localization" Version="6.11.1-rc.2">
      <Uri>https://github.com/nuget/nuget.client</Uri>
      <Sha>5469bd0d9de8108f15f21644759773b85471366c</Sha>
    </Dependency>
    <Dependency Name="Microsoft.NET.Test.Sdk" Version="17.11.1-release-24455-02">
      <Uri>https://github.com/microsoft/vstest</Uri>
      <Sha>7855c9b221686104532ebf3380f2d45b3613b369</Sha>
      <SourceBuild RepoName="vstest" ManagedOnly="true" />
    </Dependency>
    <Dependency Name="Microsoft.TestPlatform.CLI" Version="17.11.1-release-24455-02">
      <Uri>https://github.com/microsoft/vstest</Uri>
      <Sha>7855c9b221686104532ebf3380f2d45b3613b369</Sha>
    </Dependency>
    <Dependency Name="Microsoft.TestPlatform.Build" Version="17.11.1-release-24455-02">
      <Uri>https://github.com/microsoft/vstest</Uri>
      <Sha>7855c9b221686104532ebf3380f2d45b3613b369</Sha>
    </Dependency>
    <Dependency Name="Microsoft.NET.ILLink.Tasks" Version="8.0.14">
      <Uri>https://dev.azure.com/dnceng/internal/_git/dotnet-runtime</Uri>
      <Sha>1584e493603cfc4e9b36b77d6d4afe97de6363f9</Sha>
    </Dependency>
    <Dependency Name="System.Formats.Asn1" Version="8.0.2">
      <Uri>https://dev.azure.com/dnceng/internal/_git/dotnet-runtime</Uri>
      <Sha>1584e493603cfc4e9b36b77d6d4afe97de6363f9</Sha>
    </Dependency>
    <Dependency Name="System.CodeDom" Version="8.0.0">
      <Uri>https://dev.azure.com/dnceng/internal/_git/dotnet-runtime</Uri>
      <Sha>5535e31a712343a63f5d7d796cd874e563e5ac14</Sha>
    </Dependency>
    <Dependency Name="System.Diagnostics.EventLog" Version="8.0.1">
      <Uri>https://dev.azure.com/dnceng/internal/_git/dotnet-runtime</Uri>
      <Sha>81cabf2857a01351e5ab578947c7403a5b128ad1</Sha>
    </Dependency>
    <Dependency Name="System.Security.Cryptography.ProtectedData" Version="8.0.0">
      <Uri>https://dev.azure.com/dnceng/internal/_git/dotnet-runtime</Uri>
      <Sha>5535e31a712343a63f5d7d796cd874e563e5ac14</Sha>
    </Dependency>
    <Dependency Name="System.Text.Encoding.CodePages" Version="8.0.0">
      <Uri>https://dev.azure.com/dnceng/internal/_git/dotnet-runtime</Uri>
      <Sha>5535e31a712343a63f5d7d796cd874e563e5ac14</Sha>
    </Dependency>
    <Dependency Name="System.Resources.Extensions" Version="8.0.0">
      <Uri>https://dev.azure.com/dnceng/internal/_git/dotnet-runtime</Uri>
      <Sha>5535e31a712343a63f5d7d796cd874e563e5ac14</Sha>
    </Dependency>
    <Dependency Name="Microsoft.WindowsDesktop.App.Runtime.win-x64" Version="8.0.14">
      <Uri>https://dev.azure.com/dnceng/internal/_git/dotnet-windowsdesktop</Uri>
      <Sha>8506c0d82a3737ab3e7edce3976f11065bb57fd2</Sha>
    </Dependency>
    <Dependency Name="VS.Redist.Common.WindowsDesktop.SharedFramework.x64.8.0" Version="8.0.14-servicing.25113.1">
      <Uri>https://dev.azure.com/dnceng/internal/_git/dotnet-windowsdesktop</Uri>
      <Sha>8506c0d82a3737ab3e7edce3976f11065bb57fd2</Sha>
    </Dependency>
    <Dependency Name="Microsoft.WindowsDesktop.App.Ref" Version="8.0.14">
      <Uri>https://dev.azure.com/dnceng/internal/_git/dotnet-windowsdesktop</Uri>
      <Sha>8506c0d82a3737ab3e7edce3976f11065bb57fd2</Sha>
    </Dependency>
    <Dependency Name="VS.Redist.Common.WindowsDesktop.TargetingPack.x64.8.0" Version="8.0.14-servicing.25113.1">
      <Uri>https://dev.azure.com/dnceng/internal/_git/dotnet-windowsdesktop</Uri>
      <Sha>8506c0d82a3737ab3e7edce3976f11065bb57fd2</Sha>
    </Dependency>
    <Dependency Name="Microsoft.NET.Sdk.WindowsDesktop" Version="8.0.14-servicing.25113.2" CoherentParentDependency="Microsoft.WindowsDesktop.App.Ref">
      <Uri>https://dev.azure.com/dnceng/internal/_git/dotnet-wpf</Uri>
      <Sha>af059f93ea0cd5b695d098162f0d9b1651adb6a3</Sha>
    </Dependency>
    <Dependency Name="Microsoft.AspNetCore.App.Ref" Version="8.0.14">
      <Uri>https://dev.azure.com/dnceng/internal/_git/dotnet-aspnetcore</Uri>
      <Sha>25ef4aa38b77974263cb10f6e9cbd10135f17b59</Sha>
    </Dependency>
    <Dependency Name="Microsoft.AspNetCore.App.Ref.Internal" Version="8.0.14-servicing.25112.21">
      <Uri>https://dev.azure.com/dnceng/internal/_git/dotnet-aspnetcore</Uri>
      <Sha>25ef4aa38b77974263cb10f6e9cbd10135f17b59</Sha>
    </Dependency>
    <Dependency Name="Microsoft.AspNetCore.App.Runtime.win-x64" Version="8.0.14">
      <Uri>https://dev.azure.com/dnceng/internal/_git/dotnet-aspnetcore</Uri>
      <Sha>25ef4aa38b77974263cb10f6e9cbd10135f17b59</Sha>
    </Dependency>
    <Dependency Name="VS.Redist.Common.AspNetCore.SharedFramework.x64.8.0" Version="8.0.14-servicing.25112.21">
      <Uri>https://dev.azure.com/dnceng/internal/_git/dotnet-aspnetcore</Uri>
      <Sha>25ef4aa38b77974263cb10f6e9cbd10135f17b59</Sha>
      <SourceBuild RepoName="aspnetcore" ManagedOnly="true" />
    </Dependency>
    <Dependency Name="dotnet-dev-certs" Version="8.0.14-servicing.25112.21">
      <Uri>https://dev.azure.com/dnceng/internal/_git/dotnet-aspnetcore</Uri>
      <Sha>25ef4aa38b77974263cb10f6e9cbd10135f17b59</Sha>
    </Dependency>
    <Dependency Name="dotnet-user-jwts" Version="8.0.14-servicing.25112.21">
      <Uri>https://dev.azure.com/dnceng/internal/_git/dotnet-aspnetcore</Uri>
      <Sha>25ef4aa38b77974263cb10f6e9cbd10135f17b59</Sha>
    </Dependency>
    <Dependency Name="dotnet-user-secrets" Version="8.0.14-servicing.25112.21">
      <Uri>https://dev.azure.com/dnceng/internal/_git/dotnet-aspnetcore</Uri>
      <Sha>25ef4aa38b77974263cb10f6e9cbd10135f17b59</Sha>
    </Dependency>
    <Dependency Name="Microsoft.AspNetCore.Analyzers" Version="8.0.14-servicing.25112.21">
      <Uri>https://dev.azure.com/dnceng/internal/_git/dotnet-aspnetcore</Uri>
      <Sha>25ef4aa38b77974263cb10f6e9cbd10135f17b59</Sha>
    </Dependency>
    <Dependency Name="Microsoft.AspNetCore.Components.SdkAnalyzers" Version="8.0.14-servicing.25112.21">
      <Uri>https://dev.azure.com/dnceng/internal/_git/dotnet-aspnetcore</Uri>
      <Sha>25ef4aa38b77974263cb10f6e9cbd10135f17b59</Sha>
    </Dependency>
    <Dependency Name="Microsoft.AspNetCore.Mvc.Analyzers" Version="8.0.14-servicing.25112.21">
      <Uri>https://dev.azure.com/dnceng/internal/_git/dotnet-aspnetcore</Uri>
      <Sha>25ef4aa38b77974263cb10f6e9cbd10135f17b59</Sha>
    </Dependency>
    <Dependency Name="Microsoft.AspNetCore.Mvc.Api.Analyzers" Version="8.0.14-servicing.25112.21">
      <Uri>https://dev.azure.com/dnceng/internal/_git/dotnet-aspnetcore</Uri>
      <Sha>25ef4aa38b77974263cb10f6e9cbd10135f17b59</Sha>
    </Dependency>
    <Dependency Name="Microsoft.CodeAnalysis.Razor.Tooling.Internal" Version="9.0.0-preview.24577.3">
      <Uri>https://github.com/dotnet/razor</Uri>
      <Sha>c937db618f8c8739c6fa66ab4ca541344a468fdc</Sha>
      <SourceBuild RepoName="razor" ManagedOnly="true" />
    </Dependency>
    <Dependency Name="Microsoft.AspNetCore.Mvc.Razor.Extensions.Tooling.Internal" Version="9.0.0-preview.24577.3">
      <Uri>https://github.com/dotnet/razor</Uri>
      <Sha>c937db618f8c8739c6fa66ab4ca541344a468fdc</Sha>
    </Dependency>
    <Dependency Name="Microsoft.NET.Sdk.Razor.SourceGenerators.Transport" Version="9.0.0-preview.24577.3">
      <Uri>https://github.com/dotnet/razor</Uri>
      <Sha>c937db618f8c8739c6fa66ab4ca541344a468fdc</Sha>
    </Dependency>
    <Dependency Name="Microsoft.Extensions.FileProviders.Embedded" Version="8.0.14">
      <Uri>https://dev.azure.com/dnceng/internal/_git/dotnet-aspnetcore</Uri>
      <Sha>25ef4aa38b77974263cb10f6e9cbd10135f17b59</Sha>
    </Dependency>
    <Dependency Name="Microsoft.AspNetCore.Authorization" Version="8.0.14">
      <Uri>https://dev.azure.com/dnceng/internal/_git/dotnet-aspnetcore</Uri>
      <Sha>25ef4aa38b77974263cb10f6e9cbd10135f17b59</Sha>
    </Dependency>
    <Dependency Name="Microsoft.AspNetCore.Components.Web" Version="8.0.14">
      <Uri>https://dev.azure.com/dnceng/internal/_git/dotnet-aspnetcore</Uri>
      <Sha>25ef4aa38b77974263cb10f6e9cbd10135f17b59</Sha>
    </Dependency>
    <Dependency Name="Microsoft.JSInterop" Version="8.0.14">
      <Uri>https://dev.azure.com/dnceng/internal/_git/dotnet-aspnetcore</Uri>
      <Sha>25ef4aa38b77974263cb10f6e9cbd10135f17b59</Sha>
    </Dependency>
    <Dependency Name="Microsoft.Web.Xdt" Version="7.0.0-preview.22423.2" Pinned="true">
      <Uri>https://github.com/dotnet/xdt</Uri>
      <Sha>9a1c3e1b7f0c8763d4c96e593961a61a72679a7b</Sha>
      <SourceBuild RepoName="xdt" ManagedOnly="true" />
    </Dependency>
    <Dependency Name="Microsoft.CodeAnalysis.NetAnalyzers" Version="8.0.0-preview.23614.1">
      <Uri>https://github.com/dotnet/roslyn-analyzers</Uri>
      <Sha>abef8ced132657943b7150f01a308e2199a17d5d</Sha>
    </Dependency>
    <Dependency Name="Microsoft.CodeAnalysis.PublicApiAnalyzers" Version="3.11.0-beta1.23614.1">
      <Uri>https://github.com/dotnet/roslyn-analyzers</Uri>
      <Sha>abef8ced132657943b7150f01a308e2199a17d5d</Sha>
    </Dependency>
    <Dependency Name="Microsoft.SourceBuild.Intermediate.roslyn-analyzers" Version="3.11.0-beta1.23614.1">
      <Uri>https://github.com/dotnet/roslyn-analyzers</Uri>
      <Sha>abef8ced132657943b7150f01a308e2199a17d5d</Sha>
      <SourceBuild RepoName="roslyn-analyzers" ManagedOnly="true" />
    </Dependency>
    <Dependency Name="System.CommandLine" Version="2.0.0-beta4.23307.1">
      <Uri>https://github.com/dotnet/command-line-api</Uri>
      <Sha>02fe27cd6a9b001c8feb7938e6ef4b3799745759</Sha>
    </Dependency>
    <Dependency Name="Microsoft.SourceBuild.Intermediate.command-line-api" Version="0.1.430701">
      <Uri>https://github.com/dotnet/command-line-api</Uri>
      <Sha>02fe27cd6a9b001c8feb7938e6ef4b3799745759</Sha>
      <SourceBuild RepoName="command-line-api" ManagedOnly="true" />
    </Dependency>
    <Dependency Name="Microsoft.SourceBuild.Intermediate.source-build-externals" Version="8.0.0-alpha.1.25104.1">
      <Uri>https://github.com/dotnet/source-build-externals</Uri>
      <Sha>dc30cd1ec22f198d658e011c14525d4d65873991</Sha>
      <SourceBuild RepoName="source-build-externals" ManagedOnly="true" />
    </Dependency>
    <Dependency Name="Microsoft.SourceBuild.Intermediate.source-build-reference-packages" Version="8.0.0-alpha.1.25081.5">
      <Uri>https://github.com/dotnet/source-build-reference-packages</Uri>
      <Sha>d73fc552386797322e84fa9b2ef5eaa5369de83c</Sha>
      <SourceBuild RepoName="source-build-reference-packages" ManagedOnly="true" />
    </Dependency>
    <Dependency Name="Microsoft.Deployment.DotNet.Releases" Version="2.0.0-rtm.1.25064.1">
      <Uri>https://github.com/dotnet/deployment-tools</Uri>
      <Sha>5255d40e228ea1d4b624781b5b97ec16484a3b4b</Sha>
    </Dependency>
    <Dependency Name="Microsoft.Build.Tasks.Git" Version="8.0.0-beta.23615.1">
      <Uri>https://github.com/dotnet/sourcelink</Uri>
      <Sha>94eaac3385cafff41094454966e1af1d1cf60f00</Sha>
      <SourceBuild RepoName="sourcelink" ManagedOnly="true" />
    </Dependency>
    <Dependency Name="Microsoft.SourceLink.Common" Version="8.0.0-beta.23615.1">
      <Uri>https://github.com/dotnet/sourcelink</Uri>
      <Sha>94eaac3385cafff41094454966e1af1d1cf60f00</Sha>
    </Dependency>
    <Dependency Name="Microsoft.SourceLink.AzureRepos.Git" Version="8.0.0-beta.23615.1">
      <Uri>https://github.com/dotnet/sourcelink</Uri>
      <Sha>94eaac3385cafff41094454966e1af1d1cf60f00</Sha>
    </Dependency>
    <Dependency Name="Microsoft.SourceLink.GitHub" Version="8.0.0-beta.23615.1">
      <Uri>https://github.com/dotnet/sourcelink</Uri>
      <Sha>94eaac3385cafff41094454966e1af1d1cf60f00</Sha>
    </Dependency>
    <Dependency Name="Microsoft.SourceLink.GitLab" Version="8.0.0-beta.23615.1">
      <Uri>https://github.com/dotnet/sourcelink</Uri>
      <Sha>94eaac3385cafff41094454966e1af1d1cf60f00</Sha>
    </Dependency>
    <Dependency Name="Microsoft.SourceLink.Bitbucket.Git" Version="8.0.0-beta.23615.1">
      <Uri>https://github.com/dotnet/sourcelink</Uri>
      <Sha>94eaac3385cafff41094454966e1af1d1cf60f00</Sha>
    </Dependency>
    <!-- Explicit dependency because Microsoft.Deployment.DotNet.Releases has different versioning
         than the SB intermediate -->
    <Dependency Name="Microsoft.SourceBuild.Intermediate.deployment-tools" Version="8.0.0-rtm.25064.1">
      <Uri>https://github.com/dotnet/deployment-tools</Uri>
      <Sha>5255d40e228ea1d4b624781b5b97ec16484a3b4b</Sha>
      <SourceBuild RepoName="deployment-tools" ManagedOnly="true" />
    </Dependency>
    <Dependency Name="Microsoft.SourceBuild.Intermediate.symreader" Version="2.0.0-beta-23228-03">
      <Uri>https://github.com/dotnet/symreader</Uri>
      <Sha>27e584661980ee6d82c419a2a471ae505b7d122e</Sha>
      <SourceBuild RepoName="symreader" ManagedOnly="true" />
    </Dependency>
    <!-- Dependency required for flowing correct package version in source-build, using PVP flow. -->
    <Dependency Name="Microsoft.Extensions.Logging" Version="8.0.1">
      <Uri>https://dev.azure.com/dnceng/internal/_git/dotnet-runtime</Uri>
      <Sha>81cabf2857a01351e5ab578947c7403a5b128ad1</Sha>
    </Dependency>
    <!-- Dependency required for flowing correct package version in source-build, using PVP flow. -->
    <Dependency Name="Microsoft.Extensions.Logging.Abstractions" Version="8.0.3">
      <Uri>https://dev.azure.com/dnceng/internal/_git/dotnet-runtime</Uri>
      <Sha>1584e493603cfc4e9b36b77d6d4afe97de6363f9</Sha>
    </Dependency>
    <!-- Dependency required for flowing correct package version in source-build, using PVP flow. -->
    <Dependency Name="Microsoft.Extensions.Logging.Console" Version="8.0.1">
      <Uri>https://dev.azure.com/dnceng/internal/_git/dotnet-runtime</Uri>
      <Sha>81cabf2857a01351e5ab578947c7403a5b128ad1</Sha>
    </Dependency>
    <!-- Dependency required for flowing correct package version in source-build, using PVP flow. -->
    <Dependency Name="Microsoft.Extensions.FileSystemGlobbing" Version="8.0.0">
      <Uri>https://dev.azure.com/dnceng/internal/_git/dotnet-runtime</Uri>
      <Sha>5535e31a712343a63f5d7d796cd874e563e5ac14</Sha>
    </Dependency>
    <!-- Dependency required for flowing correct package version in source-build, using PVP flow. -->
    <Dependency Name="System.ServiceProcess.ServiceController" Version="8.0.1">
      <Uri>https://dev.azure.com/dnceng/internal/_git/dotnet-runtime</Uri>
      <Sha>81cabf2857a01351e5ab578947c7403a5b128ad1</Sha>
    </Dependency>
    <Dependency Name="System.Text.Json" Version="8.0.5">
      <Uri>https://dev.azure.com/dnceng/internal/_git/dotnet-runtime</Uri>
      <Sha>81cabf2857a01351e5ab578947c7403a5b128ad1</Sha>
    </Dependency>
    <Dependency Name="Microsoft.Bcl.AsyncInterfaces" Version="8.0.0">
      <Uri>https://dev.azure.com/dnceng/internal/_git/dotnet-runtime</Uri>
      <Sha>5535e31a712343a63f5d7d796cd874e563e5ac14</Sha>
    </Dependency>
    <Dependency Name="Microsoft.Extensions.FileProviders.Abstractions" Version="8.0.0">
      <Uri>https://dev.azure.com/dnceng/internal/_git/dotnet-runtime</Uri>
      <Sha>5535e31a712343a63f5d7d796cd874e563e5ac14</Sha>
    </Dependency>
    <Dependency Name="Microsoft.Extensions.ObjectPool" Version="8.0.14">
      <Uri>https://dev.azure.com/dnceng/internal/_git/dotnet-aspnetcore</Uri>
      <Sha>25ef4aa38b77974263cb10f6e9cbd10135f17b59</Sha>
    </Dependency>
    <Dependency Name="Microsoft.Win32.SystemEvents" Version="8.0.0">
      <Uri>https://dev.azure.com/dnceng/internal/_git/dotnet-runtime</Uri>
      <Sha>5535e31a712343a63f5d7d796cd874e563e5ac14</Sha>
    </Dependency>
    <Dependency Name="System.Composition.AttributedModel" Version="8.0.0">
      <Uri>https://dev.azure.com/dnceng/internal/_git/dotnet-runtime</Uri>
      <Sha>5535e31a712343a63f5d7d796cd874e563e5ac14</Sha>
    </Dependency>
    <Dependency Name="System.Composition.Convention" Version="8.0.0">
      <Uri>https://dev.azure.com/dnceng/internal/_git/dotnet-runtime</Uri>
      <Sha>5535e31a712343a63f5d7d796cd874e563e5ac14</Sha>
    </Dependency>
    <Dependency Name="System.Composition.Hosting" Version="8.0.0">
      <Uri>https://dev.azure.com/dnceng/internal/_git/dotnet-runtime</Uri>
      <Sha>5535e31a712343a63f5d7d796cd874e563e5ac14</Sha>
    </Dependency>
    <Dependency Name="System.Composition.Runtime" Version="8.0.0">
      <Uri>https://dev.azure.com/dnceng/internal/_git/dotnet-runtime</Uri>
      <Sha>5535e31a712343a63f5d7d796cd874e563e5ac14</Sha>
    </Dependency>
    <Dependency Name="System.Composition.TypedParts" Version="8.0.0">
      <Uri>https://dev.azure.com/dnceng/internal/_git/dotnet-runtime</Uri>
      <Sha>5535e31a712343a63f5d7d796cd874e563e5ac14</Sha>
    </Dependency>
    <Dependency Name="System.Configuration.ConfigurationManager" Version="8.0.1">
      <Uri>https://dev.azure.com/dnceng/internal/_git/dotnet-runtime</Uri>
      <Sha>81cabf2857a01351e5ab578947c7403a5b128ad1</Sha>
    </Dependency>
    <Dependency Name="System.Drawing.Common" Version="8.0.7">
      <Uri>https://dev.azure.com/dnceng/internal/_git/dotnet-winforms</Uri>
      <Sha>fdc20074cf1e48b8cf11fe6ac78f255b1fbfe611</Sha>
    </Dependency>
    <Dependency Name="System.Security.Cryptography.Pkcs" Version="8.0.1">
      <Uri>https://dev.azure.com/dnceng/internal/_git/dotnet-runtime</Uri>
      <Sha>81cabf2857a01351e5ab578947c7403a5b128ad1</Sha>
    </Dependency>
    <Dependency Name="System.Security.Cryptography.Xml" Version="8.0.2">
      <Uri>https://dev.azure.com/dnceng/internal/_git/dotnet-runtime</Uri>
      <Sha>81cabf2857a01351e5ab578947c7403a5b128ad1</Sha>
    </Dependency>
    <Dependency Name="System.Security.Permissions" Version="8.0.0">
      <Uri>https://dev.azure.com/dnceng/internal/_git/dotnet-runtime</Uri>
      <Sha>5535e31a712343a63f5d7d796cd874e563e5ac14</Sha>
    </Dependency>
    <Dependency Name="System.Windows.Extensions" Version="8.0.0">
      <Uri>https://dev.azure.com/dnceng/internal/_git/dotnet-runtime</Uri>
      <Sha>5535e31a712343a63f5d7d796cd874e563e5ac14</Sha>
    </Dependency>
  </ProductDependencies>
  <ToolsetDependencies>
    <Dependency Name="Microsoft.DotNet.Arcade.Sdk" Version="8.0.0-beta.25120.1">
      <Uri>https://github.com/dotnet/arcade</Uri>
      <Sha>4ff4ce248e95ae74b0040de6a6c5939aa63120dc</Sha>
      <SourceBuild RepoName="arcade" ManagedOnly="true" />
    </Dependency>
    <Dependency Name="Microsoft.DotNet.Helix.Sdk" Version="8.0.0-beta.25120.1">
      <Uri>https://github.com/dotnet/arcade</Uri>
      <Sha>4ff4ce248e95ae74b0040de6a6c5939aa63120dc</Sha>
    </Dependency>
    <Dependency Name="Microsoft.DotNet.SignTool" Version="8.0.0-beta.25120.1">
      <Uri>https://github.com/dotnet/arcade</Uri>
      <Sha>4ff4ce248e95ae74b0040de6a6c5939aa63120dc</Sha>
    </Dependency>
    <Dependency Name="Microsoft.DotNet.XUnitExtensions" Version="8.0.0-beta.25120.1">
      <Uri>https://github.com/dotnet/arcade</Uri>
      <Sha>4ff4ce248e95ae74b0040de6a6c5939aa63120dc</Sha>
    </Dependency>
    <Dependency Name="System.Reflection.MetadataLoadContext" Version="8.0.1">
      <Uri>https://dev.azure.com/dnceng/internal/_git/dotnet-runtime</Uri>
      <Sha>81cabf2857a01351e5ab578947c7403a5b128ad1</Sha>
    </Dependency>
    <Dependency Name="Microsoft.DotNet.XliffTasks" Version="1.0.0-beta.23475.1" CoherentParentDependency="Microsoft.DotNet.Arcade.Sdk">
      <Uri>https://github.com/dotnet/xliff-tasks</Uri>
      <Sha>73f0850939d96131c28cf6ea6ee5aacb4da0083a</Sha>
      <SourceBuild RepoName="xliff-tasks" ManagedOnly="true" />
    </Dependency>
    <Dependency Name="Microsoft.IO.Redist" Version="6.0.1">
      <Uri>https://github.com/dotnet/runtime</Uri>
      <Sha>e77011b31a3e5c47d931248a64b47f9b2d47853d</Sha>
    </Dependency>
  </ToolsetDependencies>
</Dependencies><|MERGE_RESOLUTION|>--- conflicted
+++ resolved
@@ -3,17 +3,6 @@
   <ProductDependencies>
     <Dependency Name="Microsoft.TemplateEngine.Abstractions" Version="8.0.408">
       <Uri>https://github.com/dotnet/templating</Uri>
-<<<<<<< HEAD
-      <Sha>643e034bcd7691f83537da605da511458de60b89</Sha>
-    </Dependency>
-    <Dependency Name="Microsoft.TemplateEngine.Mocks" Version="8.0.311-servicing.25162.1">
-      <Uri>https://github.com/dotnet/templating</Uri>
-      <Sha>643e034bcd7691f83537da605da511458de60b89</Sha>
-    </Dependency>
-    <Dependency Name="Microsoft.SourceBuild.Intermediate.templating" Version="8.0.311-servicing.25162.1">
-      <Uri>https://github.com/dotnet/templating</Uri>
-      <Sha>643e034bcd7691f83537da605da511458de60b89</Sha>
-=======
       <Sha>1ff28f1565cfae871464dab8bf46eb90d56f4b99</Sha>
     </Dependency>
     <Dependency Name="Microsoft.TemplateEngine.Mocks" Version="8.0.408-servicing.25162.3">
@@ -23,7 +12,6 @@
     <Dependency Name="Microsoft.SourceBuild.Intermediate.templating" Version="8.0.408-servicing.25162.3">
       <Uri>https://github.com/dotnet/templating</Uri>
       <Sha>1ff28f1565cfae871464dab8bf46eb90d56f4b99</Sha>
->>>>>>> 8aa56acc
       <SourceBuild RepoName="templating" ManagedOnly="true" />
     </Dependency>
     <Dependency Name="Microsoft.NETCore.App.Ref" Version="8.0.14">
