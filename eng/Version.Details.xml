<?xml version="1.0" encoding="utf-8"?>
<Dependencies>
  <ProductDependencies>
    <Dependency Name="Microsoft.TemplateEngine.Abstractions" Version="10.0.100-alpha.1.25071.3">
      <Uri>https://github.com/dotnet/templating</Uri>
<<<<<<< HEAD
      <Sha>aaebde792d2641f49f42e5acc2f92cbac49d2cbc</Sha>
    </Dependency>
    <Dependency Name="Microsoft.TemplateEngine.Mocks" Version="9.0.200-rtm.25062.7">
      <Uri>https://github.com/dotnet/templating</Uri>
      <Sha>aaebde792d2641f49f42e5acc2f92cbac49d2cbc</Sha>
    </Dependency>
    <!-- Intermediate is necessary for source build. -->
    <Dependency Name="Microsoft.SourceBuild.Intermediate.templating" Version="9.0.200-rtm.25062.7">
      <Uri>https://github.com/dotnet/templating</Uri>
      <Sha>aaebde792d2641f49f42e5acc2f92cbac49d2cbc</Sha>
=======
      <Sha>f710266eaa4895e5e8a22a5f9d8372b831b2def4</Sha>
    </Dependency>
    <Dependency Name="Microsoft.TemplateEngine.Mocks" Version="10.0.100-alpha.1.25071.3">
      <Uri>https://github.com/dotnet/templating</Uri>
      <Sha>f710266eaa4895e5e8a22a5f9d8372b831b2def4</Sha>
    </Dependency>
    <!-- Intermediate is necessary for source build. -->
    <Dependency Name="Microsoft.SourceBuild.Intermediate.templating" Version="10.0.100-alpha.1.25071.3">
      <Uri>https://github.com/dotnet/templating</Uri>
      <Sha>f710266eaa4895e5e8a22a5f9d8372b831b2def4</Sha>
>>>>>>> a076841e
      <SourceBuild RepoName="templating" ManagedOnly="true" />
    </Dependency>
    <Dependency Name="Microsoft.NETCore.App.Ref" Version="10.0.0-alpha.1.25072.13">
      <Uri>https://github.com/dotnet/runtime</Uri>
      <Sha>e2874f53ff8ba0d15cc552e380419f2e7c1217fa</Sha>
    </Dependency>
    <Dependency Name="VS.Redist.Common.NetCore.SharedFramework.x64.10.0" Version="10.0.0-alpha.1.25072.13">
      <Uri>https://github.com/dotnet/runtime</Uri>
      <Sha>e2874f53ff8ba0d15cc552e380419f2e7c1217fa</Sha>
    </Dependency>
    <Dependency Name="VS.Redist.Common.NetCore.TargetingPack.x64.10.0" Version="10.0.0-alpha.1.25072.13">
      <Uri>https://github.com/dotnet/runtime</Uri>
      <Sha>e2874f53ff8ba0d15cc552e380419f2e7c1217fa</Sha>
    </Dependency>
    <Dependency Name="Microsoft.NETCore.App.Runtime.win-x64" Version="10.0.0-alpha.1.25072.13">
      <Uri>https://github.com/dotnet/runtime</Uri>
      <Sha>e2874f53ff8ba0d15cc552e380419f2e7c1217fa</Sha>
    </Dependency>
    <Dependency Name="Microsoft.NETCore.App.Host.win-x64" Version="10.0.0-alpha.1.25072.13">
      <Uri>https://github.com/dotnet/runtime</Uri>
      <Sha>e2874f53ff8ba0d15cc552e380419f2e7c1217fa</Sha>
    </Dependency>
    <Dependency Name="Microsoft.NETCore.Platforms" Version="10.0.0-alpha.1.25072.13">
      <Uri>https://github.com/dotnet/runtime</Uri>
      <Sha>e2874f53ff8ba0d15cc552e380419f2e7c1217fa</Sha>
    </Dependency>
    <Dependency Name="Microsoft.NET.HostModel" Version="10.0.0-alpha.1.25072.13">
      <Uri>https://github.com/dotnet/runtime</Uri>
      <Sha>e2874f53ff8ba0d15cc552e380419f2e7c1217fa</Sha>
    </Dependency>
    <Dependency Name="System.IO.Hashing" Version="10.0.0-alpha.1.25072.13">
      <Uri>https://github.com/dotnet/runtime</Uri>
      <Sha>e2874f53ff8ba0d15cc552e380419f2e7c1217fa</Sha>
    </Dependency>
    <Dependency Name="Microsoft.Extensions.DependencyModel" Version="10.0.0-alpha.1.25072.13">
      <Uri>https://github.com/dotnet/runtime</Uri>
      <Sha>e2874f53ff8ba0d15cc552e380419f2e7c1217fa</Sha>
    </Dependency>
    <!-- Intermediate is necessary for source build. -->
    <Dependency Name="Microsoft.SourceBuild.Intermediate.runtime.linux-x64" Version="10.0.0-alpha.1.25072.13">
      <Uri>https://github.com/dotnet/runtime</Uri>
      <Sha>e2874f53ff8ba0d15cc552e380419f2e7c1217fa</Sha>
      <SourceBuild RepoName="runtime" ManagedOnly="false" />
    </Dependency>
    <!-- Change blob version in GenerateLayout.targets if this is unpinned to service targeting pack -->
    <!-- No new netstandard.library planned for 3.1 timeframe at this time. -->
    <Dependency Name="NETStandard.Library.Ref" Version="2.1.0" Pinned="true">
      <Uri>https://github.com/dotnet/core-setup</Uri>
      <Sha>7d57652f33493fa022125b7f63aad0d70c52d810</Sha>
    </Dependency>
    <Dependency Name="Microsoft.NET.Workload.Emscripten.Current.Manifest-10.0.100.Transport" Version="10.0.0-alpha.1.25059.1" CoherentParentDependency="Microsoft.NETCore.App.Runtime.win-x64">
      <Uri>https://github.com/dotnet/emsdk</Uri>
      <Sha>0de3165cb0d56323b6caaf8e9916d4d9e72da32d</Sha>
    </Dependency>
    <!-- Intermediate is necessary for source build. -->
    <Dependency Name="Microsoft.SourceBuild.Intermediate.emsdk" Version="10.0.0-alpha.1.25059.1" CoherentParentDependency="Microsoft.NETCore.App.Runtime.win-x64">
      <Uri>https://github.com/dotnet/emsdk</Uri>
      <Sha>0de3165cb0d56323b6caaf8e9916d4d9e72da32d</Sha>
      <SourceBuild RepoName="emsdk" ManagedOnly="true" />
    </Dependency>
    <Dependency Name="Microsoft.Build" Version="17.14.0-preview-25072-12">
      <Uri>https://github.com/dotnet/msbuild</Uri>
      <Sha>6bed355f6bb313c1f6e7b887da460f9b49ec8f6b</Sha>
    </Dependency>
    <Dependency Name="Microsoft.Build.Localization" Version="17.14.0-preview-25072-12">
      <Uri>https://github.com/dotnet/msbuild</Uri>
      <Sha>6bed355f6bb313c1f6e7b887da460f9b49ec8f6b</Sha>
    </Dependency>
    <!-- Intermediate is necessary for source build. -->
    <Dependency Name="Microsoft.SourceBuild.Intermediate.msbuild" Version="17.14.0-preview-25072-12">
      <Uri>https://github.com/dotnet/msbuild</Uri>
      <Sha>6bed355f6bb313c1f6e7b887da460f9b49ec8f6b</Sha>
      <SourceBuild RepoName="msbuild" ManagedOnly="true" />
    </Dependency>
    <Dependency Name="Microsoft.FSharp.Compiler" Version="13.9.300-beta.25072.1">
      <Uri>https://github.com/dotnet/fsharp</Uri>
      <Sha>7abe97c385a57f3d43941c50259e24cd90997156</Sha>
    </Dependency>
    <!-- Intermediate is necessary for source build. -->
    <Dependency Name="Microsoft.SourceBuild.Intermediate.fsharp" Version="9.0.300-beta.25072.1">
      <Uri>https://github.com/dotnet/fsharp</Uri>
      <Sha>7abe97c385a57f3d43941c50259e24cd90997156</Sha>
      <SourceBuild RepoName="fsharp" ManagedOnly="true" />
    </Dependency>
<<<<<<< HEAD
    <Dependency Name="Microsoft.Net.Compilers.Toolset" Version="4.14.0-1.25072.8">
      <Uri>https://github.com/dotnet/roslyn</Uri>
      <Sha>1931cdad58cc077db02feaa80f454900355dd0e8</Sha>
    </Dependency>
    <!-- Intermediate is necessary for source build. -->
    <Dependency Name="Microsoft.SourceBuild.Intermediate.roslyn" Version="4.14.0-1.25072.8">
      <Uri>https://github.com/dotnet/roslyn</Uri>
      <Sha>1931cdad58cc077db02feaa80f454900355dd0e8</Sha>
      <SourceBuild RepoName="roslyn" ManagedOnly="true" />
    </Dependency>
    <Dependency Name="Microsoft.Net.Compilers.Toolset.Framework" Version="4.14.0-1.25072.8">
      <Uri>https://github.com/dotnet/roslyn</Uri>
      <Sha>1931cdad58cc077db02feaa80f454900355dd0e8</Sha>
    </Dependency>
    <Dependency Name="Microsoft.CodeAnalysis" Version="4.14.0-1.25072.8">
      <Uri>https://github.com/dotnet/roslyn</Uri>
      <Sha>1931cdad58cc077db02feaa80f454900355dd0e8</Sha>
    </Dependency>
    <Dependency Name="Microsoft.CodeAnalysis.CSharp" Version="4.14.0-1.25072.8">
      <Uri>https://github.com/dotnet/roslyn</Uri>
      <Sha>1931cdad58cc077db02feaa80f454900355dd0e8</Sha>
    </Dependency>
    <Dependency Name="Microsoft.CodeAnalysis.CSharp.CodeStyle" Version="4.14.0-1.25072.8">
      <Uri>https://github.com/dotnet/roslyn</Uri>
      <Sha>1931cdad58cc077db02feaa80f454900355dd0e8</Sha>
    </Dependency>
    <Dependency Name="Microsoft.CodeAnalysis.CSharp.Features" Version="4.14.0-1.25072.8">
      <Uri>https://github.com/dotnet/roslyn</Uri>
      <Sha>1931cdad58cc077db02feaa80f454900355dd0e8</Sha>
    </Dependency>
    <Dependency Name="Microsoft.CodeAnalysis.CSharp.Workspaces" Version="4.14.0-1.25072.8">
      <Uri>https://github.com/dotnet/roslyn</Uri>
      <Sha>1931cdad58cc077db02feaa80f454900355dd0e8</Sha>
    </Dependency>
    <Dependency Name="Microsoft.CodeAnalysis.Workspaces.MSBuild" Version="4.14.0-1.25072.8">
      <Uri>https://github.com/dotnet/roslyn</Uri>
      <Sha>1931cdad58cc077db02feaa80f454900355dd0e8</Sha>
=======
    <Dependency Name="Microsoft.Net.Compilers.Toolset" Version="4.14.0-1.25070.2">
      <Uri>https://github.com/dotnet/roslyn</Uri>
      <Sha>6908aead3a8b313798c381d5e435e9e6068301a7</Sha>
    </Dependency>
    <!-- Intermediate is necessary for source build. -->
    <Dependency Name="Microsoft.SourceBuild.Intermediate.roslyn" Version="4.14.0-1.25070.2">
      <Uri>https://github.com/dotnet/roslyn</Uri>
      <Sha>6908aead3a8b313798c381d5e435e9e6068301a7</Sha>
      <SourceBuild RepoName="roslyn" ManagedOnly="true" />
    </Dependency>
    <Dependency Name="Microsoft.Net.Compilers.Toolset.Framework" Version="4.14.0-1.25070.2">
      <Uri>https://github.com/dotnet/roslyn</Uri>
      <Sha>6908aead3a8b313798c381d5e435e9e6068301a7</Sha>
    </Dependency>
    <Dependency Name="Microsoft.CodeAnalysis" Version="4.14.0-1.25070.2">
      <Uri>https://github.com/dotnet/roslyn</Uri>
      <Sha>6908aead3a8b313798c381d5e435e9e6068301a7</Sha>
    </Dependency>
    <Dependency Name="Microsoft.CodeAnalysis.CSharp" Version="4.14.0-1.25070.2">
      <Uri>https://github.com/dotnet/roslyn</Uri>
      <Sha>6908aead3a8b313798c381d5e435e9e6068301a7</Sha>
    </Dependency>
    <Dependency Name="Microsoft.CodeAnalysis.CSharp.CodeStyle" Version="4.14.0-1.25070.2">
      <Uri>https://github.com/dotnet/roslyn</Uri>
      <Sha>6908aead3a8b313798c381d5e435e9e6068301a7</Sha>
    </Dependency>
    <Dependency Name="Microsoft.CodeAnalysis.CSharp.Features" Version="4.14.0-1.25070.2">
      <Uri>https://github.com/dotnet/roslyn</Uri>
      <Sha>6908aead3a8b313798c381d5e435e9e6068301a7</Sha>
    </Dependency>
    <Dependency Name="Microsoft.CodeAnalysis.CSharp.Workspaces" Version="4.14.0-1.25070.2">
      <Uri>https://github.com/dotnet/roslyn</Uri>
      <Sha>6908aead3a8b313798c381d5e435e9e6068301a7</Sha>
    </Dependency>
    <Dependency Name="Microsoft.CodeAnalysis.Workspaces.MSBuild" Version="4.14.0-1.25070.2">
      <Uri>https://github.com/dotnet/roslyn</Uri>
      <Sha>6908aead3a8b313798c381d5e435e9e6068301a7</Sha>
>>>>>>> a076841e
    </Dependency>
    <Dependency Name="Microsoft.AspNetCore.DeveloperCertificates.XPlat" Version="10.0.0-alpha.2.25072.6">
      <Uri>https://github.com/dotnet/aspnetcore</Uri>
      <Sha>aa38ac354da344c4b567210f3f37c3ff2e674c9c</Sha>
    </Dependency>
    <Dependency Name="Microsoft.AspNetCore.TestHost" Version="10.0.0-alpha.2.25072.6">
      <Uri>https://github.com/dotnet/aspnetcore</Uri>
      <Sha>aa38ac354da344c4b567210f3f37c3ff2e674c9c</Sha>
    </Dependency>
    <Dependency Name="Microsoft.Build.NuGetSdkResolver" Version="6.13.0-rc.113">
      <Uri>https://github.com/nuget/nuget.client</Uri>
      <Sha>c4b26195ee5a77e70b2ea5fd50db87d6a9194c24</Sha>
    </Dependency>
    <Dependency Name="NuGet.Build.Tasks" Version="6.13.0-rc.113">
      <Uri>https://github.com/nuget/nuget.client</Uri>
      <Sha>c4b26195ee5a77e70b2ea5fd50db87d6a9194c24</Sha>
      <SourceBuildTarball RepoName="nuget-client" ManagedOnly="true" />
    </Dependency>
    <Dependency Name="NuGet.Build.Tasks.Console" Version="6.13.0-rc.113">
      <Uri>https://github.com/nuget/nuget.client</Uri>
      <Sha>c4b26195ee5a77e70b2ea5fd50db87d6a9194c24</Sha>
    </Dependency>
    <Dependency Name="NuGet.Build.Tasks.Pack" Version="6.13.0-rc.113">
      <Uri>https://github.com/nuget/nuget.client</Uri>
      <Sha>c4b26195ee5a77e70b2ea5fd50db87d6a9194c24</Sha>
    </Dependency>
    <Dependency Name="NuGet.Commands" Version="6.13.0-rc.113">
      <Uri>https://github.com/nuget/nuget.client</Uri>
      <Sha>c4b26195ee5a77e70b2ea5fd50db87d6a9194c24</Sha>
    </Dependency>
    <Dependency Name="NuGet.CommandLine.XPlat" Version="6.13.0-rc.113">
      <Uri>https://github.com/nuget/nuget.client</Uri>
      <Sha>c4b26195ee5a77e70b2ea5fd50db87d6a9194c24</Sha>
    </Dependency>
    <Dependency Name="NuGet.Common" Version="6.13.0-rc.113">
      <Uri>https://github.com/nuget/nuget.client</Uri>
      <Sha>c4b26195ee5a77e70b2ea5fd50db87d6a9194c24</Sha>
    </Dependency>
    <Dependency Name="NuGet.Configuration" Version="6.13.0-rc.113">
      <Uri>https://github.com/nuget/nuget.client</Uri>
      <Sha>c4b26195ee5a77e70b2ea5fd50db87d6a9194c24</Sha>
    </Dependency>
    <Dependency Name="NuGet.Credentials" Version="6.13.0-rc.113">
      <Uri>https://github.com/nuget/nuget.client</Uri>
      <Sha>c4b26195ee5a77e70b2ea5fd50db87d6a9194c24</Sha>
    </Dependency>
    <Dependency Name="NuGet.DependencyResolver.Core" Version="6.13.0-rc.113">
      <Uri>https://github.com/nuget/nuget.client</Uri>
      <Sha>c4b26195ee5a77e70b2ea5fd50db87d6a9194c24</Sha>
    </Dependency>
    <Dependency Name="NuGet.Frameworks" Version="6.13.0-rc.113">
      <Uri>https://github.com/nuget/nuget.client</Uri>
      <Sha>c4b26195ee5a77e70b2ea5fd50db87d6a9194c24</Sha>
    </Dependency>
    <Dependency Name="NuGet.LibraryModel" Version="6.13.0-rc.113">
      <Uri>https://github.com/nuget/nuget.client</Uri>
      <Sha>c4b26195ee5a77e70b2ea5fd50db87d6a9194c24</Sha>
    </Dependency>
    <Dependency Name="NuGet.ProjectModel" Version="6.13.0-rc.113">
      <Uri>https://github.com/nuget/nuget.client</Uri>
      <Sha>c4b26195ee5a77e70b2ea5fd50db87d6a9194c24</Sha>
    </Dependency>
    <Dependency Name="NuGet.Protocol" Version="6.13.0-rc.113">
      <Uri>https://github.com/nuget/nuget.client</Uri>
      <Sha>c4b26195ee5a77e70b2ea5fd50db87d6a9194c24</Sha>
    </Dependency>
    <Dependency Name="NuGet.Packaging" Version="6.13.0-rc.113">
      <Uri>https://github.com/nuget/nuget.client</Uri>
      <Sha>c4b26195ee5a77e70b2ea5fd50db87d6a9194c24</Sha>
    </Dependency>
    <Dependency Name="NuGet.Versioning" Version="6.13.0-rc.113">
      <Uri>https://github.com/nuget/nuget.client</Uri>
      <Sha>c4b26195ee5a77e70b2ea5fd50db87d6a9194c24</Sha>
    </Dependency>
    <Dependency Name="NuGet.Localization" Version="6.13.0-rc.113">
      <Uri>https://github.com/nuget/nuget.client</Uri>
      <Sha>c4b26195ee5a77e70b2ea5fd50db87d6a9194c24</Sha>
    </Dependency>
    <Dependency Name="Microsoft.NET.Test.Sdk" Version="17.13.0-preview-25060-03">
      <Uri>https://github.com/microsoft/vstest</Uri>
      <Sha>bcef12d909709f13027afe1557c724f11bc8df05</Sha>
    </Dependency>
    <Dependency Name="Microsoft.TestPlatform.CLI" Version="17.13.0-preview-25060-03">
      <Uri>https://github.com/microsoft/vstest</Uri>
      <Sha>bcef12d909709f13027afe1557c724f11bc8df05</Sha>
    </Dependency>
    <Dependency Name="Microsoft.TestPlatform.Build" Version="17.13.0-preview-25060-03">
      <Uri>https://github.com/microsoft/vstest</Uri>
      <Sha>bcef12d909709f13027afe1557c724f11bc8df05</Sha>
    </Dependency>
    <!-- Intermediate is necessary for source build. -->
    <Dependency Name="Microsoft.SourceBuild.Intermediate.vstest" Version="17.13.0-preview-25060-03">
      <Uri>https://github.com/microsoft/vstest</Uri>
      <Sha>bcef12d909709f13027afe1557c724f11bc8df05</Sha>
      <SourceBuild RepoName="vstest" ManagedOnly="true" />
    </Dependency>
    <Dependency Name="Microsoft.NET.ILLink.Tasks" Version="10.0.0-alpha.1.25072.13">
      <Uri>https://github.com/dotnet/runtime</Uri>
      <Sha>e2874f53ff8ba0d15cc552e380419f2e7c1217fa</Sha>
    </Dependency>
    <Dependency Name="System.CodeDom" Version="10.0.0-alpha.1.25072.13">
      <Uri>https://github.com/dotnet/runtime</Uri>
      <Sha>e2874f53ff8ba0d15cc552e380419f2e7c1217fa</Sha>
    </Dependency>
    <Dependency Name="System.Formats.Asn1" Version="10.0.0-alpha.1.25072.13">
      <Uri>https://github.com/dotnet/runtime</Uri>
      <Sha>e2874f53ff8ba0d15cc552e380419f2e7c1217fa</Sha>
    </Dependency>
    <Dependency Name="System.Security.Cryptography.ProtectedData" Version="10.0.0-alpha.1.25072.13">
      <Uri>https://github.com/dotnet/runtime</Uri>
      <Sha>e2874f53ff8ba0d15cc552e380419f2e7c1217fa</Sha>
    </Dependency>
    <Dependency Name="System.Text.Encoding.CodePages" Version="10.0.0-alpha.1.25072.13">
      <Uri>https://github.com/dotnet/runtime</Uri>
      <Sha>e2874f53ff8ba0d15cc552e380419f2e7c1217fa</Sha>
    </Dependency>
    <Dependency Name="System.Resources.Extensions" Version="10.0.0-alpha.1.25072.13">
      <Uri>https://github.com/dotnet/runtime</Uri>
      <Sha>e2874f53ff8ba0d15cc552e380419f2e7c1217fa</Sha>
    </Dependency>
    <Dependency Name="Microsoft.WindowsDesktop.App.Runtime.win-x64" Version="10.0.0-alpha.1.25072.2">
      <Uri>https://github.com/dotnet/windowsdesktop</Uri>
      <Sha>bb1621e3243a32bd2975f9cd7ff7126e3a61ad1e</Sha>
      <SourceBuildTarball RepoName="windowsdesktop" ManagedOnly="true" />
    </Dependency>
    <Dependency Name="VS.Redist.Common.WindowsDesktop.SharedFramework.x64.10.0" Version="10.0.0-alpha.1.25072.2">
      <Uri>https://github.com/dotnet/windowsdesktop</Uri>
      <Sha>bb1621e3243a32bd2975f9cd7ff7126e3a61ad1e</Sha>
    </Dependency>
    <Dependency Name="Microsoft.WindowsDesktop.App.Ref" Version="10.0.0-alpha.1.25072.2">
      <Uri>https://github.com/dotnet/windowsdesktop</Uri>
      <Sha>bb1621e3243a32bd2975f9cd7ff7126e3a61ad1e</Sha>
    </Dependency>
    <Dependency Name="VS.Redist.Common.WindowsDesktop.TargetingPack.x64.10.0" Version="10.0.0-alpha.1.25072.2">
      <Uri>https://github.com/dotnet/windowsdesktop</Uri>
      <Sha>bb1621e3243a32bd2975f9cd7ff7126e3a61ad1e</Sha>
    </Dependency>
    <Dependency Name="Microsoft.NET.Sdk.WindowsDesktop" Version="10.0.0-alpha.1.25072.3" CoherentParentDependency="Microsoft.WindowsDesktop.App.Ref">
      <Uri>https://github.com/dotnet/wpf</Uri>
      <Sha>662423d3614158380ba77d710212ac6bb890f8ac</Sha>
    </Dependency>
    <Dependency Name="Microsoft.AspNetCore.App.Ref" Version="10.0.0-alpha.2.25072.6">
      <Uri>https://github.com/dotnet/aspnetcore</Uri>
      <Sha>aa38ac354da344c4b567210f3f37c3ff2e674c9c</Sha>
    </Dependency>
    <Dependency Name="Microsoft.AspNetCore.App.Ref.Internal" Version="10.0.0-alpha.2.25072.6">
      <Uri>https://github.com/dotnet/aspnetcore</Uri>
      <Sha>aa38ac354da344c4b567210f3f37c3ff2e674c9c</Sha>
    </Dependency>
    <Dependency Name="Microsoft.AspNetCore.App.Runtime.win-x64" Version="10.0.0-alpha.2.25072.6">
      <Uri>https://github.com/dotnet/aspnetcore</Uri>
      <Sha>aa38ac354da344c4b567210f3f37c3ff2e674c9c</Sha>
    </Dependency>
    <Dependency Name="VS.Redist.Common.AspNetCore.SharedFramework.x64.10.0" Version="10.0.0-alpha.2.25072.6">
      <Uri>https://github.com/dotnet/aspnetcore</Uri>
      <Sha>aa38ac354da344c4b567210f3f37c3ff2e674c9c</Sha>
    </Dependency>
    <Dependency Name="dotnet-dev-certs" Version="10.0.0-alpha.2.25072.6">
      <Uri>https://github.com/dotnet/aspnetcore</Uri>
      <Sha>aa38ac354da344c4b567210f3f37c3ff2e674c9c</Sha>
    </Dependency>
    <Dependency Name="dotnet-user-jwts" Version="10.0.0-alpha.2.25072.6">
      <Uri>https://github.com/dotnet/aspnetcore</Uri>
      <Sha>aa38ac354da344c4b567210f3f37c3ff2e674c9c</Sha>
    </Dependency>
    <Dependency Name="dotnet-user-secrets" Version="10.0.0-alpha.2.25072.6">
      <Uri>https://github.com/dotnet/aspnetcore</Uri>
      <Sha>aa38ac354da344c4b567210f3f37c3ff2e674c9c</Sha>
    </Dependency>
    <Dependency Name="Microsoft.AspNetCore.Analyzers" Version="10.0.0-alpha.2.25072.6">
      <Uri>https://github.com/dotnet/aspnetcore</Uri>
      <Sha>aa38ac354da344c4b567210f3f37c3ff2e674c9c</Sha>
    </Dependency>
    <!-- Authentication and Components needed for dotnet/maui CoherentParentDependency -->
    <Dependency Name="Microsoft.AspNetCore.Authentication.Facebook" Version="10.0.0-alpha.2.25072.6">
      <Uri>https://github.com/dotnet/aspnetcore</Uri>
      <Sha>aa38ac354da344c4b567210f3f37c3ff2e674c9c</Sha>
    </Dependency>
    <Dependency Name="Microsoft.AspNetCore.Authentication.Google" Version="10.0.0-alpha.2.25072.6">
      <Uri>https://github.com/dotnet/aspnetcore</Uri>
      <Sha>aa38ac354da344c4b567210f3f37c3ff2e674c9c</Sha>
    </Dependency>
    <Dependency Name="Microsoft.AspNetCore.Authentication.MicrosoftAccount" Version="10.0.0-alpha.2.25072.6">
      <Uri>https://github.com/dotnet/aspnetcore</Uri>
      <Sha>aa38ac354da344c4b567210f3f37c3ff2e674c9c</Sha>
    </Dependency>
    <Dependency Name="Microsoft.AspNetCore.Components" Version="10.0.0-alpha.2.25072.6">
      <Uri>https://github.com/dotnet/aspnetcore</Uri>
      <Sha>aa38ac354da344c4b567210f3f37c3ff2e674c9c</Sha>
    </Dependency>
    <Dependency Name="Microsoft.AspNetCore.Components.Analyzers" Version="10.0.0-alpha.2.25072.6">
      <Uri>https://github.com/dotnet/aspnetcore</Uri>
      <Sha>aa38ac354da344c4b567210f3f37c3ff2e674c9c</Sha>
    </Dependency>
    <Dependency Name="Microsoft.AspNetCore.Components.Forms" Version="10.0.0-alpha.2.25072.6">
      <Uri>https://github.com/dotnet/aspnetcore</Uri>
      <Sha>aa38ac354da344c4b567210f3f37c3ff2e674c9c</Sha>
    </Dependency>
    <Dependency Name="Microsoft.AspNetCore.Components.WebAssembly" Version="10.0.0-alpha.2.25072.6">
      <Uri>https://github.com/dotnet/aspnetcore</Uri>
      <Sha>aa38ac354da344c4b567210f3f37c3ff2e674c9c</Sha>
    </Dependency>
    <Dependency Name="Microsoft.AspNetCore.Components.WebAssembly.Server" Version="10.0.0-alpha.2.25072.6">
      <Uri>https://github.com/dotnet/aspnetcore</Uri>
      <Sha>aa38ac354da344c4b567210f3f37c3ff2e674c9c</Sha>
    </Dependency>
    <Dependency Name="Microsoft.AspNetCore.Components.SdkAnalyzers" Version="10.0.0-alpha.2.25072.6">
      <Uri>https://github.com/dotnet/aspnetcore</Uri>
      <Sha>aa38ac354da344c4b567210f3f37c3ff2e674c9c</Sha>
    </Dependency>
    <Dependency Name="Microsoft.AspNetCore.Components.WebView" Version="10.0.0-alpha.2.25072.6">
      <Uri>https://github.com/dotnet/aspnetcore</Uri>
      <Sha>aa38ac354da344c4b567210f3f37c3ff2e674c9c</Sha>
    </Dependency>
    <Dependency Name="Microsoft.AspNetCore.Metadata" Version="10.0.0-alpha.2.25072.6">
      <Uri>https://github.com/dotnet/aspnetcore</Uri>
      <Sha>aa38ac354da344c4b567210f3f37c3ff2e674c9c</Sha>
    </Dependency>
    <Dependency Name="Microsoft.AspNetCore.Mvc.Analyzers" Version="10.0.0-alpha.2.25072.6">
      <Uri>https://github.com/dotnet/aspnetcore</Uri>
      <Sha>aa38ac354da344c4b567210f3f37c3ff2e674c9c</Sha>
    </Dependency>
    <Dependency Name="Microsoft.AspNetCore.Mvc.Api.Analyzers" Version="10.0.0-alpha.2.25072.6">
      <Uri>https://github.com/dotnet/aspnetcore</Uri>
      <Sha>aa38ac354da344c4b567210f3f37c3ff2e674c9c</Sha>
    </Dependency>
    <!-- Intermediate is necessary for source build. -->
    <Dependency Name="Microsoft.SourceBuild.Intermediate.aspnetcore" Version="10.0.0-alpha.2.25072.6">
      <Uri>https://github.com/dotnet/aspnetcore</Uri>
      <Sha>aa38ac354da344c4b567210f3f37c3ff2e674c9c</Sha>
      <SourceBuild RepoName="aspnetcore" ManagedOnly="true" />
    </Dependency>
<<<<<<< HEAD
    <Dependency Name="Microsoft.CodeAnalysis.Razor.Tooling.Internal" Version="9.0.0-preview.25072.1">
      <Uri>https://github.com/dotnet/razor</Uri>
      <Sha>08d80b6a31a10731bc4ed953dee962bd68f9ef8f</Sha>
    </Dependency>
    <Dependency Name="Microsoft.AspNetCore.Mvc.Razor.Extensions.Tooling.Internal" Version="9.0.0-preview.25072.1">
      <Uri>https://github.com/dotnet/razor</Uri>
      <Sha>08d80b6a31a10731bc4ed953dee962bd68f9ef8f</Sha>
    </Dependency>
    <Dependency Name="Microsoft.NET.Sdk.Razor.SourceGenerators.Transport" Version="9.0.0-preview.25072.1">
      <Uri>https://github.com/dotnet/razor</Uri>
      <Sha>08d80b6a31a10731bc4ed953dee962bd68f9ef8f</Sha>
    </Dependency>
    <!-- Intermediate is necessary for source build. -->
    <Dependency Name="Microsoft.SourceBuild.Intermediate.razor" Version="9.0.0-preview.25072.1">
      <Uri>https://github.com/dotnet/razor</Uri>
      <Sha>08d80b6a31a10731bc4ed953dee962bd68f9ef8f</Sha>
=======
    <Dependency Name="Microsoft.CodeAnalysis.Razor.Tooling.Internal" Version="9.0.0-preview.25070.1">
      <Uri>https://github.com/dotnet/razor</Uri>
      <Sha>66fdab134fb3e72d0fc265fd4456fefd405cf07f</Sha>
    </Dependency>
    <Dependency Name="Microsoft.AspNetCore.Mvc.Razor.Extensions.Tooling.Internal" Version="9.0.0-preview.25070.1">
      <Uri>https://github.com/dotnet/razor</Uri>
      <Sha>66fdab134fb3e72d0fc265fd4456fefd405cf07f</Sha>
    </Dependency>
    <Dependency Name="Microsoft.NET.Sdk.Razor.SourceGenerators.Transport" Version="9.0.0-preview.25070.1">
      <Uri>https://github.com/dotnet/razor</Uri>
      <Sha>66fdab134fb3e72d0fc265fd4456fefd405cf07f</Sha>
    </Dependency>
    <!-- Intermediate is necessary for source build. -->
    <Dependency Name="Microsoft.SourceBuild.Intermediate.razor" Version="9.0.0-preview.25070.1">
      <Uri>https://github.com/dotnet/razor</Uri>
      <Sha>66fdab134fb3e72d0fc265fd4456fefd405cf07f</Sha>
>>>>>>> a076841e
      <SourceBuild RepoName="razor" ManagedOnly="true" />
    </Dependency>
    <Dependency Name="Microsoft.Extensions.FileProviders.Embedded" Version="10.0.0-alpha.2.25072.6">
      <Uri>https://github.com/dotnet/aspnetcore</Uri>
      <Sha>aa38ac354da344c4b567210f3f37c3ff2e674c9c</Sha>
    </Dependency>
    <Dependency Name="Microsoft.AspNetCore.Authorization" Version="10.0.0-alpha.2.25072.6">
      <Uri>https://github.com/dotnet/aspnetcore</Uri>
      <Sha>aa38ac354da344c4b567210f3f37c3ff2e674c9c</Sha>
    </Dependency>
    <Dependency Name="Microsoft.AspNetCore.Components.Web" Version="10.0.0-alpha.2.25072.6">
      <Uri>https://github.com/dotnet/aspnetcore</Uri>
      <Sha>aa38ac354da344c4b567210f3f37c3ff2e674c9c</Sha>
    </Dependency>
    <Dependency Name="Microsoft.JSInterop" Version="10.0.0-alpha.2.25072.6">
      <Uri>https://github.com/dotnet/aspnetcore</Uri>
      <Sha>aa38ac354da344c4b567210f3f37c3ff2e674c9c</Sha>
    </Dependency>
    <!-- For coherency purposes, these versions should be gated by the versions of winforms and wpf routed via windowsdesktop -->
    <Dependency Name="Microsoft.Dotnet.WinForms.ProjectTemplates" Version="10.0.0-alpha.1.25071.5" CoherentParentDependency="Microsoft.WindowsDesktop.App.Runtime.win-x64">
      <Uri>https://github.com/dotnet/winforms</Uri>
      <Sha>51fffb84af97a5452fb5c7d33648551be7e057d5</Sha>
    </Dependency>
    <Dependency Name="Microsoft.DotNet.Wpf.ProjectTemplates" Version="10.0.0-alpha.1.25072.3" CoherentParentDependency="Microsoft.WindowsDesktop.App.Runtime.win-x64">
      <Uri>https://github.com/dotnet/wpf</Uri>
      <Sha>662423d3614158380ba77d710212ac6bb890f8ac</Sha>
    </Dependency>
    <Dependency Name="Microsoft.Web.Xdt" Version="10.0.0-preview.25067.1">
      <Uri>https://github.com/dotnet/xdt</Uri>
      <Sha>1156b9aac00609107c21cf3458b797c76db6be7a</Sha>
    </Dependency>
    <!-- Intermediate is necessary for source build. -->
    <Dependency Name="Microsoft.SourceBuild.Intermediate.xdt" Version="10.0.0-preview.25067.1">
      <Uri>https://github.com/dotnet/xdt</Uri>
      <Sha>1156b9aac00609107c21cf3458b797c76db6be7a</Sha>
      <SourceBuild RepoName="xdt" ManagedOnly="true" />
    </Dependency>
    <Dependency Name="Microsoft.CodeAnalysis.NetAnalyzers" Version="10.0.0-preview.25072.1">
      <Uri>https://github.com/dotnet/roslyn-analyzers</Uri>
      <Sha>5c3c07bfa03e069b82a52e2c1855860ca5434538</Sha>
    </Dependency>
    <Dependency Name="Microsoft.CodeAnalysis.PublicApiAnalyzers" Version="3.12.0-beta1.25072.1">
      <Uri>https://github.com/dotnet/roslyn-analyzers</Uri>
      <Sha>5c3c07bfa03e069b82a52e2c1855860ca5434538</Sha>
    </Dependency>
    <!-- Intermediate is necessary for source build. -->
    <Dependency Name="Microsoft.SourceBuild.Intermediate.roslyn-analyzers" Version="3.12.0-beta1.25072.1">
      <Uri>https://github.com/dotnet/roslyn-analyzers</Uri>
      <Sha>5c3c07bfa03e069b82a52e2c1855860ca5434538</Sha>
      <SourceBuild RepoName="roslyn-analyzers" ManagedOnly="true" />
    </Dependency>
    <Dependency Name="System.CommandLine" Version="2.0.0-beta4.25071.2">
      <Uri>https://github.com/dotnet/command-line-api</Uri>
      <Sha>3bbb940ceeb3254790899d751a8d418348563d40</Sha>
    </Dependency>
    <Dependency Name="System.CommandLine.Rendering" Version="0.4.0-alpha.25071.2">
      <Uri>https://github.com/dotnet/command-line-api</Uri>
      <Sha>3bbb940ceeb3254790899d751a8d418348563d40</Sha>
    </Dependency>
    <!-- Microsoft.CodeAnalysis.Workspaces.MSBuild transitively references M.Bcl.AsyncInterfaces.
         Adding an explicit dependency to make sure the latest version is used instead of the SBRP
         one under source build. -->
    <!-- Intermediate is necessary for source build. -->
    <Dependency Name="Microsoft.DiaSymReader" Version="2.2.0-beta.24622.1">
      <Uri>https://github.com/dotnet/symreader</Uri>
      <Sha>ff1852196a042a124267a6e599d12da20d7ff65a</Sha>
    </Dependency>
    <!-- Intermediate is necessary for source build. -->
    <Dependency Name="Microsoft.SourceBuild.Intermediate.command-line-api" Version="0.1.607102">
      <Uri>https://github.com/dotnet/command-line-api</Uri>
      <Sha>3bbb940ceeb3254790899d751a8d418348563d40</Sha>
      <SourceBuild RepoName="command-line-api" ManagedOnly="true" />
    </Dependency>
    <!-- Intermediate is necessary for source build. -->
    <Dependency Name="Microsoft.SourceBuild.Intermediate.source-build-externals" Version="10.0.607101">
      <Uri>https://github.com/dotnet/source-build-externals</Uri>
      <Sha>0c377e9585d2aeae504ff1d6529ccb1abef36172</Sha>
      <SourceBuild RepoName="source-build-externals" ManagedOnly="true" />
    </Dependency>
    <!-- Intermediate is necessary for source build. -->
    <Dependency Name="Microsoft.SourceBuild.Intermediate.source-build-reference-packages" Version="10.0.607103">
      <Uri>https://github.com/dotnet/source-build-reference-packages</Uri>
      <Sha>412f115947777b9babf97716a20b056d0d77b1b9</Sha>
      <SourceBuild RepoName="source-build-reference-packages" ManagedOnly="true" />
    </Dependency>
<<<<<<< HEAD
    <Dependency Name="Microsoft.Deployment.DotNet.Releases" Version="2.0.0-rtm.1.25059.4">
      <Uri>https://github.com/dotnet/deployment-tools</Uri>
      <Sha>b2d5c0c5841de4bc036ef4c84b5db3532504e5f3</Sha>
=======
    <Dependency Name="Microsoft.Deployment.DotNet.Releases" Version="2.0.0-preview.1.25063.2">
      <Uri>https://github.com/dotnet/deployment-tools</Uri>
      <Sha>3290a7fed58682b6796e6fc916d12c0eb2070ef5</Sha>
>>>>>>> a076841e
    </Dependency>
    <Dependency Name="Microsoft.Build.Tasks.Git" Version="9.0.0-beta.25070.1">
      <Uri>https://github.com/dotnet/sourcelink</Uri>
      <Sha>e7f8cc9eeb08b0549eeb1b31ddd9b134ada275e5</Sha>
    </Dependency>
    <Dependency Name="Microsoft.SourceLink.Common" Version="9.0.0-beta.25070.1">
      <Uri>https://github.com/dotnet/sourcelink</Uri>
      <Sha>e7f8cc9eeb08b0549eeb1b31ddd9b134ada275e5</Sha>
    </Dependency>
    <Dependency Name="Microsoft.SourceLink.AzureRepos.Git" Version="9.0.0-beta.25070.1">
      <Uri>https://github.com/dotnet/sourcelink</Uri>
      <Sha>e7f8cc9eeb08b0549eeb1b31ddd9b134ada275e5</Sha>
    </Dependency>
    <Dependency Name="Microsoft.SourceLink.GitHub" Version="9.0.0-beta.25070.1">
      <Uri>https://github.com/dotnet/sourcelink</Uri>
      <Sha>e7f8cc9eeb08b0549eeb1b31ddd9b134ada275e5</Sha>
    </Dependency>
    <Dependency Name="Microsoft.SourceLink.GitLab" Version="9.0.0-beta.25070.1">
      <Uri>https://github.com/dotnet/sourcelink</Uri>
      <Sha>e7f8cc9eeb08b0549eeb1b31ddd9b134ada275e5</Sha>
    </Dependency>
    <Dependency Name="Microsoft.SourceLink.Bitbucket.Git" Version="9.0.0-beta.25070.1">
      <Uri>https://github.com/dotnet/sourcelink</Uri>
      <Sha>e7f8cc9eeb08b0549eeb1b31ddd9b134ada275e5</Sha>
    </Dependency>
    <!-- Intermediate is necessary for source build. -->
    <Dependency Name="Microsoft.SourceBuild.Intermediate.sourcelink" Version="9.0.0-beta.25070.1">
      <Uri>https://github.com/dotnet/sourcelink</Uri>
      <Sha>e7f8cc9eeb08b0549eeb1b31ddd9b134ada275e5</Sha>
      <SourceBuild RepoName="sourcelink" ManagedOnly="true" />
    </Dependency>
    <!-- Intermediate is necessary for source build. -->
<<<<<<< HEAD
    <Dependency Name="Microsoft.SourceBuild.Intermediate.deployment-tools" Version="9.0.0-rtm.25059.4">
      <Uri>https://github.com/dotnet/deployment-tools</Uri>
      <Sha>b2d5c0c5841de4bc036ef4c84b5db3532504e5f3</Sha>
=======
    <Dependency Name="Microsoft.SourceBuild.Intermediate.deployment-tools" Version="9.0.0-preview.1.25063.2">
      <Uri>https://github.com/dotnet/deployment-tools</Uri>
      <Sha>3290a7fed58682b6796e6fc916d12c0eb2070ef5</Sha>
>>>>>>> a076841e
      <SourceBuild RepoName="deployment-tools" ManagedOnly="true" />
    </Dependency>
    <!-- Intermediate is necessary for source build. -->
    <Dependency Name="Microsoft.SourceBuild.Intermediate.symreader" Version="2.2.0-beta.24622.1">
      <Uri>https://github.com/dotnet/symreader</Uri>
      <Sha>ff1852196a042a124267a6e599d12da20d7ff65a</Sha>
      <SourceBuild RepoName="symreader" ManagedOnly="true" />
    </Dependency>
    <!-- Dependency required for flowing correct package version in source-build, using PVP flow. -->
    <Dependency Name="Microsoft.Extensions.Logging" Version="10.0.0-alpha.1.25072.13">
      <Uri>https://github.com/dotnet/runtime</Uri>
      <Sha>e2874f53ff8ba0d15cc552e380419f2e7c1217fa</Sha>
    </Dependency>
    <!-- Dependency required for flowing correct package version in source-build, using PVP flow. -->
    <Dependency Name="Microsoft.Extensions.Logging.Abstractions" Version="10.0.0-alpha.1.25072.13">
      <Uri>https://github.com/dotnet/runtime</Uri>
      <Sha>e2874f53ff8ba0d15cc552e380419f2e7c1217fa</Sha>
    </Dependency>
    <!-- Dependency required for flowing correct package version in source-build, using PVP flow. -->
    <Dependency Name="Microsoft.Extensions.Logging.Console" Version="10.0.0-alpha.1.25072.13">
      <Uri>https://github.com/dotnet/runtime</Uri>
      <Sha>e2874f53ff8ba0d15cc552e380419f2e7c1217fa</Sha>
    </Dependency>
    <!-- Dependency required for flowing correct package version in source-build, using PVP flow. -->
    <Dependency Name="Microsoft.Extensions.FileSystemGlobbing" Version="10.0.0-alpha.1.25072.13">
      <Uri>https://github.com/dotnet/runtime</Uri>
      <Sha>e2874f53ff8ba0d15cc552e380419f2e7c1217fa</Sha>
    </Dependency>
    <!-- Dependency required for flowing correct package version in source-build, using PVP flow. -->
    <Dependency Name="System.ServiceProcess.ServiceController" Version="10.0.0-alpha.1.25072.13">
      <Uri>https://github.com/dotnet/runtime</Uri>
      <Sha>e2874f53ff8ba0d15cc552e380419f2e7c1217fa</Sha>
    </Dependency>
    <Dependency Name="System.Text.Json" Version="10.0.0-alpha.1.25072.13">
      <Uri>https://github.com/dotnet/runtime</Uri>
      <Sha>e2874f53ff8ba0d15cc552e380419f2e7c1217fa</Sha>
    </Dependency>
    <Dependency Name="Microsoft.Bcl.AsyncInterfaces" Version="10.0.0-alpha.1.25072.13">
      <Uri>https://github.com/dotnet/runtime</Uri>
      <Sha>e2874f53ff8ba0d15cc552e380419f2e7c1217fa</Sha>
    </Dependency>
    <Dependency Name="Microsoft.Extensions.FileProviders.Abstractions" Version="10.0.0-alpha.1.25072.13">
      <Uri>https://github.com/dotnet/runtime</Uri>
      <Sha>e2874f53ff8ba0d15cc552e380419f2e7c1217fa</Sha>
    </Dependency>
    <Dependency Name="Microsoft.Extensions.ObjectPool" Version="10.0.0-alpha.2.25072.6">
      <Uri>https://github.com/dotnet/aspnetcore</Uri>
      <Sha>aa38ac354da344c4b567210f3f37c3ff2e674c9c</Sha>
    </Dependency>
    <Dependency Name="Microsoft.Win32.SystemEvents" Version="10.0.0-alpha.1.25072.13">
      <Uri>https://github.com/dotnet/runtime</Uri>
      <Sha>e2874f53ff8ba0d15cc552e380419f2e7c1217fa</Sha>
    </Dependency>
    <Dependency Name="System.Composition.AttributedModel" Version="10.0.0-alpha.1.25072.13">
      <Uri>https://github.com/dotnet/runtime</Uri>
      <Sha>e2874f53ff8ba0d15cc552e380419f2e7c1217fa</Sha>
    </Dependency>
    <Dependency Name="System.Composition.Convention" Version="10.0.0-alpha.1.25072.13">
      <Uri>https://github.com/dotnet/runtime</Uri>
      <Sha>e2874f53ff8ba0d15cc552e380419f2e7c1217fa</Sha>
    </Dependency>
    <Dependency Name="System.Composition.Hosting" Version="10.0.0-alpha.1.25072.13">
      <Uri>https://github.com/dotnet/runtime</Uri>
      <Sha>e2874f53ff8ba0d15cc552e380419f2e7c1217fa</Sha>
    </Dependency>
    <Dependency Name="System.Composition.Runtime" Version="10.0.0-alpha.1.25072.13">
      <Uri>https://github.com/dotnet/runtime</Uri>
      <Sha>e2874f53ff8ba0d15cc552e380419f2e7c1217fa</Sha>
    </Dependency>
    <Dependency Name="System.Composition.TypedParts" Version="10.0.0-alpha.1.25072.13">
      <Uri>https://github.com/dotnet/runtime</Uri>
      <Sha>e2874f53ff8ba0d15cc552e380419f2e7c1217fa</Sha>
    </Dependency>
    <Dependency Name="System.Configuration.ConfigurationManager" Version="10.0.0-alpha.1.25072.13">
      <Uri>https://github.com/dotnet/runtime</Uri>
      <Sha>e2874f53ff8ba0d15cc552e380419f2e7c1217fa</Sha>
    </Dependency>
    <Dependency Name="System.Security.Cryptography.Pkcs" Version="10.0.0-alpha.1.25072.13">
      <Uri>https://github.com/dotnet/runtime</Uri>
      <Sha>e2874f53ff8ba0d15cc552e380419f2e7c1217fa</Sha>
    </Dependency>
    <Dependency Name="System.Security.Cryptography.Xml" Version="10.0.0-alpha.1.25072.13">
      <Uri>https://github.com/dotnet/runtime</Uri>
      <Sha>e2874f53ff8ba0d15cc552e380419f2e7c1217fa</Sha>
    </Dependency>
    <Dependency Name="System.Security.Permissions" Version="10.0.0-alpha.1.25072.13">
      <Uri>https://github.com/dotnet/runtime</Uri>
      <Sha>e2874f53ff8ba0d15cc552e380419f2e7c1217fa</Sha>
    </Dependency>
    <Dependency Name="System.Windows.Extensions" Version="10.0.0-alpha.1.25072.13">
      <Uri>https://github.com/dotnet/runtime</Uri>
      <Sha>e2874f53ff8ba0d15cc552e380419f2e7c1217fa</Sha>
    </Dependency>
  </ProductDependencies>
  <ToolsetDependencies>
<<<<<<< HEAD
    <Dependency Name="Microsoft.DotNet.Arcade.Sdk" Version="9.0.0-beta.25058.5">
      <Uri>https://github.com/dotnet/arcade</Uri>
      <Sha>8cc6ecd76c24ef6665579a5c5e386a211a1e7c54</Sha>
    </Dependency>
    <Dependency Name="Microsoft.DotNet.Build.Tasks.Installers" Version="9.0.0-beta.25058.5">
      <Uri>https://github.com/dotnet/arcade</Uri>
      <Sha>8cc6ecd76c24ef6665579a5c5e386a211a1e7c54</Sha>
    </Dependency>
    <Dependency Name="Microsoft.DotNet.Helix.Sdk" Version="9.0.0-beta.25058.5">
      <Uri>https://github.com/dotnet/arcade</Uri>
      <Sha>8cc6ecd76c24ef6665579a5c5e386a211a1e7c54</Sha>
    </Dependency>
    <Dependency Name="Microsoft.DotNet.SignTool" Version="9.0.0-beta.25058.5">
      <Uri>https://github.com/dotnet/arcade</Uri>
      <Sha>8cc6ecd76c24ef6665579a5c5e386a211a1e7c54</Sha>
    </Dependency>
    <Dependency Name="Microsoft.DotNet.XUnitExtensions" Version="9.0.0-beta.25058.5">
      <Uri>https://github.com/dotnet/arcade</Uri>
      <Sha>8cc6ecd76c24ef6665579a5c5e386a211a1e7c54</Sha>
    </Dependency>
    <Dependency Name="Microsoft.DotNet.XliffTasks" Version="9.0.0-beta.25058.5">
      <Uri>https://github.com/dotnet/arcade</Uri>
      <Sha>8cc6ecd76c24ef6665579a5c5e386a211a1e7c54</Sha>
    </Dependency>
    <!-- Intermediate is necessary for source build. -->
    <Dependency Name="Microsoft.SourceBuild.Intermediate.arcade" Version="9.0.0-beta.25058.5">
      <Uri>https://github.com/dotnet/arcade</Uri>
      <Sha>8cc6ecd76c24ef6665579a5c5e386a211a1e7c54</Sha>
=======
    <Dependency Name="Microsoft.DotNet.Arcade.Sdk" Version="10.0.0-beta.25072.2">
      <Uri>https://github.com/dotnet/arcade</Uri>
      <Sha>2ac4034732f0dbb9781beae751cf15b65aff1bcd</Sha>
    </Dependency>
    <Dependency Name="Microsoft.DotNet.Build.Tasks.Installers" Version="10.0.0-beta.25072.2">
      <Uri>https://github.com/dotnet/arcade</Uri>
      <Sha>2ac4034732f0dbb9781beae751cf15b65aff1bcd</Sha>
    </Dependency>
    <Dependency Name="Microsoft.DotNet.Helix.Sdk" Version="10.0.0-beta.25072.2">
      <Uri>https://github.com/dotnet/arcade</Uri>
      <Sha>2ac4034732f0dbb9781beae751cf15b65aff1bcd</Sha>
    </Dependency>
    <Dependency Name="Microsoft.DotNet.SignTool" Version="10.0.0-beta.25072.2">
      <Uri>https://github.com/dotnet/arcade</Uri>
      <Sha>2ac4034732f0dbb9781beae751cf15b65aff1bcd</Sha>
    </Dependency>
    <Dependency Name="Microsoft.DotNet.XUnitExtensions" Version="10.0.0-beta.25072.2">
      <Uri>https://github.com/dotnet/arcade</Uri>
      <Sha>2ac4034732f0dbb9781beae751cf15b65aff1bcd</Sha>
    </Dependency>
    <Dependency Name="Microsoft.DotNet.XliffTasks" Version="10.0.0-beta.25072.2">
      <Uri>https://github.com/dotnet/arcade</Uri>
      <Sha>2ac4034732f0dbb9781beae751cf15b65aff1bcd</Sha>
    </Dependency>
    <!-- Intermediate is necessary for source build. -->
    <Dependency Name="Microsoft.SourceBuild.Intermediate.arcade" Version="10.0.0-beta.25072.2">
      <Uri>https://github.com/dotnet/arcade</Uri>
      <Sha>2ac4034732f0dbb9781beae751cf15b65aff1bcd</Sha>
>>>>>>> a076841e
      <SourceBuild RepoName="arcade" ManagedOnly="true" />
    </Dependency>
    <Dependency Name="System.Reflection.MetadataLoadContext" Version="10.0.0-alpha.1.25072.13">
      <Uri>https://github.com/dotnet/runtime</Uri>
      <Sha>e2874f53ff8ba0d15cc552e380419f2e7c1217fa</Sha>
    </Dependency>
    <Dependency Name="Microsoft.DotNet.Darc" Version="1.1.0-beta.25072.2">
      <Uri>https://github.com/dotnet/arcade-services</Uri>
      <Sha>f1b6b9baa2a3e66a52496d3b3e1423b5fcb1906e</Sha>
    </Dependency>
    <Dependency Name="Microsoft.DotNet.DarcLib" Version="1.1.0-beta.25072.2">
      <Uri>https://github.com/dotnet/arcade-services</Uri>
      <Sha>f1b6b9baa2a3e66a52496d3b3e1423b5fcb1906e</Sha>
    </Dependency>
<<<<<<< HEAD
    <Dependency Name="Microsoft.DotNet.ScenarioTests.SdkTemplateTests" Version="9.0.0-preview.25070.3">
      <Uri>https://github.com/dotnet/scenario-tests</Uri>
      <Sha>702695802459ffcd11d13cfb73f86aa7b9f6a3ea</Sha>
    </Dependency>
    <!-- Intermediate is necessary for source build. -->
    <Dependency Name="Microsoft.SourceBuild.Intermediate.scenario-tests" Version="9.0.0-preview.25070.3">
      <Uri>https://github.com/dotnet/scenario-tests</Uri>
      <Sha>702695802459ffcd11d13cfb73f86aa7b9f6a3ea</Sha>
=======
    <Dependency Name="Microsoft.DotNet.ScenarioTests.SdkTemplateTests" Version="10.0.0-preview.24602.1">
      <Uri>https://github.com/dotnet/scenario-tests</Uri>
      <Sha>61173bbe1b4ab5f60e760cca9c5fd7eae6e48546</Sha>
    </Dependency>
    <!-- Intermediate is necessary for source build. -->
    <Dependency Name="Microsoft.SourceBuild.Intermediate.scenario-tests" Version="10.0.0-preview.24602.1">
      <Uri>https://github.com/dotnet/scenario-tests</Uri>
      <Sha>61173bbe1b4ab5f60e760cca9c5fd7eae6e48546</Sha>
>>>>>>> a076841e
      <SourceBuild RepoName="scenario-tests" ManagedOnly="true" />
    </Dependency>
    <!--
      Aspire isn't really a toolset dependency. However, it only inserts a baseline manifest in sdk,
      and if you squint at it, this means we can say that its specific dependency versions don't matter to sdk.
      It also doesn't currently ship 9.0 preview versions, meaning the version is locked to the latest shipped from 8.0 era.
      Avoiding this as a product dependency avoids a long coherency path (aspnetcore->extensions->aspire->sdk).
      **It is** of course possible that an incoherent aspire means that aspire depends on versions of extensions that
      aren't shipping, or those extensions packages depend on aspnetcore packages that won't ship. However, given the cost
      of maintaining this coherency path is high. This being toolset means that aspire is responsible for its own coherency.
    -->
    <Dependency Name="Microsoft.NET.Sdk.Aspire.Manifest-8.0.100" Version="8.2.2">
      <Uri>https://github.com/dotnet/aspire</Uri>
      <Sha>5fa9337a84a52e9bd185d04d156eccbdcf592f74</Sha>
    </Dependency>
    <!-- Intermediate is necessary for source build. -->
    <Dependency Name="Microsoft.SourceBuild.Intermediate.aspire" Version="8.2.2-preview.1.24521.5">
      <Uri>https://github.com/dotnet/aspire</Uri>
      <Sha>5fa9337a84a52e9bd185d04d156eccbdcf592f74</Sha>
      <SourceBuild RepoName="aspire" ManagedOnly="true" />
    </Dependency>
    <Dependency Name="Microsoft.IO.Redist" Version="6.0.1">
      <Uri>https://github.com/dotnet/runtime</Uri>
      <Sha>e77011b31a3e5c47d931248a64b47f9b2d47853d</Sha>
    </Dependency>
    <Dependency Name="Microsoft.Testing.Platform" Version="1.6.0-preview.25072.4">
      <Uri>https://github.com/microsoft/testfx</Uri>
      <Sha>630e6fc346fa8f2fbc759274a8802408bfa8c2a2</Sha>
    </Dependency>
    <Dependency Name="MSTest" Version="3.8.0-preview.25072.4">
      <Uri>https://github.com/microsoft/testfx</Uri>
      <Sha>630e6fc346fa8f2fbc759274a8802408bfa8c2a2</Sha>
    </Dependency>
  </ToolsetDependencies>
</Dependencies><|MERGE_RESOLUTION|>--- conflicted
+++ resolved
@@ -3,18 +3,6 @@
   <ProductDependencies>
     <Dependency Name="Microsoft.TemplateEngine.Abstractions" Version="10.0.100-alpha.1.25071.3">
       <Uri>https://github.com/dotnet/templating</Uri>
-<<<<<<< HEAD
-      <Sha>aaebde792d2641f49f42e5acc2f92cbac49d2cbc</Sha>
-    </Dependency>
-    <Dependency Name="Microsoft.TemplateEngine.Mocks" Version="9.0.200-rtm.25062.7">
-      <Uri>https://github.com/dotnet/templating</Uri>
-      <Sha>aaebde792d2641f49f42e5acc2f92cbac49d2cbc</Sha>
-    </Dependency>
-    <!-- Intermediate is necessary for source build. -->
-    <Dependency Name="Microsoft.SourceBuild.Intermediate.templating" Version="9.0.200-rtm.25062.7">
-      <Uri>https://github.com/dotnet/templating</Uri>
-      <Sha>aaebde792d2641f49f42e5acc2f92cbac49d2cbc</Sha>
-=======
       <Sha>f710266eaa4895e5e8a22a5f9d8372b831b2def4</Sha>
     </Dependency>
     <Dependency Name="Microsoft.TemplateEngine.Mocks" Version="10.0.100-alpha.1.25071.3">
@@ -25,7 +13,6 @@
     <Dependency Name="Microsoft.SourceBuild.Intermediate.templating" Version="10.0.100-alpha.1.25071.3">
       <Uri>https://github.com/dotnet/templating</Uri>
       <Sha>f710266eaa4895e5e8a22a5f9d8372b831b2def4</Sha>
->>>>>>> a076841e
       <SourceBuild RepoName="templating" ManagedOnly="true" />
     </Dependency>
     <Dependency Name="Microsoft.NETCore.App.Ref" Version="10.0.0-alpha.1.25072.13">
@@ -110,55 +97,16 @@
       <Sha>7abe97c385a57f3d43941c50259e24cd90997156</Sha>
       <SourceBuild RepoName="fsharp" ManagedOnly="true" />
     </Dependency>
-<<<<<<< HEAD
-    <Dependency Name="Microsoft.Net.Compilers.Toolset" Version="4.14.0-1.25072.8">
-      <Uri>https://github.com/dotnet/roslyn</Uri>
-      <Sha>1931cdad58cc077db02feaa80f454900355dd0e8</Sha>
-    </Dependency>
-    <!-- Intermediate is necessary for source build. -->
-    <Dependency Name="Microsoft.SourceBuild.Intermediate.roslyn" Version="4.14.0-1.25072.8">
-      <Uri>https://github.com/dotnet/roslyn</Uri>
-      <Sha>1931cdad58cc077db02feaa80f454900355dd0e8</Sha>
+    <Dependency Name="Microsoft.Net.Compilers.Toolset" Version="4.14.0-1.25070.2">
+      <Uri>https://github.com/dotnet/roslyn</Uri>
+      <Sha>6908aead3a8b313798c381d5e435e9e6068301a7</Sha>
+    </Dependency>
+    <!-- Intermediate is necessary for source build. -->
+    <Dependency Name="Microsoft.SourceBuild.Intermediate.roslyn" Version="4.14.0-1.25070.2">
+      <Uri>https://github.com/dotnet/roslyn</Uri>
+      <Sha>6908aead3a8b313798c381d5e435e9e6068301a7</Sha>
       <SourceBuild RepoName="roslyn" ManagedOnly="true" />
     </Dependency>
-    <Dependency Name="Microsoft.Net.Compilers.Toolset.Framework" Version="4.14.0-1.25072.8">
-      <Uri>https://github.com/dotnet/roslyn</Uri>
-      <Sha>1931cdad58cc077db02feaa80f454900355dd0e8</Sha>
-    </Dependency>
-    <Dependency Name="Microsoft.CodeAnalysis" Version="4.14.0-1.25072.8">
-      <Uri>https://github.com/dotnet/roslyn</Uri>
-      <Sha>1931cdad58cc077db02feaa80f454900355dd0e8</Sha>
-    </Dependency>
-    <Dependency Name="Microsoft.CodeAnalysis.CSharp" Version="4.14.0-1.25072.8">
-      <Uri>https://github.com/dotnet/roslyn</Uri>
-      <Sha>1931cdad58cc077db02feaa80f454900355dd0e8</Sha>
-    </Dependency>
-    <Dependency Name="Microsoft.CodeAnalysis.CSharp.CodeStyle" Version="4.14.0-1.25072.8">
-      <Uri>https://github.com/dotnet/roslyn</Uri>
-      <Sha>1931cdad58cc077db02feaa80f454900355dd0e8</Sha>
-    </Dependency>
-    <Dependency Name="Microsoft.CodeAnalysis.CSharp.Features" Version="4.14.0-1.25072.8">
-      <Uri>https://github.com/dotnet/roslyn</Uri>
-      <Sha>1931cdad58cc077db02feaa80f454900355dd0e8</Sha>
-    </Dependency>
-    <Dependency Name="Microsoft.CodeAnalysis.CSharp.Workspaces" Version="4.14.0-1.25072.8">
-      <Uri>https://github.com/dotnet/roslyn</Uri>
-      <Sha>1931cdad58cc077db02feaa80f454900355dd0e8</Sha>
-    </Dependency>
-    <Dependency Name="Microsoft.CodeAnalysis.Workspaces.MSBuild" Version="4.14.0-1.25072.8">
-      <Uri>https://github.com/dotnet/roslyn</Uri>
-      <Sha>1931cdad58cc077db02feaa80f454900355dd0e8</Sha>
-=======
-    <Dependency Name="Microsoft.Net.Compilers.Toolset" Version="4.14.0-1.25070.2">
-      <Uri>https://github.com/dotnet/roslyn</Uri>
-      <Sha>6908aead3a8b313798c381d5e435e9e6068301a7</Sha>
-    </Dependency>
-    <!-- Intermediate is necessary for source build. -->
-    <Dependency Name="Microsoft.SourceBuild.Intermediate.roslyn" Version="4.14.0-1.25070.2">
-      <Uri>https://github.com/dotnet/roslyn</Uri>
-      <Sha>6908aead3a8b313798c381d5e435e9e6068301a7</Sha>
-      <SourceBuild RepoName="roslyn" ManagedOnly="true" />
-    </Dependency>
     <Dependency Name="Microsoft.Net.Compilers.Toolset.Framework" Version="4.14.0-1.25070.2">
       <Uri>https://github.com/dotnet/roslyn</Uri>
       <Sha>6908aead3a8b313798c381d5e435e9e6068301a7</Sha>
@@ -186,7 +134,6 @@
     <Dependency Name="Microsoft.CodeAnalysis.Workspaces.MSBuild" Version="4.14.0-1.25070.2">
       <Uri>https://github.com/dotnet/roslyn</Uri>
       <Sha>6908aead3a8b313798c381d5e435e9e6068301a7</Sha>
->>>>>>> a076841e
     </Dependency>
     <Dependency Name="Microsoft.AspNetCore.DeveloperCertificates.XPlat" Version="10.0.0-alpha.2.25072.6">
       <Uri>https://github.com/dotnet/aspnetcore</Uri>
@@ -419,24 +366,6 @@
       <Sha>aa38ac354da344c4b567210f3f37c3ff2e674c9c</Sha>
       <SourceBuild RepoName="aspnetcore" ManagedOnly="true" />
     </Dependency>
-<<<<<<< HEAD
-    <Dependency Name="Microsoft.CodeAnalysis.Razor.Tooling.Internal" Version="9.0.0-preview.25072.1">
-      <Uri>https://github.com/dotnet/razor</Uri>
-      <Sha>08d80b6a31a10731bc4ed953dee962bd68f9ef8f</Sha>
-    </Dependency>
-    <Dependency Name="Microsoft.AspNetCore.Mvc.Razor.Extensions.Tooling.Internal" Version="9.0.0-preview.25072.1">
-      <Uri>https://github.com/dotnet/razor</Uri>
-      <Sha>08d80b6a31a10731bc4ed953dee962bd68f9ef8f</Sha>
-    </Dependency>
-    <Dependency Name="Microsoft.NET.Sdk.Razor.SourceGenerators.Transport" Version="9.0.0-preview.25072.1">
-      <Uri>https://github.com/dotnet/razor</Uri>
-      <Sha>08d80b6a31a10731bc4ed953dee962bd68f9ef8f</Sha>
-    </Dependency>
-    <!-- Intermediate is necessary for source build. -->
-    <Dependency Name="Microsoft.SourceBuild.Intermediate.razor" Version="9.0.0-preview.25072.1">
-      <Uri>https://github.com/dotnet/razor</Uri>
-      <Sha>08d80b6a31a10731bc4ed953dee962bd68f9ef8f</Sha>
-=======
     <Dependency Name="Microsoft.CodeAnalysis.Razor.Tooling.Internal" Version="9.0.0-preview.25070.1">
       <Uri>https://github.com/dotnet/razor</Uri>
       <Sha>66fdab134fb3e72d0fc265fd4456fefd405cf07f</Sha>
@@ -453,7 +382,6 @@
     <Dependency Name="Microsoft.SourceBuild.Intermediate.razor" Version="9.0.0-preview.25070.1">
       <Uri>https://github.com/dotnet/razor</Uri>
       <Sha>66fdab134fb3e72d0fc265fd4456fefd405cf07f</Sha>
->>>>>>> a076841e
       <SourceBuild RepoName="razor" ManagedOnly="true" />
     </Dependency>
     <Dependency Name="Microsoft.Extensions.FileProviders.Embedded" Version="10.0.0-alpha.2.25072.6">
@@ -539,15 +467,9 @@
       <Sha>412f115947777b9babf97716a20b056d0d77b1b9</Sha>
       <SourceBuild RepoName="source-build-reference-packages" ManagedOnly="true" />
     </Dependency>
-<<<<<<< HEAD
-    <Dependency Name="Microsoft.Deployment.DotNet.Releases" Version="2.0.0-rtm.1.25059.4">
-      <Uri>https://github.com/dotnet/deployment-tools</Uri>
-      <Sha>b2d5c0c5841de4bc036ef4c84b5db3532504e5f3</Sha>
-=======
     <Dependency Name="Microsoft.Deployment.DotNet.Releases" Version="2.0.0-preview.1.25063.2">
       <Uri>https://github.com/dotnet/deployment-tools</Uri>
       <Sha>3290a7fed58682b6796e6fc916d12c0eb2070ef5</Sha>
->>>>>>> a076841e
     </Dependency>
     <Dependency Name="Microsoft.Build.Tasks.Git" Version="9.0.0-beta.25070.1">
       <Uri>https://github.com/dotnet/sourcelink</Uri>
@@ -580,15 +502,9 @@
       <SourceBuild RepoName="sourcelink" ManagedOnly="true" />
     </Dependency>
     <!-- Intermediate is necessary for source build. -->
-<<<<<<< HEAD
-    <Dependency Name="Microsoft.SourceBuild.Intermediate.deployment-tools" Version="9.0.0-rtm.25059.4">
-      <Uri>https://github.com/dotnet/deployment-tools</Uri>
-      <Sha>b2d5c0c5841de4bc036ef4c84b5db3532504e5f3</Sha>
-=======
     <Dependency Name="Microsoft.SourceBuild.Intermediate.deployment-tools" Version="9.0.0-preview.1.25063.2">
       <Uri>https://github.com/dotnet/deployment-tools</Uri>
       <Sha>3290a7fed58682b6796e6fc916d12c0eb2070ef5</Sha>
->>>>>>> a076841e
       <SourceBuild RepoName="deployment-tools" ManagedOnly="true" />
     </Dependency>
     <!-- Intermediate is necessary for source build. -->
@@ -684,36 +600,6 @@
     </Dependency>
   </ProductDependencies>
   <ToolsetDependencies>
-<<<<<<< HEAD
-    <Dependency Name="Microsoft.DotNet.Arcade.Sdk" Version="9.0.0-beta.25058.5">
-      <Uri>https://github.com/dotnet/arcade</Uri>
-      <Sha>8cc6ecd76c24ef6665579a5c5e386a211a1e7c54</Sha>
-    </Dependency>
-    <Dependency Name="Microsoft.DotNet.Build.Tasks.Installers" Version="9.0.0-beta.25058.5">
-      <Uri>https://github.com/dotnet/arcade</Uri>
-      <Sha>8cc6ecd76c24ef6665579a5c5e386a211a1e7c54</Sha>
-    </Dependency>
-    <Dependency Name="Microsoft.DotNet.Helix.Sdk" Version="9.0.0-beta.25058.5">
-      <Uri>https://github.com/dotnet/arcade</Uri>
-      <Sha>8cc6ecd76c24ef6665579a5c5e386a211a1e7c54</Sha>
-    </Dependency>
-    <Dependency Name="Microsoft.DotNet.SignTool" Version="9.0.0-beta.25058.5">
-      <Uri>https://github.com/dotnet/arcade</Uri>
-      <Sha>8cc6ecd76c24ef6665579a5c5e386a211a1e7c54</Sha>
-    </Dependency>
-    <Dependency Name="Microsoft.DotNet.XUnitExtensions" Version="9.0.0-beta.25058.5">
-      <Uri>https://github.com/dotnet/arcade</Uri>
-      <Sha>8cc6ecd76c24ef6665579a5c5e386a211a1e7c54</Sha>
-    </Dependency>
-    <Dependency Name="Microsoft.DotNet.XliffTasks" Version="9.0.0-beta.25058.5">
-      <Uri>https://github.com/dotnet/arcade</Uri>
-      <Sha>8cc6ecd76c24ef6665579a5c5e386a211a1e7c54</Sha>
-    </Dependency>
-    <!-- Intermediate is necessary for source build. -->
-    <Dependency Name="Microsoft.SourceBuild.Intermediate.arcade" Version="9.0.0-beta.25058.5">
-      <Uri>https://github.com/dotnet/arcade</Uri>
-      <Sha>8cc6ecd76c24ef6665579a5c5e386a211a1e7c54</Sha>
-=======
     <Dependency Name="Microsoft.DotNet.Arcade.Sdk" Version="10.0.0-beta.25072.2">
       <Uri>https://github.com/dotnet/arcade</Uri>
       <Sha>2ac4034732f0dbb9781beae751cf15b65aff1bcd</Sha>
@@ -742,7 +628,6 @@
     <Dependency Name="Microsoft.SourceBuild.Intermediate.arcade" Version="10.0.0-beta.25072.2">
       <Uri>https://github.com/dotnet/arcade</Uri>
       <Sha>2ac4034732f0dbb9781beae751cf15b65aff1bcd</Sha>
->>>>>>> a076841e
       <SourceBuild RepoName="arcade" ManagedOnly="true" />
     </Dependency>
     <Dependency Name="System.Reflection.MetadataLoadContext" Version="10.0.0-alpha.1.25072.13">
@@ -757,16 +642,6 @@
       <Uri>https://github.com/dotnet/arcade-services</Uri>
       <Sha>f1b6b9baa2a3e66a52496d3b3e1423b5fcb1906e</Sha>
     </Dependency>
-<<<<<<< HEAD
-    <Dependency Name="Microsoft.DotNet.ScenarioTests.SdkTemplateTests" Version="9.0.0-preview.25070.3">
-      <Uri>https://github.com/dotnet/scenario-tests</Uri>
-      <Sha>702695802459ffcd11d13cfb73f86aa7b9f6a3ea</Sha>
-    </Dependency>
-    <!-- Intermediate is necessary for source build. -->
-    <Dependency Name="Microsoft.SourceBuild.Intermediate.scenario-tests" Version="9.0.0-preview.25070.3">
-      <Uri>https://github.com/dotnet/scenario-tests</Uri>
-      <Sha>702695802459ffcd11d13cfb73f86aa7b9f6a3ea</Sha>
-=======
     <Dependency Name="Microsoft.DotNet.ScenarioTests.SdkTemplateTests" Version="10.0.0-preview.24602.1">
       <Uri>https://github.com/dotnet/scenario-tests</Uri>
       <Sha>61173bbe1b4ab5f60e760cca9c5fd7eae6e48546</Sha>
@@ -775,7 +650,6 @@
     <Dependency Name="Microsoft.SourceBuild.Intermediate.scenario-tests" Version="10.0.0-preview.24602.1">
       <Uri>https://github.com/dotnet/scenario-tests</Uri>
       <Sha>61173bbe1b4ab5f60e760cca9c5fd7eae6e48546</Sha>
->>>>>>> a076841e
       <SourceBuild RepoName="scenario-tests" ManagedOnly="true" />
     </Dependency>
     <!--
