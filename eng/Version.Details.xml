--- conflicted
+++ resolved
@@ -15,15 +15,9 @@
     </Dependency>
   </ProductDependencies>
   <ToolsetDependencies>
-<<<<<<< HEAD
-    <Dependency Name="Microsoft.DotNet.Arcade.Sdk" Version="6.0.0-beta.21566.8">
-      <Uri>https://github.com/dotnet/arcade</Uri>
-      <Sha>958161a35309eed8a0ab8658573a07f6dd4dfbe0</Sha>
-=======
     <Dependency Name="Microsoft.DotNet.Arcade.Sdk" Version="7.0.0-beta.21568.2">
       <Uri>https://github.com/dotnet/arcade</Uri>
       <Sha>7097001cd87357ebc6fb82f3c7a801efeed70e3f</Sha>
->>>>>>> 2ee8a6b1
     </Dependency>
   </ToolsetDependencies>
 </Dependencies>