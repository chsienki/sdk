--- conflicted
+++ resolved
@@ -77,41 +77,6 @@
       <Sha>80c165644db640d0f309affe0daa281c7e17b939</Sha>
       <SourceBuild RepoName="fsharp" ManagedOnly="true" />
     </Dependency>
-<<<<<<< HEAD
-    <Dependency Name="dotnet-format" Version="8.3.531401">
-      <Uri>https://dev.azure.com/dnceng/internal/_git/dotnet-format</Uri>
-      <Sha>ee9e8abfccd01075c622d6b0fdeb06de3d4a9843</Sha>
-      <SourceBuild RepoName="format" ManagedOnly="true" />
-    </Dependency>
-    <Dependency Name="Microsoft.Net.Compilers.Toolset" Version="4.10.0-3.24314.14">
-      <Uri>https://dev.azure.com/dnceng/internal/_git/dotnet-roslyn</Uri>
-      <Sha>259e82e9f20dd3dd3ec961f352ddcf9bc29072ea</Sha>
-      <SourceBuild RepoName="roslyn" ManagedOnly="true" />
-    </Dependency>
-    <Dependency Name="Microsoft.CodeAnalysis" Version="4.10.0-3.24314.14">
-      <Uri>https://dev.azure.com/dnceng/internal/_git/dotnet-roslyn</Uri>
-      <Sha>259e82e9f20dd3dd3ec961f352ddcf9bc29072ea</Sha>
-    </Dependency>
-    <Dependency Name="Microsoft.CodeAnalysis.CSharp" Version="4.10.0-3.24314.14">
-      <Uri>https://dev.azure.com/dnceng/internal/_git/dotnet-roslyn</Uri>
-      <Sha>259e82e9f20dd3dd3ec961f352ddcf9bc29072ea</Sha>
-    </Dependency>
-    <Dependency Name="Microsoft.CodeAnalysis.CSharp.CodeStyle" Version="4.10.0-3.24314.14">
-      <Uri>https://dev.azure.com/dnceng/internal/_git/dotnet-roslyn</Uri>
-      <Sha>259e82e9f20dd3dd3ec961f352ddcf9bc29072ea</Sha>
-    </Dependency>
-    <Dependency Name="Microsoft.CodeAnalysis.CSharp.Features" Version="4.10.0-3.24314.14">
-      <Uri>https://dev.azure.com/dnceng/internal/_git/dotnet-roslyn</Uri>
-      <Sha>259e82e9f20dd3dd3ec961f352ddcf9bc29072ea</Sha>
-    </Dependency>
-    <Dependency Name="Microsoft.CodeAnalysis.CSharp.Workspaces" Version="4.10.0-3.24314.14">
-      <Uri>https://dev.azure.com/dnceng/internal/_git/dotnet-roslyn</Uri>
-      <Sha>259e82e9f20dd3dd3ec961f352ddcf9bc29072ea</Sha>
-    </Dependency>
-    <Dependency Name="Microsoft.CodeAnalysis.Workspaces.MSBuild" Version="4.10.0-3.24314.14">
-      <Uri>https://dev.azure.com/dnceng/internal/_git/dotnet-roslyn</Uri>
-      <Sha>259e82e9f20dd3dd3ec961f352ddcf9bc29072ea</Sha>
-=======
     <Dependency Name="dotnet-format" Version="8.3.536002">
       <Uri>https://github.com/dotnet/format</Uri>
       <Sha>7bb270d0f3380ff4adcb5e917fb5a2111d50bbad</Sha>
@@ -145,7 +110,6 @@
     <Dependency Name="Microsoft.CodeAnalysis.Workspaces.MSBuild" Version="4.10.0-3.24360.5">
       <Uri>https://github.com/dotnet/roslyn</Uri>
       <Sha>2e5129e04872b9ab7aa279bc96927b122d4b0e64</Sha>
->>>>>>> 36f22f03
     </Dependency>
     <Dependency Name="Microsoft.AspNetCore.DeveloperCertificates.XPlat" Version="8.0.7-servicing.24314.2">
       <Uri>https://dev.azure.com/dnceng/internal/_git/dotnet-aspnetcore</Uri>
