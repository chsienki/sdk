<?xml version="1.0" encoding="utf-8"?>
<Dependencies>
  <ProductDependencies>
<<<<<<< HEAD
    <Dependency Name="Microsoft.TemplateEngine.Abstractions" Version="9.0.200">
      <Uri>https://github.com/dotnet/templating</Uri>
      <Sha>44a0b49cb0ae4d3c5400360b5124d451a9c5362e</Sha>
    </Dependency>
    <Dependency Name="Microsoft.TemplateEngine.Mocks" Version="9.0.200-rtm.24523.1">
      <Uri>https://github.com/dotnet/templating</Uri>
      <Sha>44a0b49cb0ae4d3c5400360b5124d451a9c5362e</Sha>
    </Dependency>
    <!-- Intermediate is necessary for source build. -->
    <Dependency Name="Microsoft.SourceBuild.Intermediate.templating" Version="9.0.200-rtm.24523.1">
      <Uri>https://github.com/dotnet/templating</Uri>
      <Sha>44a0b49cb0ae4d3c5400360b5124d451a9c5362e</Sha>
      <SourceBuild RepoName="templating" ManagedOnly="true" />
    </Dependency>
    <Dependency Name="Microsoft.NETCore.App.Ref" Version="9.0.0-rc.2.24473.5">
      <Uri>https://dev.azure.com/dnceng/internal/_git/dotnet-runtime</Uri>
      <Sha>990ebf52fc408ca45929fd176d2740675a67fab8</Sha>
    </Dependency>
    <Dependency Name="VS.Redist.Common.NetCore.SharedFramework.x64.9.0" Version="9.0.0-rc.2.24473.5">
      <Uri>https://dev.azure.com/dnceng/internal/_git/dotnet-runtime</Uri>
      <Sha>990ebf52fc408ca45929fd176d2740675a67fab8</Sha>
    </Dependency>
    <Dependency Name="VS.Redist.Common.NetCore.TargetingPack.x64.9.0" Version="9.0.0-rc.2.24473.5">
      <Uri>https://dev.azure.com/dnceng/internal/_git/dotnet-runtime</Uri>
      <Sha>990ebf52fc408ca45929fd176d2740675a67fab8</Sha>
    </Dependency>
    <Dependency Name="Microsoft.NETCore.App.Runtime.win-x64" Version="9.0.0-rc.2.24473.5">
      <Uri>https://dev.azure.com/dnceng/internal/_git/dotnet-runtime</Uri>
      <Sha>990ebf52fc408ca45929fd176d2740675a67fab8</Sha>
    </Dependency>
    <Dependency Name="Microsoft.NETCore.App.Host.win-x64" Version="9.0.0-rc.2.24473.5">
      <Uri>https://dev.azure.com/dnceng/internal/_git/dotnet-runtime</Uri>
      <Sha>990ebf52fc408ca45929fd176d2740675a67fab8</Sha>
    </Dependency>
    <Dependency Name="Microsoft.NETCore.Platforms" Version="9.0.0-rc.2.24473.5">
      <Uri>https://dev.azure.com/dnceng/internal/_git/dotnet-runtime</Uri>
      <Sha>990ebf52fc408ca45929fd176d2740675a67fab8</Sha>
    </Dependency>
    <Dependency Name="Microsoft.NET.HostModel" Version="9.0.0-rc.2.24473.5">
      <Uri>https://dev.azure.com/dnceng/internal/_git/dotnet-runtime</Uri>
      <Sha>990ebf52fc408ca45929fd176d2740675a67fab8</Sha>
    </Dependency>
    <Dependency Name="Microsoft.Extensions.DependencyModel" Version="9.0.0-rc.2.24473.5">
      <Uri>https://dev.azure.com/dnceng/internal/_git/dotnet-runtime</Uri>
      <Sha>990ebf52fc408ca45929fd176d2740675a67fab8</Sha>
    </Dependency>
    <!-- Intermediate is necessary for source build. -->
    <Dependency Name="Microsoft.SourceBuild.Intermediate.runtime.linux-x64" Version="9.0.0-rc.2.24473.5">
      <Uri>https://dev.azure.com/dnceng/internal/_git/dotnet-runtime</Uri>
      <Sha>990ebf52fc408ca45929fd176d2740675a67fab8</Sha>
=======
    <Dependency Name="Microsoft.TemplateEngine.Abstractions" Version="10.0.100-alpha.1.24529.1">
      <Uri>https://github.com/dotnet/templating</Uri>
      <Sha>9b4a701787b1a51ebfdc5cf222ea8511f58b5411</Sha>
    </Dependency>
    <Dependency Name="Microsoft.TemplateEngine.Mocks" Version="10.0.100-alpha.1.24529.1">
      <Uri>https://github.com/dotnet/templating</Uri>
      <Sha>9b4a701787b1a51ebfdc5cf222ea8511f58b5411</Sha>
    </Dependency>
    <!-- Intermediate is necessary for source build. -->
    <Dependency Name="Microsoft.SourceBuild.Intermediate.templating" Version="10.0.100-alpha.1.24529.1">
      <Uri>https://github.com/dotnet/templating</Uri>
      <Sha>9b4a701787b1a51ebfdc5cf222ea8511f58b5411</Sha>
      <SourceBuild RepoName="templating" ManagedOnly="true" />
    </Dependency>
    <Dependency Name="Microsoft.NETCore.App.Ref" Version="10.0.0-alpha.1.24528.7">
      <Uri>https://github.com/dotnet/runtime</Uri>
      <Sha>cca022b6212f33adc982630ab91469882250256c</Sha>
    </Dependency>
    <Dependency Name="VS.Redist.Common.NetCore.SharedFramework.x64.10.0" Version="10.0.0-alpha.1.24528.7">
      <Uri>https://github.com/dotnet/runtime</Uri>
      <Sha>cca022b6212f33adc982630ab91469882250256c</Sha>
    </Dependency>
    <Dependency Name="VS.Redist.Common.NetCore.TargetingPack.x64.10.0" Version="10.0.0-alpha.1.24528.7">
      <Uri>https://github.com/dotnet/runtime</Uri>
      <Sha>cca022b6212f33adc982630ab91469882250256c</Sha>
    </Dependency>
    <Dependency Name="Microsoft.NETCore.App.Runtime.win-x64" Version="10.0.0-alpha.1.24528.7">
      <Uri>https://github.com/dotnet/runtime</Uri>
      <Sha>cca022b6212f33adc982630ab91469882250256c</Sha>
    </Dependency>
    <Dependency Name="Microsoft.NETCore.App.Host.win-x64" Version="10.0.0-alpha.1.24528.7">
      <Uri>https://github.com/dotnet/runtime</Uri>
      <Sha>cca022b6212f33adc982630ab91469882250256c</Sha>
    </Dependency>
    <Dependency Name="Microsoft.NETCore.Platforms" Version="10.0.0-alpha.1.24528.7">
      <Uri>https://github.com/dotnet/runtime</Uri>
      <Sha>cca022b6212f33adc982630ab91469882250256c</Sha>
    </Dependency>
    <Dependency Name="Microsoft.NET.HostModel" Version="10.0.0-alpha.1.24528.7">
      <Uri>https://github.com/dotnet/runtime</Uri>
      <Sha>cca022b6212f33adc982630ab91469882250256c</Sha>
    </Dependency>
    <Dependency Name="System.IO.Hashing" Version="10.0.0-alpha.1.24528.7">
      <Uri>https://github.com/dotnet/runtime</Uri>
      <Sha>cca022b6212f33adc982630ab91469882250256c</Sha>
    </Dependency>
    <Dependency Name="Microsoft.Extensions.DependencyModel" Version="10.0.0-alpha.1.24528.7">
      <Uri>https://github.com/dotnet/runtime</Uri>
      <Sha>cca022b6212f33adc982630ab91469882250256c</Sha>
    </Dependency>
    <!-- Intermediate is necessary for source build. -->
    <Dependency Name="Microsoft.SourceBuild.Intermediate.runtime.linux-x64" Version="10.0.0-alpha.1.24528.7">
      <Uri>https://github.com/dotnet/runtime</Uri>
      <Sha>cca022b6212f33adc982630ab91469882250256c</Sha>
>>>>>>> 2f52f9ea
      <SourceBuild RepoName="runtime" ManagedOnly="false" />
    </Dependency>
    <!-- Change blob version in GenerateLayout.targets if this is unpinned to service targeting pack -->
    <!-- No new netstandard.library planned for 3.1 timeframe at this time. -->
    <Dependency Name="NETStandard.Library.Ref" Version="2.1.0" Pinned="true">
      <Uri>https://github.com/dotnet/core-setup</Uri>
      <Sha>7d57652f33493fa022125b7f63aad0d70c52d810</Sha>
    </Dependency>
<<<<<<< HEAD
    <Dependency Name="Microsoft.NET.Workload.Emscripten.Current.Manifest-9.0.100.Transport" Version="9.0.0-rc.2.24468.8" CoherentParentDependency="Microsoft.NETCore.App.Runtime.win-x64">
      <Uri>https://github.com/dotnet/emsdk</Uri>
      <Sha>0b30e0253a0d7c47a99cecd51b0d5ff5c83ad1df</Sha>
    </Dependency>
    <!-- Intermediate is necessary for source build. -->
    <Dependency Name="Microsoft.SourceBuild.Intermediate.emsdk" Version="9.0.0-rc.2.24468.8" CoherentParentDependency="Microsoft.NETCore.App.Runtime.win-x64">
      <Uri>https://github.com/dotnet/emsdk</Uri>
      <Sha>0b30e0253a0d7c47a99cecd51b0d5ff5c83ad1df</Sha>
      <SourceBuild RepoName="emsdk" ManagedOnly="true" />
    </Dependency>
    <Dependency Name="Microsoft.Build" Version="17.13.0-preview-24530-03">
      <Uri>https://github.com/dotnet/msbuild</Uri>
      <Sha>1f83ac1d48374297806bda821d894ef2cd8f0352</Sha>
    </Dependency>
    <Dependency Name="Microsoft.Build.Localization" Version="17.13.0-preview-24530-03">
      <Uri>https://github.com/dotnet/msbuild</Uri>
      <Sha>1f83ac1d48374297806bda821d894ef2cd8f0352</Sha>
    </Dependency>
    <!-- Intermediate is necessary for source build. -->
    <Dependency Name="Microsoft.SourceBuild.Intermediate.msbuild" Version="17.13.0-preview-24530-03">
      <Uri>https://github.com/dotnet/msbuild</Uri>
      <Sha>1f83ac1d48374297806bda821d894ef2cd8f0352</Sha>
=======
    <Dependency Name="Microsoft.NET.Workload.Emscripten.Current.Manifest-10.0.100.Transport" Version="10.0.0-alpha.1.24524.3" CoherentParentDependency="Microsoft.NETCore.App.Runtime.win-x64">
      <Uri>https://github.com/dotnet/emsdk</Uri>
      <Sha>e965cbbf7eae80e2a62e46f0fcf68ab8f47792c4</Sha>
    </Dependency>
    <!-- Intermediate is necessary for source build. -->
    <Dependency Name="Microsoft.SourceBuild.Intermediate.emsdk" Version="10.0.0-alpha.1.24524.3" CoherentParentDependency="Microsoft.NETCore.App.Runtime.win-x64">
      <Uri>https://github.com/dotnet/emsdk</Uri>
      <Sha>e965cbbf7eae80e2a62e46f0fcf68ab8f47792c4</Sha>
      <SourceBuild RepoName="emsdk" ManagedOnly="true" />
    </Dependency>
    <Dependency Name="Microsoft.Build" Version="17.13.0-preview-24530-01">
      <Uri>https://github.com/dotnet/msbuild</Uri>
      <Sha>0e0f4130a2a8f20acc957bbab7402de04294c923</Sha>
    </Dependency>
    <Dependency Name="Microsoft.Build.Localization" Version="17.13.0-preview-24530-01">
      <Uri>https://github.com/dotnet/msbuild</Uri>
      <Sha>0e0f4130a2a8f20acc957bbab7402de04294c923</Sha>
    </Dependency>
    <!-- Intermediate is necessary for source build. -->
    <Dependency Name="Microsoft.SourceBuild.Intermediate.msbuild" Version="17.13.0-preview-24530-01">
      <Uri>https://github.com/dotnet/msbuild</Uri>
      <Sha>0e0f4130a2a8f20acc957bbab7402de04294c923</Sha>
>>>>>>> 2f52f9ea
      <SourceBuild RepoName="msbuild" ManagedOnly="true" />
    </Dependency>
    <Dependency Name="Microsoft.FSharp.Compiler" Version="13.9.200-beta.24529.3">
      <Uri>https://github.com/dotnet/fsharp</Uri>
      <Sha>02f6bb08e742b0bb1cfd8cd7c104c5ddbcc4cbf8</Sha>
    </Dependency>
    <!-- Intermediate is necessary for source build. -->
    <Dependency Name="Microsoft.SourceBuild.Intermediate.fsharp" Version="9.0.200-beta.24529.3">
      <Uri>https://github.com/dotnet/fsharp</Uri>
      <Sha>02f6bb08e742b0bb1cfd8cd7c104c5ddbcc4cbf8</Sha>
      <SourceBuild RepoName="fsharp" ManagedOnly="true" />
    </Dependency>
<<<<<<< HEAD
    <Dependency Name="Microsoft.Net.Compilers.Toolset" Version="4.13.0-2.24529.5">
      <Uri>https://github.com/dotnet/roslyn</Uri>
      <Sha>eadb8aee946dcc1fd8889d3a8ab6e8398514275e</Sha>
    </Dependency>
    <!-- Intermediate is necessary for source build. -->
    <Dependency Name="Microsoft.SourceBuild.Intermediate.roslyn" Version="4.13.0-2.24529.5">
      <Uri>https://github.com/dotnet/roslyn</Uri>
      <Sha>eadb8aee946dcc1fd8889d3a8ab6e8398514275e</Sha>
      <SourceBuild RepoName="roslyn" ManagedOnly="true" />
    </Dependency>
    <Dependency Name="Microsoft.Net.Compilers.Toolset.Framework" Version="4.13.0-2.24529.5">
      <Uri>https://github.com/dotnet/roslyn</Uri>
      <Sha>eadb8aee946dcc1fd8889d3a8ab6e8398514275e</Sha>
    </Dependency>
    <Dependency Name="Microsoft.CodeAnalysis" Version="4.13.0-2.24529.5">
      <Uri>https://github.com/dotnet/roslyn</Uri>
      <Sha>eadb8aee946dcc1fd8889d3a8ab6e8398514275e</Sha>
    </Dependency>
    <Dependency Name="Microsoft.CodeAnalysis.CSharp" Version="4.13.0-2.24529.5">
      <Uri>https://github.com/dotnet/roslyn</Uri>
      <Sha>eadb8aee946dcc1fd8889d3a8ab6e8398514275e</Sha>
    </Dependency>
    <Dependency Name="Microsoft.CodeAnalysis.CSharp.CodeStyle" Version="4.13.0-2.24529.5">
      <Uri>https://github.com/dotnet/roslyn</Uri>
      <Sha>eadb8aee946dcc1fd8889d3a8ab6e8398514275e</Sha>
    </Dependency>
    <Dependency Name="Microsoft.CodeAnalysis.CSharp.Features" Version="4.13.0-2.24529.5">
      <Uri>https://github.com/dotnet/roslyn</Uri>
      <Sha>eadb8aee946dcc1fd8889d3a8ab6e8398514275e</Sha>
    </Dependency>
    <Dependency Name="Microsoft.CodeAnalysis.CSharp.Workspaces" Version="4.13.0-2.24529.5">
      <Uri>https://github.com/dotnet/roslyn</Uri>
      <Sha>eadb8aee946dcc1fd8889d3a8ab6e8398514275e</Sha>
    </Dependency>
    <Dependency Name="Microsoft.CodeAnalysis.Workspaces.MSBuild" Version="4.13.0-2.24529.5">
      <Uri>https://github.com/dotnet/roslyn</Uri>
      <Sha>eadb8aee946dcc1fd8889d3a8ab6e8398514275e</Sha>
    </Dependency>
    <Dependency Name="Microsoft.AspNetCore.DeveloperCertificates.XPlat" Version="9.0.0-rc.2.24474.3">
      <Uri>https://dev.azure.com/dnceng/internal/_git/dotnet-aspnetcore</Uri>
      <Sha>c70204ae3c91d2b48fa6d9b92b62265f368421b4</Sha>
    </Dependency>
    <Dependency Name="Microsoft.AspNetCore.TestHost" Version="9.0.0-rc.2.24474.3">
      <Uri>https://dev.azure.com/dnceng/internal/_git/dotnet-aspnetcore</Uri>
      <Sha>c70204ae3c91d2b48fa6d9b92b62265f368421b4</Sha>
=======
    <Dependency Name="Microsoft.Net.Compilers.Toolset" Version="4.13.0-2.24528.6">
      <Uri>https://github.com/dotnet/roslyn</Uri>
      <Sha>57f05a3c12e332f8408a878852b46237632aaf67</Sha>
    </Dependency>
    <!-- Intermediate is necessary for source build. -->
    <Dependency Name="Microsoft.SourceBuild.Intermediate.roslyn" Version="4.13.0-2.24528.6">
      <Uri>https://github.com/dotnet/roslyn</Uri>
      <Sha>57f05a3c12e332f8408a878852b46237632aaf67</Sha>
      <SourceBuild RepoName="roslyn" ManagedOnly="true" />
    </Dependency>
    <Dependency Name="Microsoft.Net.Compilers.Toolset.Framework" Version="4.13.0-2.24528.6">
      <Uri>https://github.com/dotnet/roslyn</Uri>
      <Sha>57f05a3c12e332f8408a878852b46237632aaf67</Sha>
    </Dependency>
    <Dependency Name="Microsoft.CodeAnalysis" Version="4.13.0-2.24528.6">
      <Uri>https://github.com/dotnet/roslyn</Uri>
      <Sha>57f05a3c12e332f8408a878852b46237632aaf67</Sha>
    </Dependency>
    <Dependency Name="Microsoft.CodeAnalysis.CSharp" Version="4.13.0-2.24528.6">
      <Uri>https://github.com/dotnet/roslyn</Uri>
      <Sha>57f05a3c12e332f8408a878852b46237632aaf67</Sha>
    </Dependency>
    <Dependency Name="Microsoft.CodeAnalysis.CSharp.CodeStyle" Version="4.13.0-2.24528.6">
      <Uri>https://github.com/dotnet/roslyn</Uri>
      <Sha>57f05a3c12e332f8408a878852b46237632aaf67</Sha>
    </Dependency>
    <Dependency Name="Microsoft.CodeAnalysis.CSharp.Features" Version="4.13.0-2.24528.6">
      <Uri>https://github.com/dotnet/roslyn</Uri>
      <Sha>57f05a3c12e332f8408a878852b46237632aaf67</Sha>
    </Dependency>
    <Dependency Name="Microsoft.CodeAnalysis.CSharp.Workspaces" Version="4.13.0-2.24528.6">
      <Uri>https://github.com/dotnet/roslyn</Uri>
      <Sha>57f05a3c12e332f8408a878852b46237632aaf67</Sha>
    </Dependency>
    <Dependency Name="Microsoft.CodeAnalysis.Workspaces.MSBuild" Version="4.13.0-2.24528.6">
      <Uri>https://github.com/dotnet/roslyn</Uri>
      <Sha>57f05a3c12e332f8408a878852b46237632aaf67</Sha>
    </Dependency>
    <!-- Temporarily pinned to a net9 supporting version until the SDK can target net10.
         See https://github.com/dotnet/sdk/issues/42920. -->
    <Dependency Name="Microsoft.AspNetCore.DeveloperCertificates.XPlat" Version="9.0.0-rc.2.24474.3" Pinned="true">
      <Uri>https://github.com/dotnet/aspnetcore</Uri>
      <Sha>280c613963a1768b810d09f32c998fe4490855e9</Sha>
    </Dependency>
    <!-- Temporarily pinned to a net9 supporting version until the SDK can target net10.
         See https://github.com/dotnet/sdk/issues/42920. -->
    <Dependency Name="Microsoft.AspNetCore.TestHost" Version="9.0.0-rc.2.24474.3" Pinned="true">
      <Uri>https://github.com/dotnet/aspnetcore</Uri>
      <Sha>280c613963a1768b810d09f32c998fe4490855e9</Sha>
>>>>>>> 2f52f9ea
    </Dependency>
    <Dependency Name="Microsoft.Build.NuGetSdkResolver" Version="6.13.0-preview.1.23">
      <Uri>https://github.com/nuget/nuget.client</Uri>
      <Sha>1a8ca6067347fd68340090e29464ef58a0c9ef62</Sha>
    </Dependency>
    <Dependency Name="NuGet.Build.Tasks" Version="6.13.0-preview.1.23">
      <Uri>https://github.com/nuget/nuget.client</Uri>
      <Sha>1a8ca6067347fd68340090e29464ef58a0c9ef62</Sha>
      <SourceBuildTarball RepoName="nuget-client" ManagedOnly="true" />
    </Dependency>
    <Dependency Name="NuGet.Build.Tasks.Console" Version="6.13.0-preview.1.23">
      <Uri>https://github.com/nuget/nuget.client</Uri>
      <Sha>1a8ca6067347fd68340090e29464ef58a0c9ef62</Sha>
    </Dependency>
    <Dependency Name="NuGet.Build.Tasks.Pack" Version="6.13.0-preview.1.23">
      <Uri>https://github.com/nuget/nuget.client</Uri>
      <Sha>1a8ca6067347fd68340090e29464ef58a0c9ef62</Sha>
    </Dependency>
    <Dependency Name="NuGet.Commands" Version="6.13.0-preview.1.23">
      <Uri>https://github.com/nuget/nuget.client</Uri>
      <Sha>1a8ca6067347fd68340090e29464ef58a0c9ef62</Sha>
    </Dependency>
    <Dependency Name="NuGet.CommandLine.XPlat" Version="6.13.0-preview.1.23">
      <Uri>https://github.com/nuget/nuget.client</Uri>
      <Sha>1a8ca6067347fd68340090e29464ef58a0c9ef62</Sha>
    </Dependency>
    <Dependency Name="NuGet.Common" Version="6.13.0-preview.1.23">
      <Uri>https://github.com/nuget/nuget.client</Uri>
      <Sha>1a8ca6067347fd68340090e29464ef58a0c9ef62</Sha>
    </Dependency>
    <Dependency Name="NuGet.Configuration" Version="6.13.0-preview.1.23">
      <Uri>https://github.com/nuget/nuget.client</Uri>
      <Sha>1a8ca6067347fd68340090e29464ef58a0c9ef62</Sha>
    </Dependency>
    <Dependency Name="NuGet.Credentials" Version="6.13.0-preview.1.23">
      <Uri>https://github.com/nuget/nuget.client</Uri>
      <Sha>1a8ca6067347fd68340090e29464ef58a0c9ef62</Sha>
    </Dependency>
    <Dependency Name="NuGet.DependencyResolver.Core" Version="6.13.0-preview.1.23">
      <Uri>https://github.com/nuget/nuget.client</Uri>
      <Sha>1a8ca6067347fd68340090e29464ef58a0c9ef62</Sha>
    </Dependency>
    <Dependency Name="NuGet.Frameworks" Version="6.13.0-preview.1.23">
      <Uri>https://github.com/nuget/nuget.client</Uri>
      <Sha>1a8ca6067347fd68340090e29464ef58a0c9ef62</Sha>
    </Dependency>
    <Dependency Name="NuGet.LibraryModel" Version="6.13.0-preview.1.23">
      <Uri>https://github.com/nuget/nuget.client</Uri>
      <Sha>1a8ca6067347fd68340090e29464ef58a0c9ef62</Sha>
    </Dependency>
    <Dependency Name="NuGet.ProjectModel" Version="6.13.0-preview.1.23">
      <Uri>https://github.com/nuget/nuget.client</Uri>
      <Sha>1a8ca6067347fd68340090e29464ef58a0c9ef62</Sha>
    </Dependency>
    <Dependency Name="NuGet.Protocol" Version="6.13.0-preview.1.23">
      <Uri>https://github.com/nuget/nuget.client</Uri>
      <Sha>1a8ca6067347fd68340090e29464ef58a0c9ef62</Sha>
    </Dependency>
    <Dependency Name="NuGet.Packaging" Version="6.13.0-preview.1.23">
      <Uri>https://github.com/nuget/nuget.client</Uri>
      <Sha>1a8ca6067347fd68340090e29464ef58a0c9ef62</Sha>
    </Dependency>
    <Dependency Name="NuGet.Versioning" Version="6.13.0-preview.1.23">
      <Uri>https://github.com/nuget/nuget.client</Uri>
      <Sha>1a8ca6067347fd68340090e29464ef58a0c9ef62</Sha>
    </Dependency>
    <Dependency Name="NuGet.Localization" Version="6.13.0-preview.1.23">
      <Uri>https://github.com/nuget/nuget.client</Uri>
      <Sha>1a8ca6067347fd68340090e29464ef58a0c9ef62</Sha>
    </Dependency>
    <Dependency Name="Microsoft.NET.Test.Sdk" Version="17.13.0-preview-24523-01">
      <Uri>https://github.com/microsoft/vstest</Uri>
      <Sha>eb00b269d6b8734597b8ea888219e105144e7794</Sha>
    </Dependency>
    <Dependency Name="Microsoft.TestPlatform.CLI" Version="17.13.0-preview-24523-01">
      <Uri>https://github.com/microsoft/vstest</Uri>
      <Sha>eb00b269d6b8734597b8ea888219e105144e7794</Sha>
    </Dependency>
    <Dependency Name="Microsoft.TestPlatform.Build" Version="17.13.0-preview-24523-01">
      <Uri>https://github.com/microsoft/vstest</Uri>
      <Sha>eb00b269d6b8734597b8ea888219e105144e7794</Sha>
    </Dependency>
    <!-- Intermediate is necessary for source build. -->
    <Dependency Name="Microsoft.SourceBuild.Intermediate.vstest" Version="17.13.0-preview-24523-01">
      <Uri>https://github.com/microsoft/vstest</Uri>
      <Sha>eb00b269d6b8734597b8ea888219e105144e7794</Sha>
      <SourceBuild RepoName="vstest" ManagedOnly="true" />
    </Dependency>
<<<<<<< HEAD
    <Dependency Name="Microsoft.NET.ILLink.Tasks" Version="9.0.0-rc.2.24473.5">
      <Uri>https://dev.azure.com/dnceng/internal/_git/dotnet-runtime</Uri>
      <Sha>990ebf52fc408ca45929fd176d2740675a67fab8</Sha>
    </Dependency>
    <Dependency Name="System.CodeDom" Version="9.0.0-rc.2.24473.5">
      <Uri>https://dev.azure.com/dnceng/internal/_git/dotnet-runtime</Uri>
      <Sha>990ebf52fc408ca45929fd176d2740675a67fab8</Sha>
    </Dependency>
    <Dependency Name="System.Formats.Asn1" Version="9.0.0-rc.2.24473.5">
      <Uri>https://dev.azure.com/dnceng/internal/_git/dotnet-runtime</Uri>
      <Sha>990ebf52fc408ca45929fd176d2740675a67fab8</Sha>
    </Dependency>
    <Dependency Name="System.Security.Cryptography.ProtectedData" Version="9.0.0-rc.2.24473.5">
      <Uri>https://dev.azure.com/dnceng/internal/_git/dotnet-runtime</Uri>
      <Sha>990ebf52fc408ca45929fd176d2740675a67fab8</Sha>
    </Dependency>
    <Dependency Name="System.Text.Encoding.CodePages" Version="9.0.0-rc.2.24473.5">
      <Uri>https://dev.azure.com/dnceng/internal/_git/dotnet-runtime</Uri>
      <Sha>990ebf52fc408ca45929fd176d2740675a67fab8</Sha>
    </Dependency>
    <Dependency Name="System.Resources.Extensions" Version="9.0.0-rc.2.24473.5">
      <Uri>https://dev.azure.com/dnceng/internal/_git/dotnet-runtime</Uri>
      <Sha>990ebf52fc408ca45929fd176d2740675a67fab8</Sha>
    </Dependency>
    <Dependency Name="Microsoft.WindowsDesktop.App.Runtime.win-x64" Version="9.0.0-rc.2.24474.4">
      <Uri>https://dev.azure.com/dnceng/internal/_git/dotnet-windowsdesktop</Uri>
      <Sha>4c2c5a0efe35521e7637d228bfba823f6b63dd74</Sha>
      <SourceBuildTarball RepoName="windowsdesktop" ManagedOnly="true" />
    </Dependency>
    <Dependency Name="VS.Redist.Common.WindowsDesktop.SharedFramework.x64.9.0" Version="9.0.0-rc.2.24474.4">
      <Uri>https://dev.azure.com/dnceng/internal/_git/dotnet-windowsdesktop</Uri>
      <Sha>4c2c5a0efe35521e7637d228bfba823f6b63dd74</Sha>
    </Dependency>
    <Dependency Name="Microsoft.WindowsDesktop.App.Ref" Version="9.0.0-rc.2.24474.4">
      <Uri>https://dev.azure.com/dnceng/internal/_git/dotnet-windowsdesktop</Uri>
      <Sha>4c2c5a0efe35521e7637d228bfba823f6b63dd74</Sha>
    </Dependency>
    <Dependency Name="VS.Redist.Common.WindowsDesktop.TargetingPack.x64.9.0" Version="9.0.0-rc.2.24474.4">
      <Uri>https://dev.azure.com/dnceng/internal/_git/dotnet-windowsdesktop</Uri>
      <Sha>4c2c5a0efe35521e7637d228bfba823f6b63dd74</Sha>
    </Dependency>
    <Dependency Name="Microsoft.NET.Sdk.WindowsDesktop" Version="9.0.0-rc.2.24474.3" CoherentParentDependency="Microsoft.WindowsDesktop.App.Ref">
      <Uri>https://dev.azure.com/dnceng/internal/_git/dotnet-wpf</Uri>
      <Sha>49ab7e335401671d3909153f2ca0dddc6030628d</Sha>
    </Dependency>
    <Dependency Name="Microsoft.AspNetCore.App.Ref" Version="9.0.0-rc.2.24474.3">
      <Uri>https://dev.azure.com/dnceng/internal/_git/dotnet-aspnetcore</Uri>
      <Sha>c70204ae3c91d2b48fa6d9b92b62265f368421b4</Sha>
    </Dependency>
    <Dependency Name="Microsoft.AspNetCore.App.Ref.Internal" Version="9.0.0-rc.2.24474.3">
      <Uri>https://dev.azure.com/dnceng/internal/_git/dotnet-aspnetcore</Uri>
      <Sha>c70204ae3c91d2b48fa6d9b92b62265f368421b4</Sha>
    </Dependency>
    <Dependency Name="Microsoft.AspNetCore.App.Runtime.win-x64" Version="9.0.0-rc.2.24474.3">
      <Uri>https://dev.azure.com/dnceng/internal/_git/dotnet-aspnetcore</Uri>
      <Sha>c70204ae3c91d2b48fa6d9b92b62265f368421b4</Sha>
    </Dependency>
    <Dependency Name="VS.Redist.Common.AspNetCore.SharedFramework.x64.9.0" Version="9.0.0-rc.2.24474.3">
      <Uri>https://dev.azure.com/dnceng/internal/_git/dotnet-aspnetcore</Uri>
      <Sha>c70204ae3c91d2b48fa6d9b92b62265f368421b4</Sha>
    </Dependency>
    <Dependency Name="dotnet-dev-certs" Version="9.0.0-rc.2.24474.3">
      <Uri>https://dev.azure.com/dnceng/internal/_git/dotnet-aspnetcore</Uri>
      <Sha>c70204ae3c91d2b48fa6d9b92b62265f368421b4</Sha>
    </Dependency>
    <Dependency Name="dotnet-user-jwts" Version="9.0.0-rc.2.24474.3">
      <Uri>https://dev.azure.com/dnceng/internal/_git/dotnet-aspnetcore</Uri>
      <Sha>c70204ae3c91d2b48fa6d9b92b62265f368421b4</Sha>
    </Dependency>
    <Dependency Name="dotnet-user-secrets" Version="9.0.0-rc.2.24474.3">
      <Uri>https://dev.azure.com/dnceng/internal/_git/dotnet-aspnetcore</Uri>
      <Sha>c70204ae3c91d2b48fa6d9b92b62265f368421b4</Sha>
    </Dependency>
    <Dependency Name="Microsoft.AspNetCore.Analyzers" Version="9.0.0-rc.2.24474.3">
      <Uri>https://dev.azure.com/dnceng/internal/_git/dotnet-aspnetcore</Uri>
      <Sha>c70204ae3c91d2b48fa6d9b92b62265f368421b4</Sha>
    </Dependency>
    <Dependency Name="Microsoft.AspNetCore.Components.SdkAnalyzers" Version="9.0.0-rc.2.24474.3">
      <Uri>https://dev.azure.com/dnceng/internal/_git/dotnet-aspnetcore</Uri>
      <Sha>c70204ae3c91d2b48fa6d9b92b62265f368421b4</Sha>
    </Dependency>
    <Dependency Name="Microsoft.AspNetCore.Mvc.Analyzers" Version="9.0.0-rc.2.24474.3">
      <Uri>https://dev.azure.com/dnceng/internal/_git/dotnet-aspnetcore</Uri>
      <Sha>c70204ae3c91d2b48fa6d9b92b62265f368421b4</Sha>
    </Dependency>
    <Dependency Name="Microsoft.AspNetCore.Mvc.Api.Analyzers" Version="9.0.0-rc.2.24474.3">
      <Uri>https://dev.azure.com/dnceng/internal/_git/dotnet-aspnetcore</Uri>
      <Sha>c70204ae3c91d2b48fa6d9b92b62265f368421b4</Sha>
    </Dependency>
    <!-- Intermediate is necessary for source build. -->
    <Dependency Name="Microsoft.SourceBuild.Intermediate.aspnetcore" Version="9.0.0-rc.2.24474.3">
      <Uri>https://dev.azure.com/dnceng/internal/_git/dotnet-aspnetcore</Uri>
      <Sha>c70204ae3c91d2b48fa6d9b92b62265f368421b4</Sha>
      <SourceBuild RepoName="aspnetcore" ManagedOnly="true" />
    </Dependency>
    <Dependency Name="Microsoft.CodeAnalysis.Razor.Tooling.Internal" Version="9.0.0-preview.24529.2">
      <Uri>https://github.com/dotnet/razor</Uri>
      <Sha>e22180b5fd5d599723561ca6f85b58f6adb1cbce</Sha>
    </Dependency>
    <Dependency Name="Microsoft.AspNetCore.Mvc.Razor.Extensions.Tooling.Internal" Version="9.0.0-preview.24529.2">
      <Uri>https://github.com/dotnet/razor</Uri>
      <Sha>e22180b5fd5d599723561ca6f85b58f6adb1cbce</Sha>
    </Dependency>
    <Dependency Name="Microsoft.NET.Sdk.Razor.SourceGenerators.Transport" Version="9.0.0-preview.24529.2">
      <Uri>https://github.com/dotnet/razor</Uri>
      <Sha>e22180b5fd5d599723561ca6f85b58f6adb1cbce</Sha>
    </Dependency>
    <!-- Intermediate is necessary for source build. -->
    <Dependency Name="Microsoft.SourceBuild.Intermediate.razor" Version="9.0.0-preview.24529.2">
      <Uri>https://github.com/dotnet/razor</Uri>
      <Sha>e22180b5fd5d599723561ca6f85b58f6adb1cbce</Sha>
      <SourceBuild RepoName="razor" ManagedOnly="true" />
    </Dependency>
    <Dependency Name="Microsoft.Extensions.FileProviders.Embedded" Version="9.0.0-rc.2.24474.3">
      <Uri>https://dev.azure.com/dnceng/internal/_git/dotnet-aspnetcore</Uri>
      <Sha>c70204ae3c91d2b48fa6d9b92b62265f368421b4</Sha>
    </Dependency>
    <Dependency Name="Microsoft.AspNetCore.Authorization" Version="9.0.0-rc.2.24474.3">
      <Uri>https://dev.azure.com/dnceng/internal/_git/dotnet-aspnetcore</Uri>
      <Sha>c70204ae3c91d2b48fa6d9b92b62265f368421b4</Sha>
    </Dependency>
    <Dependency Name="Microsoft.AspNetCore.Components.Web" Version="9.0.0-rc.2.24474.3">
      <Uri>https://dev.azure.com/dnceng/internal/_git/dotnet-aspnetcore</Uri>
      <Sha>c70204ae3c91d2b48fa6d9b92b62265f368421b4</Sha>
    </Dependency>
    <Dependency Name="Microsoft.JSInterop" Version="9.0.0-rc.2.24474.3">
      <Uri>https://dev.azure.com/dnceng/internal/_git/dotnet-aspnetcore</Uri>
      <Sha>c70204ae3c91d2b48fa6d9b92b62265f368421b4</Sha>
=======
    <Dependency Name="Microsoft.NET.ILLink.Tasks" Version="10.0.0-alpha.1.24528.7">
      <Uri>https://github.com/dotnet/runtime</Uri>
      <Sha>cca022b6212f33adc982630ab91469882250256c</Sha>
    </Dependency>
    <Dependency Name="System.CodeDom" Version="10.0.0-alpha.1.24528.7">
      <Uri>https://github.com/dotnet/runtime</Uri>
      <Sha>cca022b6212f33adc982630ab91469882250256c</Sha>
    </Dependency>
    <Dependency Name="System.Formats.Asn1" Version="10.0.0-alpha.1.24528.7">
      <Uri>https://github.com/dotnet/runtime</Uri>
      <Sha>cca022b6212f33adc982630ab91469882250256c</Sha>
    </Dependency>
    <Dependency Name="System.Security.Cryptography.ProtectedData" Version="10.0.0-alpha.1.24528.7">
      <Uri>https://github.com/dotnet/runtime</Uri>
      <Sha>cca022b6212f33adc982630ab91469882250256c</Sha>
    </Dependency>
    <Dependency Name="System.Text.Encoding.CodePages" Version="10.0.0-alpha.1.24528.7">
      <Uri>https://github.com/dotnet/runtime</Uri>
      <Sha>cca022b6212f33adc982630ab91469882250256c</Sha>
    </Dependency>
    <!-- Temporarily pinned to a net9 supporting version until the SDK can target net10.
         See https://github.com/dotnet/sdk/issues/42920. -->
    <Dependency Name="System.Resources.Extensions" Version="9.0.0-rc.2.24473.5" Pinned="True">
      <Uri>https://github.com/dotnet/runtime</Uri>
      <Sha>c4d7f7c6f2e2f34f07e64c6caa3bf9b2ce915cc1</Sha>
    </Dependency>
    <Dependency Name="Microsoft.WindowsDesktop.App.Runtime.win-x64" Version="10.0.0-alpha.1.24526.1">
      <Uri>https://github.com/dotnet/windowsdesktop</Uri>
      <Sha>7efc7d96e02316bf3195dba2b64cceff232a6ff7</Sha>
      <SourceBuildTarball RepoName="windowsdesktop" ManagedOnly="true" />
    </Dependency>
    <Dependency Name="VS.Redist.Common.WindowsDesktop.SharedFramework.x64.10.0" Version="10.0.0-alpha.1.24526.1">
      <Uri>https://github.com/dotnet/windowsdesktop</Uri>
      <Sha>7efc7d96e02316bf3195dba2b64cceff232a6ff7</Sha>
    </Dependency>
    <Dependency Name="Microsoft.WindowsDesktop.App.Ref" Version="10.0.0-alpha.1.24526.1">
      <Uri>https://github.com/dotnet/windowsdesktop</Uri>
      <Sha>7efc7d96e02316bf3195dba2b64cceff232a6ff7</Sha>
    </Dependency>
    <Dependency Name="VS.Redist.Common.WindowsDesktop.TargetingPack.x64.10.0" Version="10.0.0-alpha.1.24526.1">
      <Uri>https://github.com/dotnet/windowsdesktop</Uri>
      <Sha>7efc7d96e02316bf3195dba2b64cceff232a6ff7</Sha>
    </Dependency>
    <Dependency Name="Microsoft.NET.Sdk.WindowsDesktop" Version="10.0.0-alpha.1.24524.4" CoherentParentDependency="Microsoft.WindowsDesktop.App.Ref">
      <Uri>https://github.com/dotnet/wpf</Uri>
      <Sha>6c96913d693c56922e697b23b3053aa604d3bd2c</Sha>
    </Dependency>
    <Dependency Name="Microsoft.AspNetCore.App.Ref" Version="10.0.0-alpha.2.24529.6">
      <Uri>https://github.com/dotnet/aspnetcore</Uri>
      <Sha>3f8edf130a14d34024a42ebd678fa3f699ef5916</Sha>
    </Dependency>
    <Dependency Name="Microsoft.AspNetCore.App.Ref.Internal" Version="10.0.0-alpha.2.24529.6">
      <Uri>https://github.com/dotnet/aspnetcore</Uri>
      <Sha>3f8edf130a14d34024a42ebd678fa3f699ef5916</Sha>
    </Dependency>
    <Dependency Name="Microsoft.AspNetCore.App.Runtime.win-x64" Version="10.0.0-alpha.2.24529.6">
      <Uri>https://github.com/dotnet/aspnetcore</Uri>
      <Sha>3f8edf130a14d34024a42ebd678fa3f699ef5916</Sha>
    </Dependency>
    <Dependency Name="VS.Redist.Common.AspNetCore.SharedFramework.x64.10.0" Version="10.0.0-alpha.2.24529.6">
      <Uri>https://github.com/dotnet/aspnetcore</Uri>
      <Sha>3f8edf130a14d34024a42ebd678fa3f699ef5916</Sha>
    </Dependency>
    <Dependency Name="dotnet-dev-certs" Version="10.0.0-alpha.2.24529.6">
      <Uri>https://github.com/dotnet/aspnetcore</Uri>
      <Sha>3f8edf130a14d34024a42ebd678fa3f699ef5916</Sha>
    </Dependency>
    <Dependency Name="dotnet-user-jwts" Version="10.0.0-alpha.2.24529.6">
      <Uri>https://github.com/dotnet/aspnetcore</Uri>
      <Sha>3f8edf130a14d34024a42ebd678fa3f699ef5916</Sha>
    </Dependency>
    <Dependency Name="dotnet-user-secrets" Version="10.0.0-alpha.2.24529.6">
      <Uri>https://github.com/dotnet/aspnetcore</Uri>
      <Sha>3f8edf130a14d34024a42ebd678fa3f699ef5916</Sha>
    </Dependency>
    <Dependency Name="Microsoft.AspNetCore.Analyzers" Version="10.0.0-alpha.2.24529.6">
      <Uri>https://github.com/dotnet/aspnetcore</Uri>
      <Sha>3f8edf130a14d34024a42ebd678fa3f699ef5916</Sha>
    </Dependency>
    <Dependency Name="Microsoft.AspNetCore.Components.SdkAnalyzers" Version="10.0.0-alpha.2.24529.6">
      <Uri>https://github.com/dotnet/aspnetcore</Uri>
      <Sha>3f8edf130a14d34024a42ebd678fa3f699ef5916</Sha>
    </Dependency>
    <Dependency Name="Microsoft.AspNetCore.Mvc.Analyzers" Version="10.0.0-alpha.2.24529.6">
      <Uri>https://github.com/dotnet/aspnetcore</Uri>
      <Sha>3f8edf130a14d34024a42ebd678fa3f699ef5916</Sha>
    </Dependency>
    <Dependency Name="Microsoft.AspNetCore.Mvc.Api.Analyzers" Version="10.0.0-alpha.2.24529.6">
      <Uri>https://github.com/dotnet/aspnetcore</Uri>
      <Sha>3f8edf130a14d34024a42ebd678fa3f699ef5916</Sha>
    </Dependency>
    <!-- Intermediate is necessary for source build. -->
    <Dependency Name="Microsoft.SourceBuild.Intermediate.aspnetcore" Version="10.0.0-alpha.2.24529.6">
      <Uri>https://github.com/dotnet/aspnetcore</Uri>
      <Sha>3f8edf130a14d34024a42ebd678fa3f699ef5916</Sha>
      <SourceBuild RepoName="aspnetcore" ManagedOnly="true" />
    </Dependency>
    <Dependency Name="Microsoft.CodeAnalysis.Razor.Tooling.Internal" Version="9.0.0-preview.24523.9">
      <Uri>https://github.com/dotnet/razor</Uri>
      <Sha>8bf9ad1ce4cfc0d77916f8db993e2d7f29b22665</Sha>
    </Dependency>
    <Dependency Name="Microsoft.AspNetCore.Mvc.Razor.Extensions.Tooling.Internal" Version="9.0.0-preview.24523.9">
      <Uri>https://github.com/dotnet/razor</Uri>
      <Sha>8bf9ad1ce4cfc0d77916f8db993e2d7f29b22665</Sha>
    </Dependency>
    <Dependency Name="Microsoft.NET.Sdk.Razor.SourceGenerators.Transport" Version="9.0.0-preview.24523.9">
      <Uri>https://github.com/dotnet/razor</Uri>
      <Sha>8bf9ad1ce4cfc0d77916f8db993e2d7f29b22665</Sha>
    </Dependency>
    <!-- Intermediate is necessary for source build. -->
    <Dependency Name="Microsoft.SourceBuild.Intermediate.razor" Version="9.0.0-preview.24523.9">
      <Uri>https://github.com/dotnet/razor</Uri>
      <Sha>8bf9ad1ce4cfc0d77916f8db993e2d7f29b22665</Sha>
      <SourceBuild RepoName="razor" ManagedOnly="true" />
    </Dependency>
    <Dependency Name="Microsoft.Extensions.FileProviders.Embedded" Version="10.0.0-alpha.2.24529.6">
      <Uri>https://github.com/dotnet/aspnetcore</Uri>
      <Sha>3f8edf130a14d34024a42ebd678fa3f699ef5916</Sha>
    </Dependency>
    <Dependency Name="Microsoft.AspNetCore.Authorization" Version="10.0.0-alpha.2.24529.6">
      <Uri>https://github.com/dotnet/aspnetcore</Uri>
      <Sha>3f8edf130a14d34024a42ebd678fa3f699ef5916</Sha>
    </Dependency>
    <Dependency Name="Microsoft.AspNetCore.Components.Web" Version="10.0.0-alpha.2.24529.6">
      <Uri>https://github.com/dotnet/aspnetcore</Uri>
      <Sha>3f8edf130a14d34024a42ebd678fa3f699ef5916</Sha>
    </Dependency>
    <Dependency Name="Microsoft.JSInterop" Version="10.0.0-alpha.2.24529.6">
      <Uri>https://github.com/dotnet/aspnetcore</Uri>
      <Sha>3f8edf130a14d34024a42ebd678fa3f699ef5916</Sha>
>>>>>>> 2f52f9ea
    </Dependency>
    <Dependency Name="Microsoft.DotNet.Test.ProjectTemplates.2.1" Version="1.0.2-beta4.22406.1">
      <Uri>https://github.com/dotnet/test-templates</Uri>
      <Sha>0385265f4d0b6413d64aea0223172366a9b9858c</Sha>
    </Dependency>
    <Dependency Name="Microsoft.DotNet.Test.ProjectTemplates.5.0" Version="1.1.0-rc.23558.1">
      <Uri>https://github.com/dotnet/test-templates</Uri>
      <Sha>307b8f538d83a955d8f6dd909eee41a5555f2f4d</Sha>
    </Dependency>
    <Dependency Name="Microsoft.DotNet.Test.ProjectTemplates.6.0" Version="1.1.0-rc.24069.1">
      <Uri>https://github.com/dotnet/test-templates</Uri>
      <Sha>becc4bd157cd6608b51a5ffe414a5d2de6330272</Sha>
    </Dependency>
    <Dependency Name="Microsoft.DotNet.Test.ProjectTemplates.7.0" Version="1.1.0-rc.24069.1">
      <Uri>https://github.com/dotnet/test-templates</Uri>
      <Sha>becc4bd157cd6608b51a5ffe414a5d2de6330272</Sha>
    </Dependency>
    <Dependency Name="Microsoft.DotNet.Test.ProjectTemplates.8.0" Version="1.1.0-rc.24202.1">
      <Uri>https://github.com/dotnet/test-templates</Uri>
      <Sha>49c9ad01f057b3c6352bbec12b117acc2224493c</Sha>
    </Dependency>
<<<<<<< HEAD
    <Dependency Name="Microsoft.DotNet.Test.ProjectTemplates.9.0" Version="1.1.0-rtm.24530.3">
      <Uri>https://github.com/dotnet/test-templates</Uri>
      <Sha>764e98851850e9ebdf7c3ff556f893068bc5871d</Sha>
    </Dependency>
    <!-- Intermediate is necessary for source build. -->
    <Dependency Name="Microsoft.SourceBuild.Intermediate.test-templates" Version="1.1.0-rtm.24530.3">
      <Uri>https://github.com/dotnet/test-templates</Uri>
      <Sha>764e98851850e9ebdf7c3ff556f893068bc5871d</Sha>
      <SourceBuild RepoName="test-templates" ManagedOnly="true" />
    </Dependency>
    <!-- For coherency purposes, these versions should be gated by the versions of winforms and wpf routed via windowsdesktop -->
    <Dependency Name="Microsoft.Dotnet.WinForms.ProjectTemplates" Version="9.0.0-rc.2.24474.1" CoherentParentDependency="Microsoft.WindowsDesktop.App.Runtime.win-x64">
      <Uri>https://dev.azure.com/dnceng/internal/_git/dotnet-winforms</Uri>
      <Sha>d30c019e3116e813215903d7330ea18e620f8d16</Sha>
    </Dependency>
    <Dependency Name="Microsoft.DotNet.Wpf.ProjectTemplates" Version="9.0.0-rc.2.24474.3" CoherentParentDependency="Microsoft.WindowsDesktop.App.Runtime.win-x64">
      <Uri>https://dev.azure.com/dnceng/internal/_git/dotnet-wpf</Uri>
      <Sha>49ab7e335401671d3909153f2ca0dddc6030628d</Sha>
=======
    <Dependency Name="Microsoft.DotNet.Test.ProjectTemplates.9.0" Version="1.1.0-rtm.24525.1">
      <Uri>https://github.com/dotnet/test-templates</Uri>
      <Sha>66b263ffecee032b2d5071076b42b9614fcf7013</Sha>
    </Dependency>
    <!-- Intermediate is necessary for source build. -->
    <Dependency Name="Microsoft.SourceBuild.Intermediate.test-templates" Version="1.1.0-rtm.24525.1">
      <Uri>https://github.com/dotnet/test-templates</Uri>
      <Sha>66b263ffecee032b2d5071076b42b9614fcf7013</Sha>
      <SourceBuild RepoName="test-templates" ManagedOnly="true" />
    </Dependency>
    <!-- For coherency purposes, these versions should be gated by the versions of winforms and wpf routed via windowsdesktop -->
    <Dependency Name="Microsoft.Dotnet.WinForms.ProjectTemplates" Version="10.0.0-alpha.1.24524.3" CoherentParentDependency="Microsoft.WindowsDesktop.App.Runtime.win-x64">
      <Uri>https://github.com/dotnet/winforms</Uri>
      <Sha>132e6e7e5d98bccce3b77dbb3737c3069cb00ec5</Sha>
    </Dependency>
    <Dependency Name="Microsoft.DotNet.Wpf.ProjectTemplates" Version="10.0.0-alpha.1.24524.4" CoherentParentDependency="Microsoft.WindowsDesktop.App.Runtime.win-x64">
      <Uri>https://github.com/dotnet/wpf</Uri>
      <Sha>6c96913d693c56922e697b23b3053aa604d3bd2c</Sha>
>>>>>>> 2f52f9ea
    </Dependency>
    <Dependency Name="Microsoft.Web.Xdt" Version="9.0.0-preview.24522.2">
      <Uri>https://github.com/dotnet/xdt</Uri>
      <Sha>1a54480f52703fb45fac2a6b955247d33758383e</Sha>
    </Dependency>
    <!-- Intermediate is necessary for source build. -->
    <Dependency Name="Microsoft.SourceBuild.Intermediate.xdt" Version="9.0.0-preview.24522.2">
      <Uri>https://github.com/dotnet/xdt</Uri>
      <Sha>1a54480f52703fb45fac2a6b955247d33758383e</Sha>
      <SourceBuild RepoName="xdt" ManagedOnly="true" />
    </Dependency>
    <Dependency Name="Microsoft.CodeAnalysis.NetAnalyzers" Version="10.0.0-preview.24527.1">
      <Uri>https://github.com/dotnet/roslyn-analyzers</Uri>
      <Sha>d6e7d82e631f0b4c2519284a1c12ed9eb945a388</Sha>
    </Dependency>
    <Dependency Name="Microsoft.CodeAnalysis.PublicApiAnalyzers" Version="3.12.0-beta1.24527.1">
      <Uri>https://github.com/dotnet/roslyn-analyzers</Uri>
      <Sha>d6e7d82e631f0b4c2519284a1c12ed9eb945a388</Sha>
    </Dependency>
    <!-- Intermediate is necessary for source build. -->
    <Dependency Name="Microsoft.SourceBuild.Intermediate.roslyn-analyzers" Version="3.12.0-beta1.24527.1">
      <Uri>https://github.com/dotnet/roslyn-analyzers</Uri>
      <Sha>d6e7d82e631f0b4c2519284a1c12ed9eb945a388</Sha>
      <SourceBuild RepoName="roslyn-analyzers" ManagedOnly="true" />
    </Dependency>
    <Dependency Name="System.CommandLine" Version="2.0.0-beta4.24528.1">
      <Uri>https://github.com/dotnet/command-line-api</Uri>
      <Sha>feb61c7f328a2401d74f4317b39d02126cfdfe24</Sha>
    </Dependency>
    <Dependency Name="System.CommandLine.Rendering" Version="0.4.0-alpha.24528.1">
      <Uri>https://github.com/dotnet/command-line-api</Uri>
      <Sha>feb61c7f328a2401d74f4317b39d02126cfdfe24</Sha>
    </Dependency>
    <!-- Microsoft.CodeAnalysis.Workspaces.MSBuild transitively references M.Bcl.AsyncInterfaces.
         Adding an explicit dependency to make sure the latest version is used instead of the SBRP
         one under source build. -->
    <!-- Intermediate is necessary for source build. -->
    <Dependency Name="Microsoft.DiaSymReader" Version="2.2.0-beta.24527.1">
      <Uri>https://github.com/dotnet/symreader</Uri>
      <Sha>878352351804a2339d595c1f74f9e6b32c6c6e6b</Sha>
    </Dependency>
    <!-- Intermediate is necessary for source build. -->
    <Dependency Name="Microsoft.SourceBuild.Intermediate.command-line-api" Version="0.1.552801">
      <Uri>https://github.com/dotnet/command-line-api</Uri>
      <Sha>feb61c7f328a2401d74f4317b39d02126cfdfe24</Sha>
      <SourceBuild RepoName="command-line-api" ManagedOnly="true" />
    </Dependency>
    <!-- Intermediate is necessary for source build. -->
    <Dependency Name="Microsoft.SourceBuild.Intermediate.source-build-externals" Version="10.0.0-alpha.1.24528.1">
      <Uri>https://github.com/dotnet/source-build-externals</Uri>
      <Sha>a1ca5c7e17a24e3a55c911cc42f51881c1990dac</Sha>
      <SourceBuild RepoName="source-build-externals" ManagedOnly="true" />
    </Dependency>
    <!-- Intermediate is necessary for source build. -->
    <Dependency Name="Microsoft.SourceBuild.Intermediate.source-build-reference-packages" Version="10.0.0-alpha.1.24529.1">
      <Uri>https://github.com/dotnet/source-build-reference-packages</Uri>
      <Sha>e797b98817c7750dc8c21160de78c33d73d277a2</Sha>
      <SourceBuild RepoName="source-build-reference-packages" ManagedOnly="true" />
    </Dependency>
    <Dependency Name="Microsoft.Deployment.DotNet.Releases" Version="2.0.0-preview.1.24524.1">
      <Uri>https://github.com/dotnet/deployment-tools</Uri>
      <Sha>ceda306bddb87b73dcb27525f04a8df623bab8fe</Sha>
    </Dependency>
<<<<<<< HEAD
    <Dependency Name="Microsoft.Build.Tasks.Git" Version="9.0.0-beta.24529.3">
      <Uri>https://github.com/dotnet/sourcelink</Uri>
      <Sha>196983c6e97621b051c67cd898c4db630168cd81</Sha>
    </Dependency>
    <Dependency Name="Microsoft.SourceLink.Common" Version="9.0.0-beta.24529.3">
      <Uri>https://github.com/dotnet/sourcelink</Uri>
      <Sha>196983c6e97621b051c67cd898c4db630168cd81</Sha>
    </Dependency>
    <Dependency Name="Microsoft.SourceLink.AzureRepos.Git" Version="9.0.0-beta.24529.3">
      <Uri>https://github.com/dotnet/sourcelink</Uri>
      <Sha>196983c6e97621b051c67cd898c4db630168cd81</Sha>
    </Dependency>
    <Dependency Name="Microsoft.SourceLink.GitHub" Version="9.0.0-beta.24529.3">
      <Uri>https://github.com/dotnet/sourcelink</Uri>
      <Sha>196983c6e97621b051c67cd898c4db630168cd81</Sha>
    </Dependency>
    <Dependency Name="Microsoft.SourceLink.GitLab" Version="9.0.0-beta.24529.3">
      <Uri>https://github.com/dotnet/sourcelink</Uri>
      <Sha>196983c6e97621b051c67cd898c4db630168cd81</Sha>
    </Dependency>
    <Dependency Name="Microsoft.SourceLink.Bitbucket.Git" Version="9.0.0-beta.24529.3">
      <Uri>https://github.com/dotnet/sourcelink</Uri>
      <Sha>196983c6e97621b051c67cd898c4db630168cd81</Sha>
    </Dependency>
    <!-- Intermediate is necessary for source build. -->
    <Dependency Name="Microsoft.SourceBuild.Intermediate.sourcelink" Version="9.0.0-beta.24529.3">
      <Uri>https://github.com/dotnet/sourcelink</Uri>
      <Sha>196983c6e97621b051c67cd898c4db630168cd81</Sha>
=======
    <Dependency Name="Microsoft.Build.Tasks.Git" Version="9.0.0-beta.24529.1">
      <Uri>https://github.com/dotnet/sourcelink</Uri>
      <Sha>cbfd26c30805b7b005f8fab4bc25186e8f8aa1ed</Sha>
    </Dependency>
    <Dependency Name="Microsoft.SourceLink.Common" Version="9.0.0-beta.24529.1">
      <Uri>https://github.com/dotnet/sourcelink</Uri>
      <Sha>cbfd26c30805b7b005f8fab4bc25186e8f8aa1ed</Sha>
    </Dependency>
    <Dependency Name="Microsoft.SourceLink.AzureRepos.Git" Version="9.0.0-beta.24529.1">
      <Uri>https://github.com/dotnet/sourcelink</Uri>
      <Sha>cbfd26c30805b7b005f8fab4bc25186e8f8aa1ed</Sha>
    </Dependency>
    <Dependency Name="Microsoft.SourceLink.GitHub" Version="9.0.0-beta.24529.1">
      <Uri>https://github.com/dotnet/sourcelink</Uri>
      <Sha>cbfd26c30805b7b005f8fab4bc25186e8f8aa1ed</Sha>
    </Dependency>
    <Dependency Name="Microsoft.SourceLink.GitLab" Version="9.0.0-beta.24529.1">
      <Uri>https://github.com/dotnet/sourcelink</Uri>
      <Sha>cbfd26c30805b7b005f8fab4bc25186e8f8aa1ed</Sha>
    </Dependency>
    <Dependency Name="Microsoft.SourceLink.Bitbucket.Git" Version="9.0.0-beta.24529.1">
      <Uri>https://github.com/dotnet/sourcelink</Uri>
      <Sha>cbfd26c30805b7b005f8fab4bc25186e8f8aa1ed</Sha>
    </Dependency>
    <!-- Intermediate is necessary for source build. -->
    <Dependency Name="Microsoft.SourceBuild.Intermediate.sourcelink" Version="9.0.0-beta.24529.1">
      <Uri>https://github.com/dotnet/sourcelink</Uri>
      <Sha>cbfd26c30805b7b005f8fab4bc25186e8f8aa1ed</Sha>
>>>>>>> 2f52f9ea
      <SourceBuild RepoName="sourcelink" ManagedOnly="true" />
    </Dependency>
    <!-- Intermediate is necessary for source build. -->
    <Dependency Name="Microsoft.SourceBuild.Intermediate.deployment-tools" Version="9.0.0-preview.1.24524.1">
      <Uri>https://github.com/dotnet/deployment-tools</Uri>
      <Sha>ceda306bddb87b73dcb27525f04a8df623bab8fe</Sha>
      <SourceBuild RepoName="deployment-tools" ManagedOnly="true" />
    </Dependency>
    <!-- Intermediate is necessary for source build. -->
    <Dependency Name="Microsoft.SourceBuild.Intermediate.symreader" Version="2.2.0-beta.24527.1">
      <Uri>https://github.com/dotnet/symreader</Uri>
      <Sha>878352351804a2339d595c1f74f9e6b32c6c6e6b</Sha>
      <SourceBuild RepoName="symreader" ManagedOnly="true" />
    </Dependency>
    <!-- Dependency required for flowing correct package version in source-build, using PVP flow. -->
<<<<<<< HEAD
    <Dependency Name="Microsoft.Extensions.Logging" Version="9.0.0-rc.2.24473.5">
      <Uri>https://dev.azure.com/dnceng/internal/_git/dotnet-runtime</Uri>
      <Sha>990ebf52fc408ca45929fd176d2740675a67fab8</Sha>
    </Dependency>
    <!-- Dependency required for flowing correct package version in source-build, using PVP flow. -->
    <Dependency Name="Microsoft.Extensions.Logging.Abstractions" Version="9.0.0-rc.2.24473.5">
      <Uri>https://dev.azure.com/dnceng/internal/_git/dotnet-runtime</Uri>
      <Sha>990ebf52fc408ca45929fd176d2740675a67fab8</Sha>
    </Dependency>
    <!-- Dependency required for flowing correct package version in source-build, using PVP flow. -->
    <Dependency Name="Microsoft.Extensions.Logging.Console" Version="9.0.0-rc.2.24473.5">
      <Uri>https://dev.azure.com/dnceng/internal/_git/dotnet-runtime</Uri>
      <Sha>990ebf52fc408ca45929fd176d2740675a67fab8</Sha>
    </Dependency>
    <!-- Dependency required for flowing correct package version in source-build, using PVP flow. -->
    <Dependency Name="Microsoft.Extensions.FileSystemGlobbing" Version="9.0.0-rc.2.24473.5">
      <Uri>https://dev.azure.com/dnceng/internal/_git/dotnet-runtime</Uri>
      <Sha>990ebf52fc408ca45929fd176d2740675a67fab8</Sha>
    </Dependency>
    <!-- Dependency required for flowing correct package version in source-build, using PVP flow. -->
    <Dependency Name="System.ServiceProcess.ServiceController" Version="9.0.0-rc.2.24473.5">
      <Uri>https://dev.azure.com/dnceng/internal/_git/dotnet-runtime</Uri>
      <Sha>990ebf52fc408ca45929fd176d2740675a67fab8</Sha>
    </Dependency>
    <Dependency Name="System.Text.Json" Version="9.0.0-rc.2.24473.5">
      <Uri>https://dev.azure.com/dnceng/internal/_git/dotnet-runtime</Uri>
      <Sha>990ebf52fc408ca45929fd176d2740675a67fab8</Sha>
    </Dependency>
    <Dependency Name="Microsoft.Bcl.AsyncInterfaces" Version="9.0.0-rc.2.24473.5">
      <Uri>https://dev.azure.com/dnceng/internal/_git/dotnet-runtime</Uri>
      <Sha>990ebf52fc408ca45929fd176d2740675a67fab8</Sha>
    </Dependency>
    <Dependency Name="Microsoft.Extensions.FileProviders.Abstractions" Version="9.0.0-rc.2.24473.5">
      <Uri>https://dev.azure.com/dnceng/internal/_git/dotnet-runtime</Uri>
      <Sha>990ebf52fc408ca45929fd176d2740675a67fab8</Sha>
    </Dependency>
    <Dependency Name="Microsoft.Extensions.ObjectPool" Version="9.0.0-rc.2.24474.3">
      <Uri>https://dev.azure.com/dnceng/internal/_git/dotnet-aspnetcore</Uri>
      <Sha>c70204ae3c91d2b48fa6d9b92b62265f368421b4</Sha>
    </Dependency>
    <Dependency Name="Microsoft.Win32.SystemEvents" Version="9.0.0-rc.2.24473.5">
      <Uri>https://dev.azure.com/dnceng/internal/_git/dotnet-runtime</Uri>
      <Sha>990ebf52fc408ca45929fd176d2740675a67fab8</Sha>
    </Dependency>
    <Dependency Name="System.Composition.AttributedModel" Version="9.0.0-rc.2.24473.5">
      <Uri>https://dev.azure.com/dnceng/internal/_git/dotnet-runtime</Uri>
      <Sha>990ebf52fc408ca45929fd176d2740675a67fab8</Sha>
    </Dependency>
    <Dependency Name="System.Composition.Convention" Version="9.0.0-rc.2.24473.5">
      <Uri>https://dev.azure.com/dnceng/internal/_git/dotnet-runtime</Uri>
      <Sha>990ebf52fc408ca45929fd176d2740675a67fab8</Sha>
    </Dependency>
    <Dependency Name="System.Composition.Hosting" Version="9.0.0-rc.2.24473.5">
      <Uri>https://dev.azure.com/dnceng/internal/_git/dotnet-runtime</Uri>
      <Sha>990ebf52fc408ca45929fd176d2740675a67fab8</Sha>
    </Dependency>
    <Dependency Name="System.Composition.Runtime" Version="9.0.0-rc.2.24473.5">
      <Uri>https://dev.azure.com/dnceng/internal/_git/dotnet-runtime</Uri>
      <Sha>990ebf52fc408ca45929fd176d2740675a67fab8</Sha>
    </Dependency>
    <Dependency Name="System.Composition.TypedParts" Version="9.0.0-rc.2.24473.5">
      <Uri>https://dev.azure.com/dnceng/internal/_git/dotnet-runtime</Uri>
      <Sha>990ebf52fc408ca45929fd176d2740675a67fab8</Sha>
    </Dependency>
    <Dependency Name="System.Configuration.ConfigurationManager" Version="9.0.0-rc.2.24473.5">
      <Uri>https://dev.azure.com/dnceng/internal/_git/dotnet-runtime</Uri>
      <Sha>990ebf52fc408ca45929fd176d2740675a67fab8</Sha>
    </Dependency>
    <Dependency Name="System.Security.Cryptography.Pkcs" Version="9.0.0-rc.2.24473.5">
      <Uri>https://dev.azure.com/dnceng/internal/_git/dotnet-runtime</Uri>
      <Sha>990ebf52fc408ca45929fd176d2740675a67fab8</Sha>
    </Dependency>
    <Dependency Name="System.Security.Cryptography.Xml" Version="9.0.0-rc.2.24473.5">
      <Uri>https://dev.azure.com/dnceng/internal/_git/dotnet-runtime</Uri>
      <Sha>990ebf52fc408ca45929fd176d2740675a67fab8</Sha>
    </Dependency>
    <Dependency Name="System.Security.Permissions" Version="9.0.0-rc.2.24473.5">
      <Uri>https://dev.azure.com/dnceng/internal/_git/dotnet-runtime</Uri>
      <Sha>990ebf52fc408ca45929fd176d2740675a67fab8</Sha>
    </Dependency>
    <Dependency Name="System.Windows.Extensions" Version="9.0.0-rc.2.24473.5">
      <Uri>https://dev.azure.com/dnceng/internal/_git/dotnet-runtime</Uri>
      <Sha>990ebf52fc408ca45929fd176d2740675a67fab8</Sha>
    </Dependency>
  </ProductDependencies>
  <ToolsetDependencies>
    <Dependency Name="Microsoft.DotNet.Arcade.Sdk" Version="9.0.0-beta.24516.2">
      <Uri>https://github.com/dotnet/arcade</Uri>
      <Sha>3c393bbd85ae16ddddba20d0b75035b0c6f1a52d</Sha>
    </Dependency>
    <Dependency Name="Microsoft.DotNet.Build.Tasks.Installers" Version="9.0.0-beta.24516.2">
      <Uri>https://github.com/dotnet/arcade</Uri>
      <Sha>3c393bbd85ae16ddddba20d0b75035b0c6f1a52d</Sha>
    </Dependency>
    <Dependency Name="Microsoft.DotNet.Helix.Sdk" Version="9.0.0-beta.24516.2">
      <Uri>https://github.com/dotnet/arcade</Uri>
      <Sha>3c393bbd85ae16ddddba20d0b75035b0c6f1a52d</Sha>
    </Dependency>
    <Dependency Name="Microsoft.DotNet.SignTool" Version="9.0.0-beta.24516.2">
      <Uri>https://github.com/dotnet/arcade</Uri>
      <Sha>3c393bbd85ae16ddddba20d0b75035b0c6f1a52d</Sha>
    </Dependency>
    <Dependency Name="Microsoft.DotNet.XUnitExtensions" Version="9.0.0-beta.24516.2">
      <Uri>https://github.com/dotnet/arcade</Uri>
      <Sha>3c393bbd85ae16ddddba20d0b75035b0c6f1a52d</Sha>
    </Dependency>
    <Dependency Name="Microsoft.DotNet.XliffTasks" Version="9.0.0-beta.24516.2">
      <Uri>https://github.com/dotnet/arcade</Uri>
      <Sha>3c393bbd85ae16ddddba20d0b75035b0c6f1a52d</Sha>
    </Dependency>
    <!-- Intermediate is necessary for source build. -->
    <Dependency Name="Microsoft.SourceBuild.Intermediate.arcade" Version="9.0.0-beta.24516.2">
      <Uri>https://github.com/dotnet/arcade</Uri>
      <Sha>3c393bbd85ae16ddddba20d0b75035b0c6f1a52d</Sha>
      <SourceBuild RepoName="arcade" ManagedOnly="true" />
    </Dependency>
    <Dependency Name="System.Reflection.MetadataLoadContext" Version="9.0.0-rc.2.24473.5">
      <Uri>https://dev.azure.com/dnceng/internal/_git/dotnet-runtime</Uri>
      <Sha>990ebf52fc408ca45929fd176d2740675a67fab8</Sha>
=======
    <Dependency Name="Microsoft.Extensions.Logging" Version="10.0.0-alpha.1.24528.7">
      <Uri>https://github.com/dotnet/runtime</Uri>
      <Sha>cca022b6212f33adc982630ab91469882250256c</Sha>
    </Dependency>
    <!-- Dependency required for flowing correct package version in source-build, using PVP flow. -->
    <Dependency Name="Microsoft.Extensions.Logging.Abstractions" Version="10.0.0-alpha.1.24528.7">
      <Uri>https://github.com/dotnet/runtime</Uri>
      <Sha>cca022b6212f33adc982630ab91469882250256c</Sha>
    </Dependency>
    <!-- Dependency required for flowing correct package version in source-build, using PVP flow. -->
    <Dependency Name="Microsoft.Extensions.Logging.Console" Version="10.0.0-alpha.1.24528.7">
      <Uri>https://github.com/dotnet/runtime</Uri>
      <Sha>cca022b6212f33adc982630ab91469882250256c</Sha>
    </Dependency>
    <!-- Dependency required for flowing correct package version in source-build, using PVP flow. -->
    <Dependency Name="Microsoft.Extensions.FileSystemGlobbing" Version="10.0.0-alpha.1.24528.7">
      <Uri>https://github.com/dotnet/runtime</Uri>
      <Sha>cca022b6212f33adc982630ab91469882250256c</Sha>
    </Dependency>
    <!-- Dependency required for flowing correct package version in source-build, using PVP flow. -->
    <Dependency Name="System.ServiceProcess.ServiceController" Version="10.0.0-alpha.1.24528.7">
      <Uri>https://github.com/dotnet/runtime</Uri>
      <Sha>cca022b6212f33adc982630ab91469882250256c</Sha>
    </Dependency>
    <Dependency Name="System.Text.Json" Version="10.0.0-alpha.1.24528.7">
      <Uri>https://github.com/dotnet/runtime</Uri>
      <Sha>cca022b6212f33adc982630ab91469882250256c</Sha>
    </Dependency>
    <Dependency Name="Microsoft.Bcl.AsyncInterfaces" Version="10.0.0-alpha.1.24528.7">
      <Uri>https://github.com/dotnet/runtime</Uri>
      <Sha>cca022b6212f33adc982630ab91469882250256c</Sha>
    </Dependency>
    <Dependency Name="Microsoft.Extensions.FileProviders.Abstractions" Version="10.0.0-alpha.1.24528.7">
      <Uri>https://github.com/dotnet/runtime</Uri>
      <Sha>cca022b6212f33adc982630ab91469882250256c</Sha>
    </Dependency>
    <Dependency Name="Microsoft.Extensions.ObjectPool" Version="10.0.0-alpha.2.24529.6">
      <Uri>https://github.com/dotnet/aspnetcore</Uri>
      <Sha>3f8edf130a14d34024a42ebd678fa3f699ef5916</Sha>
    </Dependency>
    <Dependency Name="Microsoft.Win32.SystemEvents" Version="10.0.0-alpha.1.24528.7">
      <Uri>https://github.com/dotnet/runtime</Uri>
      <Sha>cca022b6212f33adc982630ab91469882250256c</Sha>
    </Dependency>
    <Dependency Name="System.Composition.AttributedModel" Version="10.0.0-alpha.1.24528.7">
      <Uri>https://github.com/dotnet/runtime</Uri>
      <Sha>cca022b6212f33adc982630ab91469882250256c</Sha>
    </Dependency>
    <Dependency Name="System.Composition.Convention" Version="10.0.0-alpha.1.24528.7">
      <Uri>https://github.com/dotnet/runtime</Uri>
      <Sha>cca022b6212f33adc982630ab91469882250256c</Sha>
    </Dependency>
    <Dependency Name="System.Composition.Hosting" Version="10.0.0-alpha.1.24528.7">
      <Uri>https://github.com/dotnet/runtime</Uri>
      <Sha>cca022b6212f33adc982630ab91469882250256c</Sha>
    </Dependency>
    <Dependency Name="System.Composition.Runtime" Version="10.0.0-alpha.1.24528.7">
      <Uri>https://github.com/dotnet/runtime</Uri>
      <Sha>cca022b6212f33adc982630ab91469882250256c</Sha>
    </Dependency>
    <Dependency Name="System.Composition.TypedParts" Version="10.0.0-alpha.1.24528.7">
      <Uri>https://github.com/dotnet/runtime</Uri>
      <Sha>cca022b6212f33adc982630ab91469882250256c</Sha>
    </Dependency>
    <Dependency Name="System.Configuration.ConfigurationManager" Version="10.0.0-alpha.1.24528.7">
      <Uri>https://github.com/dotnet/runtime</Uri>
      <Sha>cca022b6212f33adc982630ab91469882250256c</Sha>
    </Dependency>
    <Dependency Name="System.Security.Cryptography.Pkcs" Version="10.0.0-alpha.1.24528.7">
      <Uri>https://github.com/dotnet/runtime</Uri>
      <Sha>cca022b6212f33adc982630ab91469882250256c</Sha>
    </Dependency>
    <Dependency Name="System.Security.Cryptography.Xml" Version="10.0.0-alpha.1.24528.7">
      <Uri>https://github.com/dotnet/runtime</Uri>
      <Sha>cca022b6212f33adc982630ab91469882250256c</Sha>
    </Dependency>
    <Dependency Name="System.Security.Permissions" Version="9.0.0-rc.2.24473.5" Pinned="True">
      <Uri>https://github.com/dotnet/runtime</Uri>
      <Sha>c4d7f7c6f2e2f34f07e64c6caa3bf9b2ce915cc1</Sha>
    </Dependency>
    <!-- Temporarily pinned to a net9 supporting version until the SDK can target net10.
         See https://github.com/dotnet/sdk/issues/42920. -->
    <Dependency Name="System.Windows.Extensions" Version="9.0.0-rc.2.24473.5" Pinned="True">
      <Uri>https://github.com/dotnet/runtime</Uri>
      <Sha>c4d7f7c6f2e2f34f07e64c6caa3bf9b2ce915cc1</Sha>
    </Dependency>
  </ProductDependencies>
  <ToolsetDependencies>
    <Dependency Name="Microsoft.DotNet.Arcade.Sdk" Version="10.0.0-beta.24529.1">
      <Uri>https://github.com/dotnet/arcade</Uri>
      <Sha>e4df2888e714255352a6afa2ec1246e70ac21a49</Sha>
    </Dependency>
    <Dependency Name="Microsoft.DotNet.Build.Tasks.Installers" Version="10.0.0-beta.24529.1">
      <Uri>https://github.com/dotnet/arcade</Uri>
      <Sha>e4df2888e714255352a6afa2ec1246e70ac21a49</Sha>
    </Dependency>
    <Dependency Name="Microsoft.DotNet.Helix.Sdk" Version="10.0.0-beta.24529.1">
      <Uri>https://github.com/dotnet/arcade</Uri>
      <Sha>e4df2888e714255352a6afa2ec1246e70ac21a49</Sha>
    </Dependency>
    <Dependency Name="Microsoft.DotNet.SignTool" Version="10.0.0-beta.24529.1">
      <Uri>https://github.com/dotnet/arcade</Uri>
      <Sha>e4df2888e714255352a6afa2ec1246e70ac21a49</Sha>
    </Dependency>
    <Dependency Name="Microsoft.DotNet.XUnitExtensions" Version="10.0.0-beta.24529.1">
      <Uri>https://github.com/dotnet/arcade</Uri>
      <Sha>e4df2888e714255352a6afa2ec1246e70ac21a49</Sha>
    </Dependency>
    <Dependency Name="Microsoft.DotNet.XliffTasks" Version="10.0.0-beta.24529.1">
      <Uri>https://github.com/dotnet/arcade</Uri>
      <Sha>e4df2888e714255352a6afa2ec1246e70ac21a49</Sha>
    </Dependency>
    <!-- Intermediate is necessary for source build. -->
    <Dependency Name="Microsoft.SourceBuild.Intermediate.arcade" Version="10.0.0-beta.24529.1">
      <Uri>https://github.com/dotnet/arcade</Uri>
      <Sha>e4df2888e714255352a6afa2ec1246e70ac21a49</Sha>
      <SourceBuild RepoName="arcade" ManagedOnly="true" />
    </Dependency>
    <!-- Temporarily pinned to a net9 supporting version until the SDK can target net10.
         See https://github.com/dotnet/sdk/issues/42920. -->
    <Dependency Name="System.Reflection.MetadataLoadContext" Version="9.0.0-rc.2.24473.5" Pinned="True">
      <Uri>https://github.com/dotnet/runtime</Uri>
      <Sha>c4d7f7c6f2e2f34f07e64c6caa3bf9b2ce915cc1</Sha>
>>>>>>> 2f52f9ea
    </Dependency>
    <Dependency Name="Microsoft.DotNet.Darc" Version="1.1.0-beta.24367.3">
      <Uri>https://github.com/dotnet/arcade-services</Uri>
      <Sha>47e3672c762970073e4282bd563233da86bcca3e</Sha>
    </Dependency>
    <Dependency Name="Microsoft.DotNet.DarcLib" Version="1.1.0-beta.24367.3">
      <Uri>https://github.com/dotnet/arcade-services</Uri>
      <Sha>47e3672c762970073e4282bd563233da86bcca3e</Sha>
    </Dependency>
<<<<<<< HEAD
    <Dependency Name="Microsoft.DotNet.ScenarioTests.SdkTemplateTests" Version="9.0.0-preview.24514.1">
      <Uri>https://github.com/dotnet/scenario-tests</Uri>
      <Sha>1009e3b6d23e049de56b91de82fe975fe84444f8</Sha>
    </Dependency>
    <!-- Intermediate is necessary for source build. -->
    <Dependency Name="Microsoft.SourceBuild.Intermediate.scenario-tests" Version="9.0.0-preview.24514.1">
      <Uri>https://github.com/dotnet/scenario-tests</Uri>
      <Sha>1009e3b6d23e049de56b91de82fe975fe84444f8</Sha>
=======
    <Dependency Name="Microsoft.DotNet.ScenarioTests.SdkTemplateTests" Version="10.0.0-preview.24517.1">
      <Uri>https://github.com/dotnet/scenario-tests</Uri>
      <Sha>39284fbc776975659af4fd377b683b11be053cbb</Sha>
    </Dependency>
    <!-- Intermediate is necessary for source build. -->
    <Dependency Name="Microsoft.SourceBuild.Intermediate.scenario-tests" Version="10.0.0-preview.24517.1">
      <Uri>https://github.com/dotnet/scenario-tests</Uri>
      <Sha>39284fbc776975659af4fd377b683b11be053cbb</Sha>
>>>>>>> 2f52f9ea
      <SourceBuild RepoName="scenario-tests" ManagedOnly="true" />
    </Dependency>
    <!--
      Aspire isn't really a toolset dependency. However, it only inserts a baseline manifest in sdk,
      and if you squint at it, this means we can say that its specific dependency versions don't matter to sdk.
      It also doesn't currently ship 9.0 preview versions, meaning the version is locked to the latest shipped from 8.0 era.
      Avoiding this as a product dependency avoids a long coherency path (aspnetcore->extensions->aspire->sdk).
      **It is** of course possible that an incoherent aspire means that aspire depends on versions of extensions that
      aren't shipping, or those extensions packages depend on aspnetcore packages that won't ship. However, given the cost
      of maintaining this coherency path is high. This being toolset means that aspire is responsible for its own coherency.
    -->
    <Dependency Name="Microsoft.NET.Sdk.Aspire.Manifest-8.0.100" Version="8.2.2">
      <Uri>https://github.com/dotnet/aspire</Uri>
      <Sha>5fa9337a84a52e9bd185d04d156eccbdcf592f74</Sha>
    </Dependency>
    <!-- Intermediate is necessary for source build. -->
    <Dependency Name="Microsoft.SourceBuild.Intermediate.aspire" Version="8.2.2-preview.1.24521.5">
      <Uri>https://github.com/dotnet/aspire</Uri>
      <Sha>5fa9337a84a52e9bd185d04d156eccbdcf592f74</Sha>
      <SourceBuild RepoName="aspire" ManagedOnly="true" />
    </Dependency>
    <Dependency Name="Microsoft.IO.Redist" Version="6.0.1">
      <Uri>https://github.com/dotnet/runtime</Uri>
      <Sha>e77011b31a3e5c47d931248a64b47f9b2d47853d</Sha>
    </Dependency>
  </ToolsetDependencies>
</Dependencies><|MERGE_RESOLUTION|>--- conflicted
+++ resolved
@@ -1,58 +1,6 @@
 <?xml version="1.0" encoding="utf-8"?>
 <Dependencies>
   <ProductDependencies>
-<<<<<<< HEAD
-    <Dependency Name="Microsoft.TemplateEngine.Abstractions" Version="9.0.200">
-      <Uri>https://github.com/dotnet/templating</Uri>
-      <Sha>44a0b49cb0ae4d3c5400360b5124d451a9c5362e</Sha>
-    </Dependency>
-    <Dependency Name="Microsoft.TemplateEngine.Mocks" Version="9.0.200-rtm.24523.1">
-      <Uri>https://github.com/dotnet/templating</Uri>
-      <Sha>44a0b49cb0ae4d3c5400360b5124d451a9c5362e</Sha>
-    </Dependency>
-    <!-- Intermediate is necessary for source build. -->
-    <Dependency Name="Microsoft.SourceBuild.Intermediate.templating" Version="9.0.200-rtm.24523.1">
-      <Uri>https://github.com/dotnet/templating</Uri>
-      <Sha>44a0b49cb0ae4d3c5400360b5124d451a9c5362e</Sha>
-      <SourceBuild RepoName="templating" ManagedOnly="true" />
-    </Dependency>
-    <Dependency Name="Microsoft.NETCore.App.Ref" Version="9.0.0-rc.2.24473.5">
-      <Uri>https://dev.azure.com/dnceng/internal/_git/dotnet-runtime</Uri>
-      <Sha>990ebf52fc408ca45929fd176d2740675a67fab8</Sha>
-    </Dependency>
-    <Dependency Name="VS.Redist.Common.NetCore.SharedFramework.x64.9.0" Version="9.0.0-rc.2.24473.5">
-      <Uri>https://dev.azure.com/dnceng/internal/_git/dotnet-runtime</Uri>
-      <Sha>990ebf52fc408ca45929fd176d2740675a67fab8</Sha>
-    </Dependency>
-    <Dependency Name="VS.Redist.Common.NetCore.TargetingPack.x64.9.0" Version="9.0.0-rc.2.24473.5">
-      <Uri>https://dev.azure.com/dnceng/internal/_git/dotnet-runtime</Uri>
-      <Sha>990ebf52fc408ca45929fd176d2740675a67fab8</Sha>
-    </Dependency>
-    <Dependency Name="Microsoft.NETCore.App.Runtime.win-x64" Version="9.0.0-rc.2.24473.5">
-      <Uri>https://dev.azure.com/dnceng/internal/_git/dotnet-runtime</Uri>
-      <Sha>990ebf52fc408ca45929fd176d2740675a67fab8</Sha>
-    </Dependency>
-    <Dependency Name="Microsoft.NETCore.App.Host.win-x64" Version="9.0.0-rc.2.24473.5">
-      <Uri>https://dev.azure.com/dnceng/internal/_git/dotnet-runtime</Uri>
-      <Sha>990ebf52fc408ca45929fd176d2740675a67fab8</Sha>
-    </Dependency>
-    <Dependency Name="Microsoft.NETCore.Platforms" Version="9.0.0-rc.2.24473.5">
-      <Uri>https://dev.azure.com/dnceng/internal/_git/dotnet-runtime</Uri>
-      <Sha>990ebf52fc408ca45929fd176d2740675a67fab8</Sha>
-    </Dependency>
-    <Dependency Name="Microsoft.NET.HostModel" Version="9.0.0-rc.2.24473.5">
-      <Uri>https://dev.azure.com/dnceng/internal/_git/dotnet-runtime</Uri>
-      <Sha>990ebf52fc408ca45929fd176d2740675a67fab8</Sha>
-    </Dependency>
-    <Dependency Name="Microsoft.Extensions.DependencyModel" Version="9.0.0-rc.2.24473.5">
-      <Uri>https://dev.azure.com/dnceng/internal/_git/dotnet-runtime</Uri>
-      <Sha>990ebf52fc408ca45929fd176d2740675a67fab8</Sha>
-    </Dependency>
-    <!-- Intermediate is necessary for source build. -->
-    <Dependency Name="Microsoft.SourceBuild.Intermediate.runtime.linux-x64" Version="9.0.0-rc.2.24473.5">
-      <Uri>https://dev.azure.com/dnceng/internal/_git/dotnet-runtime</Uri>
-      <Sha>990ebf52fc408ca45929fd176d2740675a67fab8</Sha>
-=======
     <Dependency Name="Microsoft.TemplateEngine.Abstractions" Version="10.0.100-alpha.1.24529.1">
       <Uri>https://github.com/dotnet/templating</Uri>
       <Sha>9b4a701787b1a51ebfdc5cf222ea8511f58b5411</Sha>
@@ -107,7 +55,6 @@
     <Dependency Name="Microsoft.SourceBuild.Intermediate.runtime.linux-x64" Version="10.0.0-alpha.1.24528.7">
       <Uri>https://github.com/dotnet/runtime</Uri>
       <Sha>cca022b6212f33adc982630ab91469882250256c</Sha>
->>>>>>> 2f52f9ea
       <SourceBuild RepoName="runtime" ManagedOnly="false" />
     </Dependency>
     <!-- Change blob version in GenerateLayout.targets if this is unpinned to service targeting pack -->
@@ -116,30 +63,6 @@
       <Uri>https://github.com/dotnet/core-setup</Uri>
       <Sha>7d57652f33493fa022125b7f63aad0d70c52d810</Sha>
     </Dependency>
-<<<<<<< HEAD
-    <Dependency Name="Microsoft.NET.Workload.Emscripten.Current.Manifest-9.0.100.Transport" Version="9.0.0-rc.2.24468.8" CoherentParentDependency="Microsoft.NETCore.App.Runtime.win-x64">
-      <Uri>https://github.com/dotnet/emsdk</Uri>
-      <Sha>0b30e0253a0d7c47a99cecd51b0d5ff5c83ad1df</Sha>
-    </Dependency>
-    <!-- Intermediate is necessary for source build. -->
-    <Dependency Name="Microsoft.SourceBuild.Intermediate.emsdk" Version="9.0.0-rc.2.24468.8" CoherentParentDependency="Microsoft.NETCore.App.Runtime.win-x64">
-      <Uri>https://github.com/dotnet/emsdk</Uri>
-      <Sha>0b30e0253a0d7c47a99cecd51b0d5ff5c83ad1df</Sha>
-      <SourceBuild RepoName="emsdk" ManagedOnly="true" />
-    </Dependency>
-    <Dependency Name="Microsoft.Build" Version="17.13.0-preview-24530-03">
-      <Uri>https://github.com/dotnet/msbuild</Uri>
-      <Sha>1f83ac1d48374297806bda821d894ef2cd8f0352</Sha>
-    </Dependency>
-    <Dependency Name="Microsoft.Build.Localization" Version="17.13.0-preview-24530-03">
-      <Uri>https://github.com/dotnet/msbuild</Uri>
-      <Sha>1f83ac1d48374297806bda821d894ef2cd8f0352</Sha>
-    </Dependency>
-    <!-- Intermediate is necessary for source build. -->
-    <Dependency Name="Microsoft.SourceBuild.Intermediate.msbuild" Version="17.13.0-preview-24530-03">
-      <Uri>https://github.com/dotnet/msbuild</Uri>
-      <Sha>1f83ac1d48374297806bda821d894ef2cd8f0352</Sha>
-=======
     <Dependency Name="Microsoft.NET.Workload.Emscripten.Current.Manifest-10.0.100.Transport" Version="10.0.0-alpha.1.24524.3" CoherentParentDependency="Microsoft.NETCore.App.Runtime.win-x64">
       <Uri>https://github.com/dotnet/emsdk</Uri>
       <Sha>e965cbbf7eae80e2a62e46f0fcf68ab8f47792c4</Sha>
@@ -162,7 +85,6 @@
     <Dependency Name="Microsoft.SourceBuild.Intermediate.msbuild" Version="17.13.0-preview-24530-01">
       <Uri>https://github.com/dotnet/msbuild</Uri>
       <Sha>0e0f4130a2a8f20acc957bbab7402de04294c923</Sha>
->>>>>>> 2f52f9ea
       <SourceBuild RepoName="msbuild" ManagedOnly="true" />
     </Dependency>
     <Dependency Name="Microsoft.FSharp.Compiler" Version="13.9.200-beta.24529.3">
@@ -175,53 +97,6 @@
       <Sha>02f6bb08e742b0bb1cfd8cd7c104c5ddbcc4cbf8</Sha>
       <SourceBuild RepoName="fsharp" ManagedOnly="true" />
     </Dependency>
-<<<<<<< HEAD
-    <Dependency Name="Microsoft.Net.Compilers.Toolset" Version="4.13.0-2.24529.5">
-      <Uri>https://github.com/dotnet/roslyn</Uri>
-      <Sha>eadb8aee946dcc1fd8889d3a8ab6e8398514275e</Sha>
-    </Dependency>
-    <!-- Intermediate is necessary for source build. -->
-    <Dependency Name="Microsoft.SourceBuild.Intermediate.roslyn" Version="4.13.0-2.24529.5">
-      <Uri>https://github.com/dotnet/roslyn</Uri>
-      <Sha>eadb8aee946dcc1fd8889d3a8ab6e8398514275e</Sha>
-      <SourceBuild RepoName="roslyn" ManagedOnly="true" />
-    </Dependency>
-    <Dependency Name="Microsoft.Net.Compilers.Toolset.Framework" Version="4.13.0-2.24529.5">
-      <Uri>https://github.com/dotnet/roslyn</Uri>
-      <Sha>eadb8aee946dcc1fd8889d3a8ab6e8398514275e</Sha>
-    </Dependency>
-    <Dependency Name="Microsoft.CodeAnalysis" Version="4.13.0-2.24529.5">
-      <Uri>https://github.com/dotnet/roslyn</Uri>
-      <Sha>eadb8aee946dcc1fd8889d3a8ab6e8398514275e</Sha>
-    </Dependency>
-    <Dependency Name="Microsoft.CodeAnalysis.CSharp" Version="4.13.0-2.24529.5">
-      <Uri>https://github.com/dotnet/roslyn</Uri>
-      <Sha>eadb8aee946dcc1fd8889d3a8ab6e8398514275e</Sha>
-    </Dependency>
-    <Dependency Name="Microsoft.CodeAnalysis.CSharp.CodeStyle" Version="4.13.0-2.24529.5">
-      <Uri>https://github.com/dotnet/roslyn</Uri>
-      <Sha>eadb8aee946dcc1fd8889d3a8ab6e8398514275e</Sha>
-    </Dependency>
-    <Dependency Name="Microsoft.CodeAnalysis.CSharp.Features" Version="4.13.0-2.24529.5">
-      <Uri>https://github.com/dotnet/roslyn</Uri>
-      <Sha>eadb8aee946dcc1fd8889d3a8ab6e8398514275e</Sha>
-    </Dependency>
-    <Dependency Name="Microsoft.CodeAnalysis.CSharp.Workspaces" Version="4.13.0-2.24529.5">
-      <Uri>https://github.com/dotnet/roslyn</Uri>
-      <Sha>eadb8aee946dcc1fd8889d3a8ab6e8398514275e</Sha>
-    </Dependency>
-    <Dependency Name="Microsoft.CodeAnalysis.Workspaces.MSBuild" Version="4.13.0-2.24529.5">
-      <Uri>https://github.com/dotnet/roslyn</Uri>
-      <Sha>eadb8aee946dcc1fd8889d3a8ab6e8398514275e</Sha>
-    </Dependency>
-    <Dependency Name="Microsoft.AspNetCore.DeveloperCertificates.XPlat" Version="9.0.0-rc.2.24474.3">
-      <Uri>https://dev.azure.com/dnceng/internal/_git/dotnet-aspnetcore</Uri>
-      <Sha>c70204ae3c91d2b48fa6d9b92b62265f368421b4</Sha>
-    </Dependency>
-    <Dependency Name="Microsoft.AspNetCore.TestHost" Version="9.0.0-rc.2.24474.3">
-      <Uri>https://dev.azure.com/dnceng/internal/_git/dotnet-aspnetcore</Uri>
-      <Sha>c70204ae3c91d2b48fa6d9b92b62265f368421b4</Sha>
-=======
     <Dependency Name="Microsoft.Net.Compilers.Toolset" Version="4.13.0-2.24528.6">
       <Uri>https://github.com/dotnet/roslyn</Uri>
       <Sha>57f05a3c12e332f8408a878852b46237632aaf67</Sha>
@@ -271,7 +146,6 @@
     <Dependency Name="Microsoft.AspNetCore.TestHost" Version="9.0.0-rc.2.24474.3" Pinned="true">
       <Uri>https://github.com/dotnet/aspnetcore</Uri>
       <Sha>280c613963a1768b810d09f32c998fe4490855e9</Sha>
->>>>>>> 2f52f9ea
     </Dependency>
     <Dependency Name="Microsoft.Build.NuGetSdkResolver" Version="6.13.0-preview.1.23">
       <Uri>https://github.com/nuget/nuget.client</Uri>
@@ -360,136 +234,6 @@
       <Sha>eb00b269d6b8734597b8ea888219e105144e7794</Sha>
       <SourceBuild RepoName="vstest" ManagedOnly="true" />
     </Dependency>
-<<<<<<< HEAD
-    <Dependency Name="Microsoft.NET.ILLink.Tasks" Version="9.0.0-rc.2.24473.5">
-      <Uri>https://dev.azure.com/dnceng/internal/_git/dotnet-runtime</Uri>
-      <Sha>990ebf52fc408ca45929fd176d2740675a67fab8</Sha>
-    </Dependency>
-    <Dependency Name="System.CodeDom" Version="9.0.0-rc.2.24473.5">
-      <Uri>https://dev.azure.com/dnceng/internal/_git/dotnet-runtime</Uri>
-      <Sha>990ebf52fc408ca45929fd176d2740675a67fab8</Sha>
-    </Dependency>
-    <Dependency Name="System.Formats.Asn1" Version="9.0.0-rc.2.24473.5">
-      <Uri>https://dev.azure.com/dnceng/internal/_git/dotnet-runtime</Uri>
-      <Sha>990ebf52fc408ca45929fd176d2740675a67fab8</Sha>
-    </Dependency>
-    <Dependency Name="System.Security.Cryptography.ProtectedData" Version="9.0.0-rc.2.24473.5">
-      <Uri>https://dev.azure.com/dnceng/internal/_git/dotnet-runtime</Uri>
-      <Sha>990ebf52fc408ca45929fd176d2740675a67fab8</Sha>
-    </Dependency>
-    <Dependency Name="System.Text.Encoding.CodePages" Version="9.0.0-rc.2.24473.5">
-      <Uri>https://dev.azure.com/dnceng/internal/_git/dotnet-runtime</Uri>
-      <Sha>990ebf52fc408ca45929fd176d2740675a67fab8</Sha>
-    </Dependency>
-    <Dependency Name="System.Resources.Extensions" Version="9.0.0-rc.2.24473.5">
-      <Uri>https://dev.azure.com/dnceng/internal/_git/dotnet-runtime</Uri>
-      <Sha>990ebf52fc408ca45929fd176d2740675a67fab8</Sha>
-    </Dependency>
-    <Dependency Name="Microsoft.WindowsDesktop.App.Runtime.win-x64" Version="9.0.0-rc.2.24474.4">
-      <Uri>https://dev.azure.com/dnceng/internal/_git/dotnet-windowsdesktop</Uri>
-      <Sha>4c2c5a0efe35521e7637d228bfba823f6b63dd74</Sha>
-      <SourceBuildTarball RepoName="windowsdesktop" ManagedOnly="true" />
-    </Dependency>
-    <Dependency Name="VS.Redist.Common.WindowsDesktop.SharedFramework.x64.9.0" Version="9.0.0-rc.2.24474.4">
-      <Uri>https://dev.azure.com/dnceng/internal/_git/dotnet-windowsdesktop</Uri>
-      <Sha>4c2c5a0efe35521e7637d228bfba823f6b63dd74</Sha>
-    </Dependency>
-    <Dependency Name="Microsoft.WindowsDesktop.App.Ref" Version="9.0.0-rc.2.24474.4">
-      <Uri>https://dev.azure.com/dnceng/internal/_git/dotnet-windowsdesktop</Uri>
-      <Sha>4c2c5a0efe35521e7637d228bfba823f6b63dd74</Sha>
-    </Dependency>
-    <Dependency Name="VS.Redist.Common.WindowsDesktop.TargetingPack.x64.9.0" Version="9.0.0-rc.2.24474.4">
-      <Uri>https://dev.azure.com/dnceng/internal/_git/dotnet-windowsdesktop</Uri>
-      <Sha>4c2c5a0efe35521e7637d228bfba823f6b63dd74</Sha>
-    </Dependency>
-    <Dependency Name="Microsoft.NET.Sdk.WindowsDesktop" Version="9.0.0-rc.2.24474.3" CoherentParentDependency="Microsoft.WindowsDesktop.App.Ref">
-      <Uri>https://dev.azure.com/dnceng/internal/_git/dotnet-wpf</Uri>
-      <Sha>49ab7e335401671d3909153f2ca0dddc6030628d</Sha>
-    </Dependency>
-    <Dependency Name="Microsoft.AspNetCore.App.Ref" Version="9.0.0-rc.2.24474.3">
-      <Uri>https://dev.azure.com/dnceng/internal/_git/dotnet-aspnetcore</Uri>
-      <Sha>c70204ae3c91d2b48fa6d9b92b62265f368421b4</Sha>
-    </Dependency>
-    <Dependency Name="Microsoft.AspNetCore.App.Ref.Internal" Version="9.0.0-rc.2.24474.3">
-      <Uri>https://dev.azure.com/dnceng/internal/_git/dotnet-aspnetcore</Uri>
-      <Sha>c70204ae3c91d2b48fa6d9b92b62265f368421b4</Sha>
-    </Dependency>
-    <Dependency Name="Microsoft.AspNetCore.App.Runtime.win-x64" Version="9.0.0-rc.2.24474.3">
-      <Uri>https://dev.azure.com/dnceng/internal/_git/dotnet-aspnetcore</Uri>
-      <Sha>c70204ae3c91d2b48fa6d9b92b62265f368421b4</Sha>
-    </Dependency>
-    <Dependency Name="VS.Redist.Common.AspNetCore.SharedFramework.x64.9.0" Version="9.0.0-rc.2.24474.3">
-      <Uri>https://dev.azure.com/dnceng/internal/_git/dotnet-aspnetcore</Uri>
-      <Sha>c70204ae3c91d2b48fa6d9b92b62265f368421b4</Sha>
-    </Dependency>
-    <Dependency Name="dotnet-dev-certs" Version="9.0.0-rc.2.24474.3">
-      <Uri>https://dev.azure.com/dnceng/internal/_git/dotnet-aspnetcore</Uri>
-      <Sha>c70204ae3c91d2b48fa6d9b92b62265f368421b4</Sha>
-    </Dependency>
-    <Dependency Name="dotnet-user-jwts" Version="9.0.0-rc.2.24474.3">
-      <Uri>https://dev.azure.com/dnceng/internal/_git/dotnet-aspnetcore</Uri>
-      <Sha>c70204ae3c91d2b48fa6d9b92b62265f368421b4</Sha>
-    </Dependency>
-    <Dependency Name="dotnet-user-secrets" Version="9.0.0-rc.2.24474.3">
-      <Uri>https://dev.azure.com/dnceng/internal/_git/dotnet-aspnetcore</Uri>
-      <Sha>c70204ae3c91d2b48fa6d9b92b62265f368421b4</Sha>
-    </Dependency>
-    <Dependency Name="Microsoft.AspNetCore.Analyzers" Version="9.0.0-rc.2.24474.3">
-      <Uri>https://dev.azure.com/dnceng/internal/_git/dotnet-aspnetcore</Uri>
-      <Sha>c70204ae3c91d2b48fa6d9b92b62265f368421b4</Sha>
-    </Dependency>
-    <Dependency Name="Microsoft.AspNetCore.Components.SdkAnalyzers" Version="9.0.0-rc.2.24474.3">
-      <Uri>https://dev.azure.com/dnceng/internal/_git/dotnet-aspnetcore</Uri>
-      <Sha>c70204ae3c91d2b48fa6d9b92b62265f368421b4</Sha>
-    </Dependency>
-    <Dependency Name="Microsoft.AspNetCore.Mvc.Analyzers" Version="9.0.0-rc.2.24474.3">
-      <Uri>https://dev.azure.com/dnceng/internal/_git/dotnet-aspnetcore</Uri>
-      <Sha>c70204ae3c91d2b48fa6d9b92b62265f368421b4</Sha>
-    </Dependency>
-    <Dependency Name="Microsoft.AspNetCore.Mvc.Api.Analyzers" Version="9.0.0-rc.2.24474.3">
-      <Uri>https://dev.azure.com/dnceng/internal/_git/dotnet-aspnetcore</Uri>
-      <Sha>c70204ae3c91d2b48fa6d9b92b62265f368421b4</Sha>
-    </Dependency>
-    <!-- Intermediate is necessary for source build. -->
-    <Dependency Name="Microsoft.SourceBuild.Intermediate.aspnetcore" Version="9.0.0-rc.2.24474.3">
-      <Uri>https://dev.azure.com/dnceng/internal/_git/dotnet-aspnetcore</Uri>
-      <Sha>c70204ae3c91d2b48fa6d9b92b62265f368421b4</Sha>
-      <SourceBuild RepoName="aspnetcore" ManagedOnly="true" />
-    </Dependency>
-    <Dependency Name="Microsoft.CodeAnalysis.Razor.Tooling.Internal" Version="9.0.0-preview.24529.2">
-      <Uri>https://github.com/dotnet/razor</Uri>
-      <Sha>e22180b5fd5d599723561ca6f85b58f6adb1cbce</Sha>
-    </Dependency>
-    <Dependency Name="Microsoft.AspNetCore.Mvc.Razor.Extensions.Tooling.Internal" Version="9.0.0-preview.24529.2">
-      <Uri>https://github.com/dotnet/razor</Uri>
-      <Sha>e22180b5fd5d599723561ca6f85b58f6adb1cbce</Sha>
-    </Dependency>
-    <Dependency Name="Microsoft.NET.Sdk.Razor.SourceGenerators.Transport" Version="9.0.0-preview.24529.2">
-      <Uri>https://github.com/dotnet/razor</Uri>
-      <Sha>e22180b5fd5d599723561ca6f85b58f6adb1cbce</Sha>
-    </Dependency>
-    <!-- Intermediate is necessary for source build. -->
-    <Dependency Name="Microsoft.SourceBuild.Intermediate.razor" Version="9.0.0-preview.24529.2">
-      <Uri>https://github.com/dotnet/razor</Uri>
-      <Sha>e22180b5fd5d599723561ca6f85b58f6adb1cbce</Sha>
-      <SourceBuild RepoName="razor" ManagedOnly="true" />
-    </Dependency>
-    <Dependency Name="Microsoft.Extensions.FileProviders.Embedded" Version="9.0.0-rc.2.24474.3">
-      <Uri>https://dev.azure.com/dnceng/internal/_git/dotnet-aspnetcore</Uri>
-      <Sha>c70204ae3c91d2b48fa6d9b92b62265f368421b4</Sha>
-    </Dependency>
-    <Dependency Name="Microsoft.AspNetCore.Authorization" Version="9.0.0-rc.2.24474.3">
-      <Uri>https://dev.azure.com/dnceng/internal/_git/dotnet-aspnetcore</Uri>
-      <Sha>c70204ae3c91d2b48fa6d9b92b62265f368421b4</Sha>
-    </Dependency>
-    <Dependency Name="Microsoft.AspNetCore.Components.Web" Version="9.0.0-rc.2.24474.3">
-      <Uri>https://dev.azure.com/dnceng/internal/_git/dotnet-aspnetcore</Uri>
-      <Sha>c70204ae3c91d2b48fa6d9b92b62265f368421b4</Sha>
-    </Dependency>
-    <Dependency Name="Microsoft.JSInterop" Version="9.0.0-rc.2.24474.3">
-      <Uri>https://dev.azure.com/dnceng/internal/_git/dotnet-aspnetcore</Uri>
-      <Sha>c70204ae3c91d2b48fa6d9b92b62265f368421b4</Sha>
-=======
     <Dependency Name="Microsoft.NET.ILLink.Tasks" Version="10.0.0-alpha.1.24528.7">
       <Uri>https://github.com/dotnet/runtime</Uri>
       <Sha>cca022b6212f33adc982630ab91469882250256c</Sha>
@@ -620,7 +364,6 @@
     <Dependency Name="Microsoft.JSInterop" Version="10.0.0-alpha.2.24529.6">
       <Uri>https://github.com/dotnet/aspnetcore</Uri>
       <Sha>3f8edf130a14d34024a42ebd678fa3f699ef5916</Sha>
->>>>>>> 2f52f9ea
     </Dependency>
     <Dependency Name="Microsoft.DotNet.Test.ProjectTemplates.2.1" Version="1.0.2-beta4.22406.1">
       <Uri>https://github.com/dotnet/test-templates</Uri>
@@ -642,26 +385,6 @@
       <Uri>https://github.com/dotnet/test-templates</Uri>
       <Sha>49c9ad01f057b3c6352bbec12b117acc2224493c</Sha>
     </Dependency>
-<<<<<<< HEAD
-    <Dependency Name="Microsoft.DotNet.Test.ProjectTemplates.9.0" Version="1.1.0-rtm.24530.3">
-      <Uri>https://github.com/dotnet/test-templates</Uri>
-      <Sha>764e98851850e9ebdf7c3ff556f893068bc5871d</Sha>
-    </Dependency>
-    <!-- Intermediate is necessary for source build. -->
-    <Dependency Name="Microsoft.SourceBuild.Intermediate.test-templates" Version="1.1.0-rtm.24530.3">
-      <Uri>https://github.com/dotnet/test-templates</Uri>
-      <Sha>764e98851850e9ebdf7c3ff556f893068bc5871d</Sha>
-      <SourceBuild RepoName="test-templates" ManagedOnly="true" />
-    </Dependency>
-    <!-- For coherency purposes, these versions should be gated by the versions of winforms and wpf routed via windowsdesktop -->
-    <Dependency Name="Microsoft.Dotnet.WinForms.ProjectTemplates" Version="9.0.0-rc.2.24474.1" CoherentParentDependency="Microsoft.WindowsDesktop.App.Runtime.win-x64">
-      <Uri>https://dev.azure.com/dnceng/internal/_git/dotnet-winforms</Uri>
-      <Sha>d30c019e3116e813215903d7330ea18e620f8d16</Sha>
-    </Dependency>
-    <Dependency Name="Microsoft.DotNet.Wpf.ProjectTemplates" Version="9.0.0-rc.2.24474.3" CoherentParentDependency="Microsoft.WindowsDesktop.App.Runtime.win-x64">
-      <Uri>https://dev.azure.com/dnceng/internal/_git/dotnet-wpf</Uri>
-      <Sha>49ab7e335401671d3909153f2ca0dddc6030628d</Sha>
-=======
     <Dependency Name="Microsoft.DotNet.Test.ProjectTemplates.9.0" Version="1.1.0-rtm.24525.1">
       <Uri>https://github.com/dotnet/test-templates</Uri>
       <Sha>66b263ffecee032b2d5071076b42b9614fcf7013</Sha>
@@ -680,7 +403,6 @@
     <Dependency Name="Microsoft.DotNet.Wpf.ProjectTemplates" Version="10.0.0-alpha.1.24524.4" CoherentParentDependency="Microsoft.WindowsDesktop.App.Runtime.win-x64">
       <Uri>https://github.com/dotnet/wpf</Uri>
       <Sha>6c96913d693c56922e697b23b3053aa604d3bd2c</Sha>
->>>>>>> 2f52f9ea
     </Dependency>
     <Dependency Name="Microsoft.Web.Xdt" Version="9.0.0-preview.24522.2">
       <Uri>https://github.com/dotnet/xdt</Uri>
@@ -744,36 +466,6 @@
       <Uri>https://github.com/dotnet/deployment-tools</Uri>
       <Sha>ceda306bddb87b73dcb27525f04a8df623bab8fe</Sha>
     </Dependency>
-<<<<<<< HEAD
-    <Dependency Name="Microsoft.Build.Tasks.Git" Version="9.0.0-beta.24529.3">
-      <Uri>https://github.com/dotnet/sourcelink</Uri>
-      <Sha>196983c6e97621b051c67cd898c4db630168cd81</Sha>
-    </Dependency>
-    <Dependency Name="Microsoft.SourceLink.Common" Version="9.0.0-beta.24529.3">
-      <Uri>https://github.com/dotnet/sourcelink</Uri>
-      <Sha>196983c6e97621b051c67cd898c4db630168cd81</Sha>
-    </Dependency>
-    <Dependency Name="Microsoft.SourceLink.AzureRepos.Git" Version="9.0.0-beta.24529.3">
-      <Uri>https://github.com/dotnet/sourcelink</Uri>
-      <Sha>196983c6e97621b051c67cd898c4db630168cd81</Sha>
-    </Dependency>
-    <Dependency Name="Microsoft.SourceLink.GitHub" Version="9.0.0-beta.24529.3">
-      <Uri>https://github.com/dotnet/sourcelink</Uri>
-      <Sha>196983c6e97621b051c67cd898c4db630168cd81</Sha>
-    </Dependency>
-    <Dependency Name="Microsoft.SourceLink.GitLab" Version="9.0.0-beta.24529.3">
-      <Uri>https://github.com/dotnet/sourcelink</Uri>
-      <Sha>196983c6e97621b051c67cd898c4db630168cd81</Sha>
-    </Dependency>
-    <Dependency Name="Microsoft.SourceLink.Bitbucket.Git" Version="9.0.0-beta.24529.3">
-      <Uri>https://github.com/dotnet/sourcelink</Uri>
-      <Sha>196983c6e97621b051c67cd898c4db630168cd81</Sha>
-    </Dependency>
-    <!-- Intermediate is necessary for source build. -->
-    <Dependency Name="Microsoft.SourceBuild.Intermediate.sourcelink" Version="9.0.0-beta.24529.3">
-      <Uri>https://github.com/dotnet/sourcelink</Uri>
-      <Sha>196983c6e97621b051c67cd898c4db630168cd81</Sha>
-=======
     <Dependency Name="Microsoft.Build.Tasks.Git" Version="9.0.0-beta.24529.1">
       <Uri>https://github.com/dotnet/sourcelink</Uri>
       <Sha>cbfd26c30805b7b005f8fab4bc25186e8f8aa1ed</Sha>
@@ -802,7 +494,6 @@
     <Dependency Name="Microsoft.SourceBuild.Intermediate.sourcelink" Version="9.0.0-beta.24529.1">
       <Uri>https://github.com/dotnet/sourcelink</Uri>
       <Sha>cbfd26c30805b7b005f8fab4bc25186e8f8aa1ed</Sha>
->>>>>>> 2f52f9ea
       <SourceBuild RepoName="sourcelink" ManagedOnly="true" />
     </Dependency>
     <!-- Intermediate is necessary for source build. -->
@@ -818,127 +509,6 @@
       <SourceBuild RepoName="symreader" ManagedOnly="true" />
     </Dependency>
     <!-- Dependency required for flowing correct package version in source-build, using PVP flow. -->
-<<<<<<< HEAD
-    <Dependency Name="Microsoft.Extensions.Logging" Version="9.0.0-rc.2.24473.5">
-      <Uri>https://dev.azure.com/dnceng/internal/_git/dotnet-runtime</Uri>
-      <Sha>990ebf52fc408ca45929fd176d2740675a67fab8</Sha>
-    </Dependency>
-    <!-- Dependency required for flowing correct package version in source-build, using PVP flow. -->
-    <Dependency Name="Microsoft.Extensions.Logging.Abstractions" Version="9.0.0-rc.2.24473.5">
-      <Uri>https://dev.azure.com/dnceng/internal/_git/dotnet-runtime</Uri>
-      <Sha>990ebf52fc408ca45929fd176d2740675a67fab8</Sha>
-    </Dependency>
-    <!-- Dependency required for flowing correct package version in source-build, using PVP flow. -->
-    <Dependency Name="Microsoft.Extensions.Logging.Console" Version="9.0.0-rc.2.24473.5">
-      <Uri>https://dev.azure.com/dnceng/internal/_git/dotnet-runtime</Uri>
-      <Sha>990ebf52fc408ca45929fd176d2740675a67fab8</Sha>
-    </Dependency>
-    <!-- Dependency required for flowing correct package version in source-build, using PVP flow. -->
-    <Dependency Name="Microsoft.Extensions.FileSystemGlobbing" Version="9.0.0-rc.2.24473.5">
-      <Uri>https://dev.azure.com/dnceng/internal/_git/dotnet-runtime</Uri>
-      <Sha>990ebf52fc408ca45929fd176d2740675a67fab8</Sha>
-    </Dependency>
-    <!-- Dependency required for flowing correct package version in source-build, using PVP flow. -->
-    <Dependency Name="System.ServiceProcess.ServiceController" Version="9.0.0-rc.2.24473.5">
-      <Uri>https://dev.azure.com/dnceng/internal/_git/dotnet-runtime</Uri>
-      <Sha>990ebf52fc408ca45929fd176d2740675a67fab8</Sha>
-    </Dependency>
-    <Dependency Name="System.Text.Json" Version="9.0.0-rc.2.24473.5">
-      <Uri>https://dev.azure.com/dnceng/internal/_git/dotnet-runtime</Uri>
-      <Sha>990ebf52fc408ca45929fd176d2740675a67fab8</Sha>
-    </Dependency>
-    <Dependency Name="Microsoft.Bcl.AsyncInterfaces" Version="9.0.0-rc.2.24473.5">
-      <Uri>https://dev.azure.com/dnceng/internal/_git/dotnet-runtime</Uri>
-      <Sha>990ebf52fc408ca45929fd176d2740675a67fab8</Sha>
-    </Dependency>
-    <Dependency Name="Microsoft.Extensions.FileProviders.Abstractions" Version="9.0.0-rc.2.24473.5">
-      <Uri>https://dev.azure.com/dnceng/internal/_git/dotnet-runtime</Uri>
-      <Sha>990ebf52fc408ca45929fd176d2740675a67fab8</Sha>
-    </Dependency>
-    <Dependency Name="Microsoft.Extensions.ObjectPool" Version="9.0.0-rc.2.24474.3">
-      <Uri>https://dev.azure.com/dnceng/internal/_git/dotnet-aspnetcore</Uri>
-      <Sha>c70204ae3c91d2b48fa6d9b92b62265f368421b4</Sha>
-    </Dependency>
-    <Dependency Name="Microsoft.Win32.SystemEvents" Version="9.0.0-rc.2.24473.5">
-      <Uri>https://dev.azure.com/dnceng/internal/_git/dotnet-runtime</Uri>
-      <Sha>990ebf52fc408ca45929fd176d2740675a67fab8</Sha>
-    </Dependency>
-    <Dependency Name="System.Composition.AttributedModel" Version="9.0.0-rc.2.24473.5">
-      <Uri>https://dev.azure.com/dnceng/internal/_git/dotnet-runtime</Uri>
-      <Sha>990ebf52fc408ca45929fd176d2740675a67fab8</Sha>
-    </Dependency>
-    <Dependency Name="System.Composition.Convention" Version="9.0.0-rc.2.24473.5">
-      <Uri>https://dev.azure.com/dnceng/internal/_git/dotnet-runtime</Uri>
-      <Sha>990ebf52fc408ca45929fd176d2740675a67fab8</Sha>
-    </Dependency>
-    <Dependency Name="System.Composition.Hosting" Version="9.0.0-rc.2.24473.5">
-      <Uri>https://dev.azure.com/dnceng/internal/_git/dotnet-runtime</Uri>
-      <Sha>990ebf52fc408ca45929fd176d2740675a67fab8</Sha>
-    </Dependency>
-    <Dependency Name="System.Composition.Runtime" Version="9.0.0-rc.2.24473.5">
-      <Uri>https://dev.azure.com/dnceng/internal/_git/dotnet-runtime</Uri>
-      <Sha>990ebf52fc408ca45929fd176d2740675a67fab8</Sha>
-    </Dependency>
-    <Dependency Name="System.Composition.TypedParts" Version="9.0.0-rc.2.24473.5">
-      <Uri>https://dev.azure.com/dnceng/internal/_git/dotnet-runtime</Uri>
-      <Sha>990ebf52fc408ca45929fd176d2740675a67fab8</Sha>
-    </Dependency>
-    <Dependency Name="System.Configuration.ConfigurationManager" Version="9.0.0-rc.2.24473.5">
-      <Uri>https://dev.azure.com/dnceng/internal/_git/dotnet-runtime</Uri>
-      <Sha>990ebf52fc408ca45929fd176d2740675a67fab8</Sha>
-    </Dependency>
-    <Dependency Name="System.Security.Cryptography.Pkcs" Version="9.0.0-rc.2.24473.5">
-      <Uri>https://dev.azure.com/dnceng/internal/_git/dotnet-runtime</Uri>
-      <Sha>990ebf52fc408ca45929fd176d2740675a67fab8</Sha>
-    </Dependency>
-    <Dependency Name="System.Security.Cryptography.Xml" Version="9.0.0-rc.2.24473.5">
-      <Uri>https://dev.azure.com/dnceng/internal/_git/dotnet-runtime</Uri>
-      <Sha>990ebf52fc408ca45929fd176d2740675a67fab8</Sha>
-    </Dependency>
-    <Dependency Name="System.Security.Permissions" Version="9.0.0-rc.2.24473.5">
-      <Uri>https://dev.azure.com/dnceng/internal/_git/dotnet-runtime</Uri>
-      <Sha>990ebf52fc408ca45929fd176d2740675a67fab8</Sha>
-    </Dependency>
-    <Dependency Name="System.Windows.Extensions" Version="9.0.0-rc.2.24473.5">
-      <Uri>https://dev.azure.com/dnceng/internal/_git/dotnet-runtime</Uri>
-      <Sha>990ebf52fc408ca45929fd176d2740675a67fab8</Sha>
-    </Dependency>
-  </ProductDependencies>
-  <ToolsetDependencies>
-    <Dependency Name="Microsoft.DotNet.Arcade.Sdk" Version="9.0.0-beta.24516.2">
-      <Uri>https://github.com/dotnet/arcade</Uri>
-      <Sha>3c393bbd85ae16ddddba20d0b75035b0c6f1a52d</Sha>
-    </Dependency>
-    <Dependency Name="Microsoft.DotNet.Build.Tasks.Installers" Version="9.0.0-beta.24516.2">
-      <Uri>https://github.com/dotnet/arcade</Uri>
-      <Sha>3c393bbd85ae16ddddba20d0b75035b0c6f1a52d</Sha>
-    </Dependency>
-    <Dependency Name="Microsoft.DotNet.Helix.Sdk" Version="9.0.0-beta.24516.2">
-      <Uri>https://github.com/dotnet/arcade</Uri>
-      <Sha>3c393bbd85ae16ddddba20d0b75035b0c6f1a52d</Sha>
-    </Dependency>
-    <Dependency Name="Microsoft.DotNet.SignTool" Version="9.0.0-beta.24516.2">
-      <Uri>https://github.com/dotnet/arcade</Uri>
-      <Sha>3c393bbd85ae16ddddba20d0b75035b0c6f1a52d</Sha>
-    </Dependency>
-    <Dependency Name="Microsoft.DotNet.XUnitExtensions" Version="9.0.0-beta.24516.2">
-      <Uri>https://github.com/dotnet/arcade</Uri>
-      <Sha>3c393bbd85ae16ddddba20d0b75035b0c6f1a52d</Sha>
-    </Dependency>
-    <Dependency Name="Microsoft.DotNet.XliffTasks" Version="9.0.0-beta.24516.2">
-      <Uri>https://github.com/dotnet/arcade</Uri>
-      <Sha>3c393bbd85ae16ddddba20d0b75035b0c6f1a52d</Sha>
-    </Dependency>
-    <!-- Intermediate is necessary for source build. -->
-    <Dependency Name="Microsoft.SourceBuild.Intermediate.arcade" Version="9.0.0-beta.24516.2">
-      <Uri>https://github.com/dotnet/arcade</Uri>
-      <Sha>3c393bbd85ae16ddddba20d0b75035b0c6f1a52d</Sha>
-      <SourceBuild RepoName="arcade" ManagedOnly="true" />
-    </Dependency>
-    <Dependency Name="System.Reflection.MetadataLoadContext" Version="9.0.0-rc.2.24473.5">
-      <Uri>https://dev.azure.com/dnceng/internal/_git/dotnet-runtime</Uri>
-      <Sha>990ebf52fc408ca45929fd176d2740675a67fab8</Sha>
-=======
     <Dependency Name="Microsoft.Extensions.Logging" Version="10.0.0-alpha.1.24528.7">
       <Uri>https://github.com/dotnet/runtime</Uri>
       <Sha>cca022b6212f33adc982630ab91469882250256c</Sha>
@@ -1062,7 +632,6 @@
     <Dependency Name="System.Reflection.MetadataLoadContext" Version="9.0.0-rc.2.24473.5" Pinned="True">
       <Uri>https://github.com/dotnet/runtime</Uri>
       <Sha>c4d7f7c6f2e2f34f07e64c6caa3bf9b2ce915cc1</Sha>
->>>>>>> 2f52f9ea
     </Dependency>
     <Dependency Name="Microsoft.DotNet.Darc" Version="1.1.0-beta.24367.3">
       <Uri>https://github.com/dotnet/arcade-services</Uri>
@@ -1072,16 +641,6 @@
       <Uri>https://github.com/dotnet/arcade-services</Uri>
       <Sha>47e3672c762970073e4282bd563233da86bcca3e</Sha>
     </Dependency>
-<<<<<<< HEAD
-    <Dependency Name="Microsoft.DotNet.ScenarioTests.SdkTemplateTests" Version="9.0.0-preview.24514.1">
-      <Uri>https://github.com/dotnet/scenario-tests</Uri>
-      <Sha>1009e3b6d23e049de56b91de82fe975fe84444f8</Sha>
-    </Dependency>
-    <!-- Intermediate is necessary for source build. -->
-    <Dependency Name="Microsoft.SourceBuild.Intermediate.scenario-tests" Version="9.0.0-preview.24514.1">
-      <Uri>https://github.com/dotnet/scenario-tests</Uri>
-      <Sha>1009e3b6d23e049de56b91de82fe975fe84444f8</Sha>
-=======
     <Dependency Name="Microsoft.DotNet.ScenarioTests.SdkTemplateTests" Version="10.0.0-preview.24517.1">
       <Uri>https://github.com/dotnet/scenario-tests</Uri>
       <Sha>39284fbc776975659af4fd377b683b11be053cbb</Sha>
@@ -1090,7 +649,6 @@
     <Dependency Name="Microsoft.SourceBuild.Intermediate.scenario-tests" Version="10.0.0-preview.24517.1">
       <Uri>https://github.com/dotnet/scenario-tests</Uri>
       <Sha>39284fbc776975659af4fd377b683b11be053cbb</Sha>
->>>>>>> 2f52f9ea
       <SourceBuild RepoName="scenario-tests" ManagedOnly="true" />
     </Dependency>
     <!--
