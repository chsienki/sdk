--- conflicted
+++ resolved
@@ -559,7 +559,6 @@
     </Dependency>
   </ProductDependencies>
   <ToolsetDependencies>
-<<<<<<< HEAD
     <Dependency Name="Microsoft.DotNet.Arcade.Sdk" Version="10.0.0-beta.24622.1">
       <Uri>https://github.com/dotnet/arcade</Uri>
       <Sha>8589bd2a216025d753b5f107081bfa28a2d51bb8</Sha>
@@ -588,36 +587,6 @@
     <Dependency Name="Microsoft.SourceBuild.Intermediate.arcade" Version="10.0.0-beta.24622.1">
       <Uri>https://github.com/dotnet/arcade</Uri>
       <Sha>8589bd2a216025d753b5f107081bfa28a2d51bb8</Sha>
-=======
-    <Dependency Name="Microsoft.DotNet.Arcade.Sdk" Version="10.0.0-beta.24620.3">
-      <Uri>https://github.com/dotnet/arcade</Uri>
-      <Sha>ddb0b75f326734f82e94a85d7dee9b299ecdf7fc</Sha>
-    </Dependency>
-    <Dependency Name="Microsoft.DotNet.Build.Tasks.Installers" Version="10.0.0-beta.24620.3">
-      <Uri>https://github.com/dotnet/arcade</Uri>
-      <Sha>ddb0b75f326734f82e94a85d7dee9b299ecdf7fc</Sha>
-    </Dependency>
-    <Dependency Name="Microsoft.DotNet.Helix.Sdk" Version="10.0.0-beta.24620.3">
-      <Uri>https://github.com/dotnet/arcade</Uri>
-      <Sha>ddb0b75f326734f82e94a85d7dee9b299ecdf7fc</Sha>
-    </Dependency>
-    <Dependency Name="Microsoft.DotNet.SignTool" Version="10.0.0-beta.24620.3">
-      <Uri>https://github.com/dotnet/arcade</Uri>
-      <Sha>ddb0b75f326734f82e94a85d7dee9b299ecdf7fc</Sha>
-    </Dependency>
-    <Dependency Name="Microsoft.DotNet.XUnitExtensions" Version="10.0.0-beta.24620.3">
-      <Uri>https://github.com/dotnet/arcade</Uri>
-      <Sha>ddb0b75f326734f82e94a85d7dee9b299ecdf7fc</Sha>
-    </Dependency>
-    <Dependency Name="Microsoft.DotNet.XliffTasks" Version="10.0.0-beta.24620.3">
-      <Uri>https://github.com/dotnet/arcade</Uri>
-      <Sha>ddb0b75f326734f82e94a85d7dee9b299ecdf7fc</Sha>
-    </Dependency>
-    <!-- Intermediate is necessary for source build. -->
-    <Dependency Name="Microsoft.SourceBuild.Intermediate.arcade" Version="10.0.0-beta.24620.3">
-      <Uri>https://github.com/dotnet/arcade</Uri>
-      <Sha>ddb0b75f326734f82e94a85d7dee9b299ecdf7fc</Sha>
->>>>>>> c73b8701
       <SourceBuild RepoName="arcade" ManagedOnly="true" />
     </Dependency>
     <Dependency Name="System.Reflection.MetadataLoadContext" Version="10.0.0-alpha.1.24620.10">
