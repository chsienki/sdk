<?xml version="1.0" encoding="utf-8"?>
<Dependencies>
  <ProductDependencies>
    <Dependency Name="Microsoft.TemplateEngine.Abstractions" Version="10.0.100-preview.3.25161.2">
      <Uri>https://github.com/dotnet/templating</Uri>
      <Sha>5c90e7a27c9e37c3a0e7e20b7c95aae9ce362d3f</Sha>
    </Dependency>
    <Dependency Name="Microsoft.TemplateEngine.Edge" Version="10.0.100-preview.3.25161.2">
      <Uri>https://github.com/dotnet/templating</Uri>
      <Sha>5c90e7a27c9e37c3a0e7e20b7c95aae9ce362d3f</Sha>
    </Dependency>
    <Dependency Name="Microsoft.TemplateEngine.Orchestrator.RunnableProjects" Version="10.0.100-preview.3.25161.2">
      <Uri>https://github.com/dotnet/templating</Uri>
      <Sha>5c90e7a27c9e37c3a0e7e20b7c95aae9ce362d3f</Sha>
    </Dependency>
    <Dependency Name="Microsoft.TemplateEngine.Utils" Version="10.0.100-preview.3.25161.2">
      <Uri>https://github.com/dotnet/templating</Uri>
      <Sha>5c90e7a27c9e37c3a0e7e20b7c95aae9ce362d3f</Sha>
    </Dependency>
    <Dependency Name="Microsoft.TemplateSearch.Common" Version="10.0.100-preview.3.25161.2">
      <Uri>https://github.com/dotnet/templating</Uri>
      <Sha>5c90e7a27c9e37c3a0e7e20b7c95aae9ce362d3f</Sha>
    </Dependency>
    <Dependency Name="Microsoft.TemplateEngine.Mocks" Version="10.0.100-preview.3.25161.2">
      <Uri>https://github.com/dotnet/templating</Uri>
      <Sha>5c90e7a27c9e37c3a0e7e20b7c95aae9ce362d3f</Sha>
    </Dependency>
    <Dependency Name="Microsoft.TemplateEngine.TestHelper" Version="10.0.100-preview.3.25161.2">
      <Uri>https://github.com/dotnet/templating</Uri>
      <Sha>5c90e7a27c9e37c3a0e7e20b7c95aae9ce362d3f</Sha>
    </Dependency>
    <Dependency Name="Microsoft.TemplateEngine.Authoring.TemplateVerifier" Version="10.0.100-preview.3.25161.2">
      <Uri>https://github.com/dotnet/templating</Uri>
      <Sha>5c90e7a27c9e37c3a0e7e20b7c95aae9ce362d3f</Sha>
    </Dependency>
    <Dependency Name="Microsoft.TemplateSearch.TemplateDiscovery" Version="10.0.100-preview.3.25161.2">
      <Uri>https://github.com/dotnet/templating</Uri>
      <Sha>5c90e7a27c9e37c3a0e7e20b7c95aae9ce362d3f</Sha>
    </Dependency>
    <!-- Intermediate is necessary for source build. -->
    <Dependency Name="Microsoft.SourceBuild.Intermediate.templating" Version="10.0.100-preview.3.25161.2">
      <Uri>https://github.com/dotnet/templating</Uri>
      <Sha>5c90e7a27c9e37c3a0e7e20b7c95aae9ce362d3f</Sha>
      <SourceBuild RepoName="templating" ManagedOnly="true" />
    </Dependency>
<<<<<<< HEAD
    <Dependency Name="Microsoft.NETCore.App.Ref" Version="9.0.3">
      <Uri>https://dev.azure.com/dnceng/internal/_git/dotnet-runtime</Uri>
      <Sha>831d23e56149cd59c40fc00c7feb7c5334bd19c4</Sha>
    </Dependency>
    <Dependency Name="VS.Redist.Common.NetCore.SharedFramework.x64.9.0" Version="9.0.3-servicing.25111.13">
      <Uri>https://dev.azure.com/dnceng/internal/_git/dotnet-runtime</Uri>
      <Sha>831d23e56149cd59c40fc00c7feb7c5334bd19c4</Sha>
    </Dependency>
    <Dependency Name="VS.Redist.Common.NetCore.TargetingPack.x64.9.0" Version="9.0.3-servicing.25111.13">
      <Uri>https://dev.azure.com/dnceng/internal/_git/dotnet-runtime</Uri>
      <Sha>831d23e56149cd59c40fc00c7feb7c5334bd19c4</Sha>
    </Dependency>
    <Dependency Name="Microsoft.NETCore.App.Runtime.win-x64" Version="9.0.3">
      <Uri>https://dev.azure.com/dnceng/internal/_git/dotnet-runtime</Uri>
      <Sha>831d23e56149cd59c40fc00c7feb7c5334bd19c4</Sha>
    </Dependency>
    <Dependency Name="Microsoft.NETCore.App.Host.win-x64" Version="9.0.3">
      <Uri>https://dev.azure.com/dnceng/internal/_git/dotnet-runtime</Uri>
      <Sha>831d23e56149cd59c40fc00c7feb7c5334bd19c4</Sha>
    </Dependency>
    <Dependency Name="Microsoft.NETCore.Platforms" Version="9.0.3-servicing.25111.13">
      <Uri>https://dev.azure.com/dnceng/internal/_git/dotnet-runtime</Uri>
      <Sha>831d23e56149cd59c40fc00c7feb7c5334bd19c4</Sha>
    </Dependency>
    <Dependency Name="Microsoft.NET.HostModel" Version="9.0.3-servicing.25111.13">
      <Uri>https://dev.azure.com/dnceng/internal/_git/dotnet-runtime</Uri>
      <Sha>831d23e56149cd59c40fc00c7feb7c5334bd19c4</Sha>
    </Dependency>
    <Dependency Name="Microsoft.Extensions.DependencyModel" Version="9.0.3">
      <Uri>https://dev.azure.com/dnceng/internal/_git/dotnet-runtime</Uri>
      <Sha>831d23e56149cd59c40fc00c7feb7c5334bd19c4</Sha>
    </Dependency>
    <!-- Intermediate is necessary for source build. -->
    <Dependency Name="Microsoft.SourceBuild.Intermediate.runtime.linux-x64" Version="9.0.3-servicing.25111.13">
      <Uri>https://dev.azure.com/dnceng/internal/_git/dotnet-runtime</Uri>
      <Sha>831d23e56149cd59c40fc00c7feb7c5334bd19c4</Sha>
=======
    <Dependency Name="Microsoft.NETCore.App.Ref" Version="10.0.0-preview.3.25155.15">
      <Uri>https://github.com/dotnet/runtime</Uri>
      <Sha>666e9188f5e11f4a59708b5f18ff611aa950d965</Sha>
    </Dependency>
    <Dependency Name="VS.Redist.Common.NetCore.SharedFramework.x64.10.0" Version="10.0.0-preview.3.25155.15">
      <Uri>https://github.com/dotnet/runtime</Uri>
      <Sha>666e9188f5e11f4a59708b5f18ff611aa950d965</Sha>
    </Dependency>
    <Dependency Name="VS.Redist.Common.NetCore.TargetingPack.x64.10.0" Version="10.0.0-preview.3.25155.15">
      <Uri>https://github.com/dotnet/runtime</Uri>
      <Sha>666e9188f5e11f4a59708b5f18ff611aa950d965</Sha>
    </Dependency>
    <Dependency Name="Microsoft.NETCore.App.Runtime.win-x64" Version="10.0.0-preview.3.25155.15">
      <Uri>https://github.com/dotnet/runtime</Uri>
      <Sha>666e9188f5e11f4a59708b5f18ff611aa950d965</Sha>
    </Dependency>
    <Dependency Name="Microsoft.NETCore.App.Host.win-x64" Version="10.0.0-preview.3.25155.15">
      <Uri>https://github.com/dotnet/runtime</Uri>
      <Sha>666e9188f5e11f4a59708b5f18ff611aa950d965</Sha>
    </Dependency>
    <Dependency Name="Microsoft.NETCore.Platforms" Version="10.0.0-preview.3.25155.15">
      <Uri>https://github.com/dotnet/runtime</Uri>
      <Sha>666e9188f5e11f4a59708b5f18ff611aa950d965</Sha>
    </Dependency>
    <Dependency Name="Microsoft.NET.HostModel" Version="10.0.0-preview.3.25155.15">
      <Uri>https://github.com/dotnet/runtime</Uri>
      <Sha>666e9188f5e11f4a59708b5f18ff611aa950d965</Sha>
    </Dependency>
    <Dependency Name="System.IO.Hashing" Version="10.0.0-preview.3.25155.15">
      <Uri>https://github.com/dotnet/runtime</Uri>
      <Sha>666e9188f5e11f4a59708b5f18ff611aa950d965</Sha>
    </Dependency>
    <Dependency Name="Microsoft.Extensions.DependencyModel" Version="10.0.0-preview.3.25155.15">
      <Uri>https://github.com/dotnet/runtime</Uri>
      <Sha>666e9188f5e11f4a59708b5f18ff611aa950d965</Sha>
    </Dependency>
    <!-- Intermediate is necessary for source build. -->
    <Dependency Name="Microsoft.SourceBuild.Intermediate.runtime.linux-x64" Version="10.0.0-preview.3.25155.15">
      <Uri>https://github.com/dotnet/runtime</Uri>
      <Sha>666e9188f5e11f4a59708b5f18ff611aa950d965</Sha>
>>>>>>> 7125c459
      <SourceBuild RepoName="runtime" ManagedOnly="false" />
    </Dependency>
    <!-- Change blob version in GenerateLayout.targets if this is unpinned to service targeting pack -->
    <!-- No new netstandard.library planned for 3.1 timeframe at this time. -->
    <Dependency Name="NETStandard.Library.Ref" Version="2.1.0" Pinned="true">
      <Uri>https://github.com/dotnet/core-setup</Uri>
      <Sha>7d57652f33493fa022125b7f63aad0d70c52d810</Sha>
    </Dependency>
<<<<<<< HEAD
    <Dependency Name="Microsoft.NET.Workload.Emscripten.Current.Manifest-9.0.100" Version="9.0.3" CoherentParentDependency="Microsoft.NETCore.App.Runtime.win-x64">
      <Uri>https://github.com/dotnet/emsdk</Uri>
      <Sha>dad5528e5bdf92a05a5a404c5f7939523390b96d</Sha>
    </Dependency>
    <!-- Intermediate is necessary for source build. -->
    <Dependency Name="Microsoft.SourceBuild.Intermediate.emsdk" Version="9.0.3-servicing.25105.2" CoherentParentDependency="Microsoft.NETCore.App.Runtime.win-x64">
      <Uri>https://github.com/dotnet/emsdk</Uri>
      <Sha>dad5528e5bdf92a05a5a404c5f7939523390b96d</Sha>
      <SourceBuild RepoName="emsdk" ManagedOnly="true" />
    </Dependency>
    <Dependency Name="Microsoft.Build" Version="17.14.0-preview-25160-08">
      <Uri>https://github.com/dotnet/msbuild</Uri>
      <Sha>752bdba180bb31ff97ad588c2b1f93a6622d2a14</Sha>
    </Dependency>
    <Dependency Name="Microsoft.Build.Localization" Version="17.14.0-preview-25160-08">
      <Uri>https://github.com/dotnet/msbuild</Uri>
      <Sha>752bdba180bb31ff97ad588c2b1f93a6622d2a14</Sha>
    </Dependency>
    <!-- Intermediate is necessary for source build. -->
    <Dependency Name="Microsoft.SourceBuild.Intermediate.msbuild" Version="17.14.0-preview-25160-08">
      <Uri>https://github.com/dotnet/msbuild</Uri>
      <Sha>752bdba180bb31ff97ad588c2b1f93a6622d2a14</Sha>
=======
    <Dependency Name="Microsoft.NET.Workload.Emscripten.Current.Manifest-10.0.100.Transport" Version="10.0.0-preview.3.25155.1" CoherentParentDependency="Microsoft.NETCore.App.Runtime.win-x64">
      <Uri>https://github.com/dotnet/emsdk</Uri>
      <Sha>7619d65bf2534a42257d1d8488552e59790475f6</Sha>
    </Dependency>
    <!-- Intermediate is necessary for source build. -->
    <Dependency Name="Microsoft.SourceBuild.Intermediate.emsdk" Version="10.0.0-preview.3.25155.1" CoherentParentDependency="Microsoft.NETCore.App.Runtime.win-x64">
      <Uri>https://github.com/dotnet/emsdk</Uri>
      <Sha>7619d65bf2534a42257d1d8488552e59790475f6</Sha>
      <SourceBuild RepoName="emsdk" ManagedOnly="true" />
    </Dependency>
    <Dependency Name="Microsoft.Build" Version="17.14.0-preview-25161-12">
      <Uri>https://github.com/dotnet/msbuild</Uri>
      <Sha>7871c1d0c68c04134d3bf525705ef03e0d23bf98</Sha>
    </Dependency>
    <Dependency Name="Microsoft.Build.Localization" Version="17.14.0-preview-25161-12">
      <Uri>https://github.com/dotnet/msbuild</Uri>
      <Sha>7871c1d0c68c04134d3bf525705ef03e0d23bf98</Sha>
    </Dependency>
    <!-- Intermediate is necessary for source build. -->
    <Dependency Name="Microsoft.SourceBuild.Intermediate.msbuild" Version="17.14.0-preview-25161-12">
      <Uri>https://github.com/dotnet/msbuild</Uri>
      <Sha>7871c1d0c68c04134d3bf525705ef03e0d23bf98</Sha>
>>>>>>> 7125c459
      <SourceBuild RepoName="msbuild" ManagedOnly="true" />
    </Dependency>
    <Dependency Name="Microsoft.FSharp.Compiler" Version="13.9.300-beta.25160.5">
      <Uri>https://github.com/dotnet/fsharp</Uri>
      <Sha>345742da75dc6c5fe485ef1236d3f034ebcdcb53</Sha>
    </Dependency>
    <!-- Intermediate is necessary for source build. -->
    <Dependency Name="Microsoft.SourceBuild.Intermediate.fsharp" Version="9.0.300-beta.25160.5">
      <Uri>https://github.com/dotnet/fsharp</Uri>
      <Sha>345742da75dc6c5fe485ef1236d3f034ebcdcb53</Sha>
      <SourceBuild RepoName="fsharp" ManagedOnly="true" />
    </Dependency>
    <Dependency Name="Microsoft.Net.Compilers.Toolset" Version="4.14.0-3.25160.11">
      <Uri>https://github.com/dotnet/roslyn</Uri>
      <Sha>0544987e8d90cf530c887f52ec32fde80b79fe50</Sha>
    </Dependency>
    <!-- Intermediate is necessary for source build. -->
    <Dependency Name="Microsoft.SourceBuild.Intermediate.roslyn" Version="4.14.0-3.25160.11">
      <Uri>https://github.com/dotnet/roslyn</Uri>
      <Sha>0544987e8d90cf530c887f52ec32fde80b79fe50</Sha>
      <SourceBuild RepoName="roslyn" ManagedOnly="true" />
    </Dependency>
    <Dependency Name="Microsoft.Net.Compilers.Toolset.Framework" Version="4.14.0-3.25160.11">
      <Uri>https://github.com/dotnet/roslyn</Uri>
      <Sha>0544987e8d90cf530c887f52ec32fde80b79fe50</Sha>
    </Dependency>
    <Dependency Name="Microsoft.CodeAnalysis" Version="4.14.0-3.25160.11">
      <Uri>https://github.com/dotnet/roslyn</Uri>
      <Sha>0544987e8d90cf530c887f52ec32fde80b79fe50</Sha>
    </Dependency>
    <Dependency Name="Microsoft.CodeAnalysis.CSharp" Version="4.14.0-3.25160.11">
      <Uri>https://github.com/dotnet/roslyn</Uri>
      <Sha>0544987e8d90cf530c887f52ec32fde80b79fe50</Sha>
    </Dependency>
    <Dependency Name="Microsoft.CodeAnalysis.CSharp.CodeStyle" Version="4.14.0-3.25160.11">
      <Uri>https://github.com/dotnet/roslyn</Uri>
      <Sha>0544987e8d90cf530c887f52ec32fde80b79fe50</Sha>
    </Dependency>
    <Dependency Name="Microsoft.CodeAnalysis.CSharp.Features" Version="4.14.0-3.25160.11">
      <Uri>https://github.com/dotnet/roslyn</Uri>
      <Sha>0544987e8d90cf530c887f52ec32fde80b79fe50</Sha>
    </Dependency>
    <Dependency Name="Microsoft.CodeAnalysis.CSharp.Workspaces" Version="4.14.0-3.25160.11">
      <Uri>https://github.com/dotnet/roslyn</Uri>
      <Sha>0544987e8d90cf530c887f52ec32fde80b79fe50</Sha>
    </Dependency>
<<<<<<< HEAD
    <Dependency Name="Microsoft.CodeAnalysis.Workspaces.MSBuild" Version="4.14.0-3.25160.11">
      <Uri>https://github.com/dotnet/roslyn</Uri>
      <Sha>0544987e8d90cf530c887f52ec32fde80b79fe50</Sha>
    </Dependency>
    <Dependency Name="Microsoft.AspNetCore.DeveloperCertificates.XPlat" Version="9.0.3-servicing.25112.20">
      <Uri>https://dev.azure.com/dnceng/internal/_git/dotnet-aspnetcore</Uri>
      <Sha>b96167fbfe8bd45d94e4dcda42c7d09eb5745459</Sha>
    </Dependency>
    <Dependency Name="Microsoft.AspNetCore.TestHost" Version="9.0.3">
      <Uri>https://dev.azure.com/dnceng/internal/_git/dotnet-aspnetcore</Uri>
      <Sha>b96167fbfe8bd45d94e4dcda42c7d09eb5745459</Sha>
=======
    <Dependency Name="Microsoft.CodeAnalysis.Workspaces.Common" Version="4.14.0-3.25160.11">
      <Uri>https://github.com/dotnet/roslyn</Uri>
      <Sha>0544987e8d90cf530c887f52ec32fde80b79fe50</Sha>
    </Dependency>
    <Dependency Name="Microsoft.CodeAnalysis.Workspaces.MSBuild" Version="4.14.0-3.25160.11">
      <Uri>https://github.com/dotnet/roslyn</Uri>
      <Sha>0544987e8d90cf530c887f52ec32fde80b79fe50</Sha>
>>>>>>> 7125c459
    </Dependency>
    <Dependency Name="Microsoft.Build.NuGetSdkResolver" Version="6.14.0-preview.1.66">
      <Uri>https://github.com/nuget/nuget.client</Uri>
      <Sha>181b65dad9f440c7a31fe673abc59c258f224ada</Sha>
    </Dependency>
    <Dependency Name="NuGet.Build.Tasks" Version="6.14.0-preview.1.66">
      <Uri>https://github.com/nuget/nuget.client</Uri>
      <Sha>181b65dad9f440c7a31fe673abc59c258f224ada</Sha>
      <SourceBuildTarball RepoName="nuget-client" ManagedOnly="true" />
    </Dependency>
    <Dependency Name="NuGet.Build.Tasks.Console" Version="6.14.0-preview.1.66">
      <Uri>https://github.com/nuget/nuget.client</Uri>
      <Sha>181b65dad9f440c7a31fe673abc59c258f224ada</Sha>
    </Dependency>
    <Dependency Name="NuGet.Build.Tasks.Pack" Version="6.14.0-preview.1.66">
      <Uri>https://github.com/nuget/nuget.client</Uri>
      <Sha>181b65dad9f440c7a31fe673abc59c258f224ada</Sha>
    </Dependency>
    <Dependency Name="NuGet.Commands" Version="6.14.0-preview.1.66">
      <Uri>https://github.com/nuget/nuget.client</Uri>
      <Sha>181b65dad9f440c7a31fe673abc59c258f224ada</Sha>
    </Dependency>
    <Dependency Name="NuGet.CommandLine.XPlat" Version="6.14.0-preview.1.66">
      <Uri>https://github.com/nuget/nuget.client</Uri>
      <Sha>181b65dad9f440c7a31fe673abc59c258f224ada</Sha>
    </Dependency>
    <Dependency Name="NuGet.Common" Version="6.14.0-preview.1.66">
      <Uri>https://github.com/nuget/nuget.client</Uri>
      <Sha>181b65dad9f440c7a31fe673abc59c258f224ada</Sha>
    </Dependency>
    <Dependency Name="NuGet.Configuration" Version="6.14.0-preview.1.66">
      <Uri>https://github.com/nuget/nuget.client</Uri>
      <Sha>181b65dad9f440c7a31fe673abc59c258f224ada</Sha>
    </Dependency>
    <Dependency Name="NuGet.Credentials" Version="6.14.0-preview.1.66">
      <Uri>https://github.com/nuget/nuget.client</Uri>
      <Sha>181b65dad9f440c7a31fe673abc59c258f224ada</Sha>
    </Dependency>
    <Dependency Name="NuGet.DependencyResolver.Core" Version="6.14.0-preview.1.66">
      <Uri>https://github.com/nuget/nuget.client</Uri>
      <Sha>181b65dad9f440c7a31fe673abc59c258f224ada</Sha>
    </Dependency>
    <Dependency Name="NuGet.Frameworks" Version="6.14.0-preview.1.66">
      <Uri>https://github.com/nuget/nuget.client</Uri>
      <Sha>181b65dad9f440c7a31fe673abc59c258f224ada</Sha>
    </Dependency>
    <Dependency Name="NuGet.LibraryModel" Version="6.14.0-preview.1.66">
      <Uri>https://github.com/nuget/nuget.client</Uri>
      <Sha>181b65dad9f440c7a31fe673abc59c258f224ada</Sha>
    </Dependency>
    <Dependency Name="NuGet.ProjectModel" Version="6.14.0-preview.1.66">
      <Uri>https://github.com/nuget/nuget.client</Uri>
      <Sha>181b65dad9f440c7a31fe673abc59c258f224ada</Sha>
    </Dependency>
    <Dependency Name="NuGet.Protocol" Version="6.14.0-preview.1.66">
      <Uri>https://github.com/nuget/nuget.client</Uri>
      <Sha>181b65dad9f440c7a31fe673abc59c258f224ada</Sha>
    </Dependency>
    <Dependency Name="NuGet.Packaging" Version="6.14.0-preview.1.66">
      <Uri>https://github.com/nuget/nuget.client</Uri>
      <Sha>181b65dad9f440c7a31fe673abc59c258f224ada</Sha>
    </Dependency>
    <Dependency Name="NuGet.Versioning" Version="6.14.0-preview.1.66">
      <Uri>https://github.com/nuget/nuget.client</Uri>
      <Sha>181b65dad9f440c7a31fe673abc59c258f224ada</Sha>
    </Dependency>
    <Dependency Name="NuGet.Localization" Version="6.14.0-preview.1.66">
      <Uri>https://github.com/nuget/nuget.client</Uri>
      <Sha>181b65dad9f440c7a31fe673abc59c258f224ada</Sha>
    </Dependency>
    <Dependency Name="Microsoft.NET.Test.Sdk" Version="17.14.0-preview-25157-01">
      <Uri>https://github.com/microsoft/vstest</Uri>
      <Sha>77eef3b233fa3b26109952dd7b81d14546822e73</Sha>
    </Dependency>
    <Dependency Name="Microsoft.TestPlatform.CLI" Version="17.14.0-preview-25157-01">
      <Uri>https://github.com/microsoft/vstest</Uri>
      <Sha>77eef3b233fa3b26109952dd7b81d14546822e73</Sha>
    </Dependency>
    <Dependency Name="Microsoft.TestPlatform.Build" Version="17.14.0-preview-25157-01">
      <Uri>https://github.com/microsoft/vstest</Uri>
      <Sha>77eef3b233fa3b26109952dd7b81d14546822e73</Sha>
    </Dependency>
    <!-- Intermediate is necessary for source build. -->
    <Dependency Name="Microsoft.SourceBuild.Intermediate.vstest" Version="17.14.0-preview-25157-01">
      <Uri>https://github.com/microsoft/vstest</Uri>
      <Sha>77eef3b233fa3b26109952dd7b81d14546822e73</Sha>
      <SourceBuild RepoName="vstest" ManagedOnly="true" />
    </Dependency>
<<<<<<< HEAD
    <Dependency Name="Microsoft.NET.ILLink.Tasks" Version="9.0.3">
      <Uri>https://dev.azure.com/dnceng/internal/_git/dotnet-runtime</Uri>
      <Sha>831d23e56149cd59c40fc00c7feb7c5334bd19c4</Sha>
    </Dependency>
    <Dependency Name="System.CodeDom" Version="9.0.3">
      <Uri>https://dev.azure.com/dnceng/internal/_git/dotnet-runtime</Uri>
      <Sha>831d23e56149cd59c40fc00c7feb7c5334bd19c4</Sha>
    </Dependency>
    <Dependency Name="System.Formats.Asn1" Version="9.0.3">
      <Uri>https://dev.azure.com/dnceng/internal/_git/dotnet-runtime</Uri>
      <Sha>831d23e56149cd59c40fc00c7feb7c5334bd19c4</Sha>
    </Dependency>
    <Dependency Name="System.Security.Cryptography.ProtectedData" Version="9.0.3">
      <Uri>https://dev.azure.com/dnceng/internal/_git/dotnet-runtime</Uri>
      <Sha>831d23e56149cd59c40fc00c7feb7c5334bd19c4</Sha>
    </Dependency>
    <Dependency Name="System.Text.Encoding.CodePages" Version="9.0.3">
      <Uri>https://dev.azure.com/dnceng/internal/_git/dotnet-runtime</Uri>
      <Sha>831d23e56149cd59c40fc00c7feb7c5334bd19c4</Sha>
    </Dependency>
    <Dependency Name="System.Resources.Extensions" Version="9.0.3">
      <Uri>https://dev.azure.com/dnceng/internal/_git/dotnet-runtime</Uri>
      <Sha>831d23e56149cd59c40fc00c7feb7c5334bd19c4</Sha>
    </Dependency>
    <Dependency Name="Microsoft.WindowsDesktop.App.Runtime.win-x64" Version="9.0.3">
      <Uri>https://dev.azure.com/dnceng/internal/_git/dotnet-windowsdesktop</Uri>
      <Sha>1c33258cdd6220239735d6a7a18ef6adc082038c</Sha>
      <SourceBuildTarball RepoName="windowsdesktop" ManagedOnly="true" />
    </Dependency>
    <Dependency Name="VS.Redist.Common.WindowsDesktop.SharedFramework.x64.9.0" Version="9.0.3-servicing.25113.2">
      <Uri>https://dev.azure.com/dnceng/internal/_git/dotnet-windowsdesktop</Uri>
      <Sha>1c33258cdd6220239735d6a7a18ef6adc082038c</Sha>
    </Dependency>
    <Dependency Name="Microsoft.WindowsDesktop.App.Ref" Version="9.0.3">
      <Uri>https://dev.azure.com/dnceng/internal/_git/dotnet-windowsdesktop</Uri>
      <Sha>1c33258cdd6220239735d6a7a18ef6adc082038c</Sha>
    </Dependency>
    <Dependency Name="VS.Redist.Common.WindowsDesktop.TargetingPack.x64.9.0" Version="9.0.3-servicing.25113.2">
      <Uri>https://dev.azure.com/dnceng/internal/_git/dotnet-windowsdesktop</Uri>
      <Sha>1c33258cdd6220239735d6a7a18ef6adc082038c</Sha>
    </Dependency>
    <Dependency Name="Microsoft.NET.Sdk.WindowsDesktop" Version="9.0.3-rtm.25113.4" CoherentParentDependency="Microsoft.WindowsDesktop.App.Ref">
      <Uri>https://dev.azure.com/dnceng/internal/_git/dotnet-wpf</Uri>
      <Sha>f58f709bc102a0d15aa6ffe4d9a7435bebd3079e</Sha>
    </Dependency>
    <Dependency Name="Microsoft.AspNetCore.App.Ref" Version="9.0.3">
      <Uri>https://dev.azure.com/dnceng/internal/_git/dotnet-aspnetcore</Uri>
      <Sha>b96167fbfe8bd45d94e4dcda42c7d09eb5745459</Sha>
    </Dependency>
    <Dependency Name="Microsoft.AspNetCore.App.Ref.Internal" Version="9.0.3-servicing.25112.20">
      <Uri>https://dev.azure.com/dnceng/internal/_git/dotnet-aspnetcore</Uri>
      <Sha>b96167fbfe8bd45d94e4dcda42c7d09eb5745459</Sha>
    </Dependency>
    <Dependency Name="Microsoft.AspNetCore.App.Runtime.win-x64" Version="9.0.3">
      <Uri>https://dev.azure.com/dnceng/internal/_git/dotnet-aspnetcore</Uri>
      <Sha>b96167fbfe8bd45d94e4dcda42c7d09eb5745459</Sha>
    </Dependency>
    <Dependency Name="VS.Redist.Common.AspNetCore.SharedFramework.x64.9.0" Version="9.0.3-servicing.25112.20">
      <Uri>https://dev.azure.com/dnceng/internal/_git/dotnet-aspnetcore</Uri>
      <Sha>b96167fbfe8bd45d94e4dcda42c7d09eb5745459</Sha>
    </Dependency>
    <Dependency Name="dotnet-dev-certs" Version="9.0.3-servicing.25112.20">
      <Uri>https://dev.azure.com/dnceng/internal/_git/dotnet-aspnetcore</Uri>
      <Sha>b96167fbfe8bd45d94e4dcda42c7d09eb5745459</Sha>
    </Dependency>
    <Dependency Name="dotnet-user-jwts" Version="9.0.3-servicing.25112.20">
      <Uri>https://dev.azure.com/dnceng/internal/_git/dotnet-aspnetcore</Uri>
      <Sha>b96167fbfe8bd45d94e4dcda42c7d09eb5745459</Sha>
    </Dependency>
    <Dependency Name="dotnet-user-secrets" Version="9.0.3-servicing.25112.20">
      <Uri>https://dev.azure.com/dnceng/internal/_git/dotnet-aspnetcore</Uri>
      <Sha>b96167fbfe8bd45d94e4dcda42c7d09eb5745459</Sha>
    </Dependency>
    <Dependency Name="Microsoft.AspNetCore.Analyzers" Version="9.0.3-servicing.25112.20">
      <Uri>https://dev.azure.com/dnceng/internal/_git/dotnet-aspnetcore</Uri>
      <Sha>b96167fbfe8bd45d94e4dcda42c7d09eb5745459</Sha>
    </Dependency>
    <Dependency Name="Microsoft.AspNetCore.Components.SdkAnalyzers" Version="9.0.3-servicing.25112.20">
      <Uri>https://dev.azure.com/dnceng/internal/_git/dotnet-aspnetcore</Uri>
      <Sha>b96167fbfe8bd45d94e4dcda42c7d09eb5745459</Sha>
    </Dependency>
    <Dependency Name="Microsoft.AspNetCore.Mvc.Analyzers" Version="9.0.3-servicing.25112.20">
      <Uri>https://dev.azure.com/dnceng/internal/_git/dotnet-aspnetcore</Uri>
      <Sha>b96167fbfe8bd45d94e4dcda42c7d09eb5745459</Sha>
    </Dependency>
    <Dependency Name="Microsoft.AspNetCore.Mvc.Api.Analyzers" Version="9.0.3-servicing.25112.20">
      <Uri>https://dev.azure.com/dnceng/internal/_git/dotnet-aspnetcore</Uri>
      <Sha>b96167fbfe8bd45d94e4dcda42c7d09eb5745459</Sha>
    </Dependency>
    <!-- Intermediate is necessary for source build. -->
    <Dependency Name="Microsoft.SourceBuild.Intermediate.aspnetcore" Version="9.0.3-servicing.25112.20">
      <Uri>https://dev.azure.com/dnceng/internal/_git/dotnet-aspnetcore</Uri>
      <Sha>b96167fbfe8bd45d94e4dcda42c7d09eb5745459</Sha>
      <SourceBuild RepoName="aspnetcore" ManagedOnly="true" />
    </Dependency>
    <Dependency Name="Microsoft.CodeAnalysis.Razor.Tooling.Internal" Version="9.0.0-preview.25160.2">
      <Uri>https://github.com/dotnet/razor</Uri>
      <Sha>e0517b8e469412a4b4be8f82bbb194f13a4226e0</Sha>
    </Dependency>
    <Dependency Name="Microsoft.AspNetCore.Mvc.Razor.Extensions.Tooling.Internal" Version="9.0.0-preview.25160.2">
      <Uri>https://github.com/dotnet/razor</Uri>
      <Sha>e0517b8e469412a4b4be8f82bbb194f13a4226e0</Sha>
    </Dependency>
    <Dependency Name="Microsoft.NET.Sdk.Razor.SourceGenerators.Transport" Version="9.0.0-preview.25160.2">
      <Uri>https://github.com/dotnet/razor</Uri>
      <Sha>e0517b8e469412a4b4be8f82bbb194f13a4226e0</Sha>
    </Dependency>
    <!-- Intermediate is necessary for source build. -->
    <Dependency Name="Microsoft.SourceBuild.Intermediate.razor" Version="9.0.0-preview.25160.2">
      <Uri>https://github.com/dotnet/razor</Uri>
      <Sha>e0517b8e469412a4b4be8f82bbb194f13a4226e0</Sha>
      <SourceBuild RepoName="razor" ManagedOnly="true" />
    </Dependency>
    <Dependency Name="Microsoft.Extensions.FileProviders.Embedded" Version="9.0.3">
      <Uri>https://dev.azure.com/dnceng/internal/_git/dotnet-aspnetcore</Uri>
      <Sha>b96167fbfe8bd45d94e4dcda42c7d09eb5745459</Sha>
    </Dependency>
    <Dependency Name="Microsoft.AspNetCore.Authorization" Version="9.0.3">
      <Uri>https://dev.azure.com/dnceng/internal/_git/dotnet-aspnetcore</Uri>
      <Sha>b96167fbfe8bd45d94e4dcda42c7d09eb5745459</Sha>
    </Dependency>
    <Dependency Name="Microsoft.AspNetCore.Components.Web" Version="9.0.3">
      <Uri>https://dev.azure.com/dnceng/internal/_git/dotnet-aspnetcore</Uri>
      <Sha>b96167fbfe8bd45d94e4dcda42c7d09eb5745459</Sha>
    </Dependency>
    <Dependency Name="Microsoft.JSInterop" Version="9.0.3">
      <Uri>https://dev.azure.com/dnceng/internal/_git/dotnet-aspnetcore</Uri>
      <Sha>b96167fbfe8bd45d94e4dcda42c7d09eb5745459</Sha>
    </Dependency>
    <!-- For coherency purposes, these versions should be gated by the versions of winforms and wpf routed via windowsdesktop -->
    <Dependency Name="Microsoft.Dotnet.WinForms.ProjectTemplates" Version="9.0.3-servicing.25112.2" CoherentParentDependency="Microsoft.WindowsDesktop.App.Runtime.win-x64">
      <Uri>https://dev.azure.com/dnceng/internal/_git/dotnet-winforms</Uri>
      <Sha>5bf1bff0e58e41f748a8a6d7c666ed28e033e318</Sha>
    </Dependency>
    <Dependency Name="Microsoft.DotNet.Wpf.ProjectTemplates" Version="9.0.3-rtm.25113.4" CoherentParentDependency="Microsoft.WindowsDesktop.App.Runtime.win-x64">
      <Uri>https://dev.azure.com/dnceng/internal/_git/dotnet-wpf</Uri>
      <Sha>f58f709bc102a0d15aa6ffe4d9a7435bebd3079e</Sha>
=======
    <Dependency Name="Microsoft.NET.ILLink.Tasks" Version="10.0.0-preview.3.25155.15">
      <Uri>https://github.com/dotnet/runtime</Uri>
      <Sha>666e9188f5e11f4a59708b5f18ff611aa950d965</Sha>
    </Dependency>
    <Dependency Name="System.CodeDom" Version="10.0.0-preview.3.25155.15">
      <Uri>https://github.com/dotnet/runtime</Uri>
      <Sha>666e9188f5e11f4a59708b5f18ff611aa950d965</Sha>
    </Dependency>
    <Dependency Name="System.Formats.Asn1" Version="10.0.0-preview.3.25155.15">
      <Uri>https://github.com/dotnet/runtime</Uri>
      <Sha>666e9188f5e11f4a59708b5f18ff611aa950d965</Sha>
    </Dependency>
    <Dependency Name="System.Security.Cryptography.ProtectedData" Version="10.0.0-preview.3.25155.15">
      <Uri>https://github.com/dotnet/runtime</Uri>
      <Sha>666e9188f5e11f4a59708b5f18ff611aa950d965</Sha>
    </Dependency>
    <Dependency Name="System.Text.Encoding.CodePages" Version="10.0.0-preview.3.25155.15">
      <Uri>https://github.com/dotnet/runtime</Uri>
      <Sha>666e9188f5e11f4a59708b5f18ff611aa950d965</Sha>
    </Dependency>
    <Dependency Name="System.Resources.Extensions" Version="10.0.0-preview.3.25155.15">
      <Uri>https://github.com/dotnet/runtime</Uri>
      <Sha>666e9188f5e11f4a59708b5f18ff611aa950d965</Sha>
    </Dependency>
    <Dependency Name="Microsoft.WindowsDesktop.App.Runtime.win-x64" Version="10.0.0-preview.3.25126.4">
      <Uri>https://github.com/dotnet/windowsdesktop</Uri>
      <Sha>3a56fe1dfd995519adde76accdd69d26b1408c3e</Sha>
      <SourceBuildTarball RepoName="windowsdesktop" ManagedOnly="true" />
    </Dependency>
    <Dependency Name="VS.Redist.Common.WindowsDesktop.SharedFramework.x64.10.0" Version="10.0.0-preview.3.25126.4">
      <Uri>https://github.com/dotnet/windowsdesktop</Uri>
      <Sha>3a56fe1dfd995519adde76accdd69d26b1408c3e</Sha>
    </Dependency>
    <Dependency Name="Microsoft.WindowsDesktop.App.Ref" Version="10.0.0-preview.3.25126.4">
      <Uri>https://github.com/dotnet/windowsdesktop</Uri>
      <Sha>3a56fe1dfd995519adde76accdd69d26b1408c3e</Sha>
    </Dependency>
    <Dependency Name="VS.Redist.Common.WindowsDesktop.TargetingPack.x64.10.0" Version="10.0.0-preview.3.25126.4">
      <Uri>https://github.com/dotnet/windowsdesktop</Uri>
      <Sha>3a56fe1dfd995519adde76accdd69d26b1408c3e</Sha>
    </Dependency>
    <Dependency Name="Microsoft.NET.Sdk.WindowsDesktop" Version="10.0.0-preview.3.25120.2" CoherentParentDependency="Microsoft.WindowsDesktop.App.Ref">
      <Uri>https://github.com/dotnet/wpf</Uri>
      <Sha>b129327573e5f7babf24738aeda16e131a318ef5</Sha>
    </Dependency>
    <Dependency Name="Microsoft.AspNetCore.App.Ref" Version="10.0.0-preview.3.25161.2">
      <Uri>https://github.com/dotnet/aspnetcore</Uri>
      <Sha>00b6dbed5d8bb56caaa491c1cd4d3328edb78ef7</Sha>
    </Dependency>
    <Dependency Name="Microsoft.AspNetCore.App.Ref.Internal" Version="10.0.0-preview.3.25161.2">
      <Uri>https://github.com/dotnet/aspnetcore</Uri>
      <Sha>00b6dbed5d8bb56caaa491c1cd4d3328edb78ef7</Sha>
    </Dependency>
    <Dependency Name="Microsoft.AspNetCore.App.Runtime.win-x64" Version="10.0.0-preview.3.25161.2">
      <Uri>https://github.com/dotnet/aspnetcore</Uri>
      <Sha>00b6dbed5d8bb56caaa491c1cd4d3328edb78ef7</Sha>
    </Dependency>
    <Dependency Name="VS.Redist.Common.AspNetCore.SharedFramework.x64.10.0" Version="10.0.0-preview.3.25161.2">
      <Uri>https://github.com/dotnet/aspnetcore</Uri>
      <Sha>00b6dbed5d8bb56caaa491c1cd4d3328edb78ef7</Sha>
    </Dependency>
    <Dependency Name="dotnet-dev-certs" Version="10.0.0-preview.3.25161.2">
      <Uri>https://github.com/dotnet/aspnetcore</Uri>
      <Sha>00b6dbed5d8bb56caaa491c1cd4d3328edb78ef7</Sha>
    </Dependency>
    <Dependency Name="dotnet-user-jwts" Version="10.0.0-preview.3.25161.2">
      <Uri>https://github.com/dotnet/aspnetcore</Uri>
      <Sha>00b6dbed5d8bb56caaa491c1cd4d3328edb78ef7</Sha>
    </Dependency>
    <Dependency Name="dotnet-user-secrets" Version="10.0.0-preview.3.25161.2">
      <Uri>https://github.com/dotnet/aspnetcore</Uri>
      <Sha>00b6dbed5d8bb56caaa491c1cd4d3328edb78ef7</Sha>
    </Dependency>
    <Dependency Name="Microsoft.AspNetCore.Analyzers" Version="10.0.0-preview.3.25161.2">
      <Uri>https://github.com/dotnet/aspnetcore</Uri>
      <Sha>00b6dbed5d8bb56caaa491c1cd4d3328edb78ef7</Sha>
    </Dependency>
    <!-- Authentication and Components needed for dotnet/maui CoherentParentDependency -->
    <Dependency Name="Microsoft.AspNetCore.Authentication.Facebook" Version="10.0.0-preview.3.25161.2">
      <Uri>https://github.com/dotnet/aspnetcore</Uri>
      <Sha>00b6dbed5d8bb56caaa491c1cd4d3328edb78ef7</Sha>
    </Dependency>
    <Dependency Name="Microsoft.AspNetCore.Authentication.Google" Version="10.0.0-preview.3.25161.2">
      <Uri>https://github.com/dotnet/aspnetcore</Uri>
      <Sha>00b6dbed5d8bb56caaa491c1cd4d3328edb78ef7</Sha>
    </Dependency>
    <Dependency Name="Microsoft.AspNetCore.Authentication.MicrosoftAccount" Version="10.0.0-preview.3.25161.2">
      <Uri>https://github.com/dotnet/aspnetcore</Uri>
      <Sha>00b6dbed5d8bb56caaa491c1cd4d3328edb78ef7</Sha>
    </Dependency>
    <Dependency Name="Microsoft.AspNetCore.Components" Version="10.0.0-preview.3.25161.2">
      <Uri>https://github.com/dotnet/aspnetcore</Uri>
      <Sha>00b6dbed5d8bb56caaa491c1cd4d3328edb78ef7</Sha>
    </Dependency>
    <Dependency Name="Microsoft.AspNetCore.Components.Analyzers" Version="10.0.0-preview.3.25161.2">
      <Uri>https://github.com/dotnet/aspnetcore</Uri>
      <Sha>00b6dbed5d8bb56caaa491c1cd4d3328edb78ef7</Sha>
    </Dependency>
    <Dependency Name="Microsoft.AspNetCore.Components.Forms" Version="10.0.0-preview.3.25161.2">
      <Uri>https://github.com/dotnet/aspnetcore</Uri>
      <Sha>00b6dbed5d8bb56caaa491c1cd4d3328edb78ef7</Sha>
    </Dependency>
    <Dependency Name="Microsoft.AspNetCore.Components.WebAssembly" Version="10.0.0-preview.3.25161.2">
      <Uri>https://github.com/dotnet/aspnetcore</Uri>
      <Sha>00b6dbed5d8bb56caaa491c1cd4d3328edb78ef7</Sha>
    </Dependency>
    <Dependency Name="Microsoft.AspNetCore.Components.WebAssembly.Server" Version="10.0.0-preview.3.25161.2">
      <Uri>https://github.com/dotnet/aspnetcore</Uri>
      <Sha>00b6dbed5d8bb56caaa491c1cd4d3328edb78ef7</Sha>
    </Dependency>
    <Dependency Name="Microsoft.AspNetCore.Components.SdkAnalyzers" Version="10.0.0-preview.3.25161.2">
      <Uri>https://github.com/dotnet/aspnetcore</Uri>
      <Sha>00b6dbed5d8bb56caaa491c1cd4d3328edb78ef7</Sha>
    </Dependency>
    <Dependency Name="Microsoft.AspNetCore.Components.WebView" Version="10.0.0-preview.3.25161.2">
      <Uri>https://github.com/dotnet/aspnetcore</Uri>
      <Sha>00b6dbed5d8bb56caaa491c1cd4d3328edb78ef7</Sha>
    </Dependency>
    <Dependency Name="Microsoft.AspNetCore.Metadata" Version="10.0.0-preview.3.25161.2">
      <Uri>https://github.com/dotnet/aspnetcore</Uri>
      <Sha>00b6dbed5d8bb56caaa491c1cd4d3328edb78ef7</Sha>
    </Dependency>
    <Dependency Name="Microsoft.AspNetCore.Mvc.Analyzers" Version="10.0.0-preview.3.25161.2">
      <Uri>https://github.com/dotnet/aspnetcore</Uri>
      <Sha>00b6dbed5d8bb56caaa491c1cd4d3328edb78ef7</Sha>
    </Dependency>
    <Dependency Name="Microsoft.AspNetCore.Mvc.Api.Analyzers" Version="10.0.0-preview.3.25161.2">
      <Uri>https://github.com/dotnet/aspnetcore</Uri>
      <Sha>00b6dbed5d8bb56caaa491c1cd4d3328edb78ef7</Sha>
    </Dependency>
    <Dependency Name="Microsoft.Extensions.FileProviders.Embedded" Version="10.0.0-preview.3.25161.2">
      <Uri>https://github.com/dotnet/aspnetcore</Uri>
      <Sha>00b6dbed5d8bb56caaa491c1cd4d3328edb78ef7</Sha>
    </Dependency>
    <Dependency Name="Microsoft.AspNetCore.Authorization" Version="10.0.0-preview.3.25161.2">
      <Uri>https://github.com/dotnet/aspnetcore</Uri>
      <Sha>00b6dbed5d8bb56caaa491c1cd4d3328edb78ef7</Sha>
    </Dependency>
    <Dependency Name="Microsoft.AspNetCore.Components.Web" Version="10.0.0-preview.3.25161.2">
      <Uri>https://github.com/dotnet/aspnetcore</Uri>
      <Sha>00b6dbed5d8bb56caaa491c1cd4d3328edb78ef7</Sha>
    </Dependency>
    <Dependency Name="Microsoft.JSInterop" Version="10.0.0-preview.3.25161.2">
      <Uri>https://github.com/dotnet/aspnetcore</Uri>
      <Sha>00b6dbed5d8bb56caaa491c1cd4d3328edb78ef7</Sha>
    </Dependency>
    <Dependency Name="Microsoft.Extensions.ObjectPool" Version="10.0.0-preview.3.25161.2">
      <Uri>https://github.com/dotnet/aspnetcore</Uri>
      <Sha>00b6dbed5d8bb56caaa491c1cd4d3328edb78ef7</Sha>
    </Dependency>
    <Dependency Name="Microsoft.AspNetCore.DeveloperCertificates.XPlat" Version="10.0.0-preview.3.25161.2">
      <Uri>https://github.com/dotnet/aspnetcore</Uri>
      <Sha>00b6dbed5d8bb56caaa491c1cd4d3328edb78ef7</Sha>
    </Dependency>
    <Dependency Name="Microsoft.AspNetCore.TestHost" Version="10.0.0-preview.3.25161.2">
      <Uri>https://github.com/dotnet/aspnetcore</Uri>
      <Sha>00b6dbed5d8bb56caaa491c1cd4d3328edb78ef7</Sha>
    </Dependency>
    <Dependency Name="Microsoft.DotNet.Web.ItemTemplates.10.0" Version="10.0.0-preview.3.25161.2">
      <Uri>https://github.com/dotnet/aspnetcore</Uri>
      <Sha>00b6dbed5d8bb56caaa491c1cd4d3328edb78ef7</Sha>
    </Dependency>
    <Dependency Name="Microsoft.DotNet.Web.ProjectTemplates.10.0" Version="10.0.0-preview.3.25161.2">
      <Uri>https://github.com/dotnet/aspnetcore</Uri>
      <Sha>00b6dbed5d8bb56caaa491c1cd4d3328edb78ef7</Sha>
    </Dependency>
    <!-- Intermediate is necessary for source build. -->
    <Dependency Name="Microsoft.SourceBuild.Intermediate.aspnetcore" Version="10.0.0-preview.3.25161.2">
      <Uri>https://github.com/dotnet/aspnetcore</Uri>
      <Sha>00b6dbed5d8bb56caaa491c1cd4d3328edb78ef7</Sha>
      <SourceBuild RepoName="aspnetcore" ManagedOnly="true" />
    </Dependency>
    <Dependency Name="Microsoft.CodeAnalysis.Razor.Tooling.Internal" Version="9.0.0-preview.25161.2">
      <Uri>https://github.com/dotnet/razor</Uri>
      <Sha>c0bd75d99369adcd5a2f7e1f1ac42bee8a3bf619</Sha>
    </Dependency>
    <Dependency Name="Microsoft.AspNetCore.Mvc.Razor.Extensions.Tooling.Internal" Version="9.0.0-preview.25161.2">
      <Uri>https://github.com/dotnet/razor</Uri>
      <Sha>c0bd75d99369adcd5a2f7e1f1ac42bee8a3bf619</Sha>
    </Dependency>
    <Dependency Name="Microsoft.NET.Sdk.Razor.SourceGenerators.Transport" Version="9.0.0-preview.25161.2">
      <Uri>https://github.com/dotnet/razor</Uri>
      <Sha>c0bd75d99369adcd5a2f7e1f1ac42bee8a3bf619</Sha>
    </Dependency>
    <!-- Intermediate is necessary for source build. -->
    <Dependency Name="Microsoft.SourceBuild.Intermediate.razor" Version="9.0.0-preview.25161.2">
      <Uri>https://github.com/dotnet/razor</Uri>
      <Sha>c0bd75d99369adcd5a2f7e1f1ac42bee8a3bf619</Sha>
      <SourceBuild RepoName="razor" ManagedOnly="true" />
    </Dependency>
    <!-- For coherency purposes, these versions should be gated by the versions of winforms and wpf routed via windowsdesktop -->
    <Dependency Name="Microsoft.Dotnet.WinForms.ProjectTemplates" Version="10.0.0-preview.2.25118.5" CoherentParentDependency="Microsoft.WindowsDesktop.App.Runtime.win-x64">
      <Uri>https://github.com/dotnet/winforms</Uri>
      <Sha>4a6bc3ac0df78cf7cfaef54ad5e76a390776c8ef</Sha>
    </Dependency>
    <Dependency Name="Microsoft.DotNet.Wpf.ProjectTemplates" Version="10.0.0-preview.3.25120.2" CoherentParentDependency="Microsoft.WindowsDesktop.App.Runtime.win-x64">
      <Uri>https://github.com/dotnet/wpf</Uri>
      <Sha>b129327573e5f7babf24738aeda16e131a318ef5</Sha>
>>>>>>> 7125c459
    </Dependency>
    <Dependency Name="Microsoft.Web.Xdt" Version="10.0.0-preview.25067.1">
      <Uri>https://github.com/dotnet/xdt</Uri>
      <Sha>1156b9aac00609107c21cf3458b797c76db6be7a</Sha>
    </Dependency>
    <!-- Intermediate is necessary for source build. -->
    <Dependency Name="Microsoft.SourceBuild.Intermediate.xdt" Version="10.0.0-preview.25067.1">
      <Uri>https://github.com/dotnet/xdt</Uri>
      <Sha>1156b9aac00609107c21cf3458b797c76db6be7a</Sha>
      <SourceBuild RepoName="xdt" ManagedOnly="true" />
    </Dependency>
    <Dependency Name="Microsoft.CodeAnalysis.NetAnalyzers" Version="10.0.0-preview.25155.1">
      <Uri>https://github.com/dotnet/roslyn-analyzers</Uri>
      <Sha>1e98fa3f107e780569a167a9250bb600778456dc</Sha>
    </Dependency>
    <Dependency Name="Microsoft.CodeAnalysis.PublicApiAnalyzers" Version="3.12.0-beta1.25155.1">
      <Uri>https://github.com/dotnet/roslyn-analyzers</Uri>
      <Sha>1e98fa3f107e780569a167a9250bb600778456dc</Sha>
    </Dependency>
    <!-- Intermediate is necessary for source build. -->
    <Dependency Name="Microsoft.SourceBuild.Intermediate.roslyn-analyzers" Version="3.12.0-beta1.25155.1">
      <Uri>https://github.com/dotnet/roslyn-analyzers</Uri>
      <Sha>1e98fa3f107e780569a167a9250bb600778456dc</Sha>
      <SourceBuild RepoName="roslyn-analyzers" ManagedOnly="true" />
    </Dependency>
    <Dependency Name="System.CommandLine" Version="2.0.0-beta4.25071.2">
      <Uri>https://github.com/dotnet/command-line-api</Uri>
      <Sha>3bbb940ceeb3254790899d751a8d418348563d40</Sha>
    </Dependency>
    <Dependency Name="System.CommandLine.Rendering" Version="0.4.0-alpha.25071.2">
      <Uri>https://github.com/dotnet/command-line-api</Uri>
      <Sha>3bbb940ceeb3254790899d751a8d418348563d40</Sha>
    </Dependency>
    <!-- Microsoft.CodeAnalysis.Workspaces.MSBuild transitively references M.Bcl.AsyncInterfaces.
         Adding an explicit dependency to make sure the latest version is used instead of the SBRP
         one under source build. -->
    <!-- Intermediate is necessary for source build. -->
    <Dependency Name="Microsoft.DiaSymReader" Version="2.2.0-beta.25124.1">
      <Uri>https://github.com/dotnet/symreader</Uri>
      <Sha>e3d70b066e2e27c7050928e1095df9e5ae859dfd</Sha>
    </Dependency>
    <!-- Intermediate is necessary for source build. -->
    <Dependency Name="Microsoft.SourceBuild.Intermediate.command-line-api" Version="0.1.607102">
      <Uri>https://github.com/dotnet/command-line-api</Uri>
      <Sha>3bbb940ceeb3254790899d751a8d418348563d40</Sha>
      <SourceBuild RepoName="command-line-api" ManagedOnly="true" />
    </Dependency>
    <!-- Intermediate is necessary for source build. -->
<<<<<<< HEAD
    <Dependency Name="Microsoft.SourceBuild.Intermediate.source-build-externals" Version="9.0.0-alpha.1.25157.1">
      <Uri>https://github.com/dotnet/source-build-externals</Uri>
      <Sha>71dbdccd13f28cfd1a35649263b55ebbeab26ee7</Sha>
=======
    <Dependency Name="Microsoft.SourceBuild.Intermediate.source-build-externals" Version="10.0.616001">
      <Uri>https://github.com/dotnet/source-build-externals</Uri>
      <Sha>96dceea0417e9ff1b47664c2d2998b9abf541f0c</Sha>
>>>>>>> 7125c459
      <SourceBuild RepoName="source-build-externals" ManagedOnly="true" />
    </Dependency>
    <!-- Intermediate is necessary for source build. -->
    <Dependency Name="Microsoft.SourceBuild.Intermediate.source-build-reference-packages" Version="10.0.616001">
      <Uri>https://github.com/dotnet/source-build-reference-packages</Uri>
      <Sha>8f9f6fa14523b2f2475ea0a86be1cf60b5de5336</Sha>
      <SourceBuild RepoName="source-build-reference-packages" ManagedOnly="true" />
    </Dependency>
    <Dependency Name="Microsoft.Deployment.DotNet.Releases" Version="2.0.0-preview.1.25124.1">
      <Uri>https://github.com/dotnet/deployment-tools</Uri>
      <Sha>3597bfe8e90ef3d99b917b84b05eaef88369d5ef</Sha>
    </Dependency>
    <Dependency Name="Microsoft.Build.Tasks.Git" Version="10.0.0-beta.25160.1">
      <Uri>https://github.com/dotnet/sourcelink</Uri>
      <Sha>b46885e38b11d363a8582b795b35a00778f56bb8</Sha>
    </Dependency>
    <Dependency Name="Microsoft.SourceLink.Common" Version="10.0.0-beta.25160.1">
      <Uri>https://github.com/dotnet/sourcelink</Uri>
      <Sha>b46885e38b11d363a8582b795b35a00778f56bb8</Sha>
    </Dependency>
    <Dependency Name="Microsoft.SourceLink.AzureRepos.Git" Version="10.0.0-beta.25160.1">
      <Uri>https://github.com/dotnet/sourcelink</Uri>
      <Sha>b46885e38b11d363a8582b795b35a00778f56bb8</Sha>
    </Dependency>
    <Dependency Name="Microsoft.SourceLink.GitHub" Version="10.0.0-beta.25160.1">
      <Uri>https://github.com/dotnet/sourcelink</Uri>
      <Sha>b46885e38b11d363a8582b795b35a00778f56bb8</Sha>
    </Dependency>
    <Dependency Name="Microsoft.SourceLink.GitLab" Version="10.0.0-beta.25160.1">
      <Uri>https://github.com/dotnet/sourcelink</Uri>
      <Sha>b46885e38b11d363a8582b795b35a00778f56bb8</Sha>
    </Dependency>
    <Dependency Name="Microsoft.SourceLink.Bitbucket.Git" Version="10.0.0-beta.25160.1">
      <Uri>https://github.com/dotnet/sourcelink</Uri>
      <Sha>b46885e38b11d363a8582b795b35a00778f56bb8</Sha>
    </Dependency>
    <!-- Intermediate is necessary for source build. -->
    <Dependency Name="Microsoft.SourceBuild.Intermediate.sourcelink" Version="10.0.0-beta.25160.1">
      <Uri>https://github.com/dotnet/sourcelink</Uri>
      <Sha>b46885e38b11d363a8582b795b35a00778f56bb8</Sha>
      <SourceBuild RepoName="sourcelink" ManagedOnly="true" />
    </Dependency>
    <!-- Intermediate is necessary for source build. -->
    <Dependency Name="Microsoft.SourceBuild.Intermediate.deployment-tools" Version="9.0.0-preview.1.25124.1">
      <Uri>https://github.com/dotnet/deployment-tools</Uri>
      <Sha>3597bfe8e90ef3d99b917b84b05eaef88369d5ef</Sha>
      <SourceBuild RepoName="deployment-tools" ManagedOnly="true" />
    </Dependency>
    <!-- Intermediate is necessary for source build. -->
    <Dependency Name="Microsoft.SourceBuild.Intermediate.symreader" Version="2.2.0-beta.25124.1">
      <Uri>https://github.com/dotnet/symreader</Uri>
      <Sha>e3d70b066e2e27c7050928e1095df9e5ae859dfd</Sha>
      <SourceBuild RepoName="symreader" ManagedOnly="true" />
    </Dependency>
    <!-- Dependency required for flowing correct package version in source-build, using PVP flow. -->
<<<<<<< HEAD
    <Dependency Name="Microsoft.Extensions.Logging" Version="9.0.3">
      <Uri>https://dev.azure.com/dnceng/internal/_git/dotnet-runtime</Uri>
      <Sha>831d23e56149cd59c40fc00c7feb7c5334bd19c4</Sha>
    </Dependency>
    <!-- Dependency required for flowing correct package version in source-build, using PVP flow. -->
    <Dependency Name="Microsoft.Extensions.Logging.Abstractions" Version="9.0.3">
      <Uri>https://dev.azure.com/dnceng/internal/_git/dotnet-runtime</Uri>
      <Sha>831d23e56149cd59c40fc00c7feb7c5334bd19c4</Sha>
    </Dependency>
    <!-- Dependency required for flowing correct package version in source-build, using PVP flow. -->
    <Dependency Name="Microsoft.Extensions.Logging.Console" Version="9.0.3">
      <Uri>https://dev.azure.com/dnceng/internal/_git/dotnet-runtime</Uri>
      <Sha>831d23e56149cd59c40fc00c7feb7c5334bd19c4</Sha>
    </Dependency>
    <!-- Dependency required for flowing correct package version in source-build, using PVP flow. -->
    <Dependency Name="Microsoft.Extensions.FileSystemGlobbing" Version="9.0.3">
      <Uri>https://dev.azure.com/dnceng/internal/_git/dotnet-runtime</Uri>
      <Sha>831d23e56149cd59c40fc00c7feb7c5334bd19c4</Sha>
    </Dependency>
    <!-- Dependency required for flowing correct package version in source-build, using PVP flow. -->
    <Dependency Name="System.ServiceProcess.ServiceController" Version="9.0.3">
      <Uri>https://dev.azure.com/dnceng/internal/_git/dotnet-runtime</Uri>
      <Sha>831d23e56149cd59c40fc00c7feb7c5334bd19c4</Sha>
    </Dependency>
    <Dependency Name="System.Text.Json" Version="9.0.3">
      <Uri>https://dev.azure.com/dnceng/internal/_git/dotnet-runtime</Uri>
      <Sha>831d23e56149cd59c40fc00c7feb7c5334bd19c4</Sha>
    </Dependency>
    <Dependency Name="Microsoft.Bcl.AsyncInterfaces" Version="9.0.3">
      <Uri>https://dev.azure.com/dnceng/internal/_git/dotnet-runtime</Uri>
      <Sha>831d23e56149cd59c40fc00c7feb7c5334bd19c4</Sha>
    </Dependency>
    <Dependency Name="Microsoft.Extensions.FileProviders.Abstractions" Version="9.0.3">
      <Uri>https://dev.azure.com/dnceng/internal/_git/dotnet-runtime</Uri>
      <Sha>831d23e56149cd59c40fc00c7feb7c5334bd19c4</Sha>
    </Dependency>
    <Dependency Name="Microsoft.Extensions.ObjectPool" Version="9.0.3">
      <Uri>https://dev.azure.com/dnceng/internal/_git/dotnet-aspnetcore</Uri>
      <Sha>b96167fbfe8bd45d94e4dcda42c7d09eb5745459</Sha>
    </Dependency>
    <Dependency Name="Microsoft.Win32.SystemEvents" Version="9.0.3">
      <Uri>https://dev.azure.com/dnceng/internal/_git/dotnet-runtime</Uri>
      <Sha>831d23e56149cd59c40fc00c7feb7c5334bd19c4</Sha>
    </Dependency>
    <Dependency Name="System.Composition.AttributedModel" Version="9.0.3">
      <Uri>https://dev.azure.com/dnceng/internal/_git/dotnet-runtime</Uri>
      <Sha>831d23e56149cd59c40fc00c7feb7c5334bd19c4</Sha>
    </Dependency>
    <Dependency Name="System.Composition.Convention" Version="9.0.3">
      <Uri>https://dev.azure.com/dnceng/internal/_git/dotnet-runtime</Uri>
      <Sha>831d23e56149cd59c40fc00c7feb7c5334bd19c4</Sha>
    </Dependency>
    <Dependency Name="System.Composition.Hosting" Version="9.0.3">
      <Uri>https://dev.azure.com/dnceng/internal/_git/dotnet-runtime</Uri>
      <Sha>831d23e56149cd59c40fc00c7feb7c5334bd19c4</Sha>
    </Dependency>
    <Dependency Name="System.Composition.Runtime" Version="9.0.3">
      <Uri>https://dev.azure.com/dnceng/internal/_git/dotnet-runtime</Uri>
      <Sha>831d23e56149cd59c40fc00c7feb7c5334bd19c4</Sha>
    </Dependency>
    <Dependency Name="System.Composition.TypedParts" Version="9.0.3">
      <Uri>https://dev.azure.com/dnceng/internal/_git/dotnet-runtime</Uri>
      <Sha>831d23e56149cd59c40fc00c7feb7c5334bd19c4</Sha>
    </Dependency>
    <Dependency Name="System.Configuration.ConfigurationManager" Version="9.0.3">
      <Uri>https://dev.azure.com/dnceng/internal/_git/dotnet-runtime</Uri>
      <Sha>831d23e56149cd59c40fc00c7feb7c5334bd19c4</Sha>
    </Dependency>
    <Dependency Name="System.Security.Cryptography.Pkcs" Version="9.0.3">
      <Uri>https://dev.azure.com/dnceng/internal/_git/dotnet-runtime</Uri>
      <Sha>831d23e56149cd59c40fc00c7feb7c5334bd19c4</Sha>
    </Dependency>
    <Dependency Name="System.Security.Cryptography.Xml" Version="9.0.3">
      <Uri>https://dev.azure.com/dnceng/internal/_git/dotnet-runtime</Uri>
      <Sha>831d23e56149cd59c40fc00c7feb7c5334bd19c4</Sha>
    </Dependency>
    <Dependency Name="System.Security.Permissions" Version="9.0.3">
      <Uri>https://dev.azure.com/dnceng/internal/_git/dotnet-runtime</Uri>
      <Sha>831d23e56149cd59c40fc00c7feb7c5334bd19c4</Sha>
    </Dependency>
    <Dependency Name="System.Windows.Extensions" Version="9.0.3">
      <Uri>https://dev.azure.com/dnceng/internal/_git/dotnet-runtime</Uri>
      <Sha>831d23e56149cd59c40fc00c7feb7c5334bd19c4</Sha>
=======
    <Dependency Name="Microsoft.Extensions.Logging" Version="10.0.0-preview.3.25155.15">
      <Uri>https://github.com/dotnet/runtime</Uri>
      <Sha>666e9188f5e11f4a59708b5f18ff611aa950d965</Sha>
    </Dependency>
    <!-- Dependency required for flowing correct package version in source-build, using PVP flow. -->
    <Dependency Name="Microsoft.Extensions.Logging.Abstractions" Version="10.0.0-preview.3.25155.15">
      <Uri>https://github.com/dotnet/runtime</Uri>
      <Sha>666e9188f5e11f4a59708b5f18ff611aa950d965</Sha>
    </Dependency>
    <!-- Dependency required for flowing correct package version in source-build, using PVP flow. -->
    <Dependency Name="Microsoft.Extensions.Logging.Console" Version="10.0.0-preview.3.25155.15">
      <Uri>https://github.com/dotnet/runtime</Uri>
      <Sha>666e9188f5e11f4a59708b5f18ff611aa950d965</Sha>
    </Dependency>
    <!-- Dependency required for flowing correct package version in source-build, using PVP flow. -->
    <Dependency Name="Microsoft.Extensions.FileSystemGlobbing" Version="10.0.0-preview.3.25155.15">
      <Uri>https://github.com/dotnet/runtime</Uri>
      <Sha>666e9188f5e11f4a59708b5f18ff611aa950d965</Sha>
    </Dependency>
    <!-- Dependency required for flowing correct package version in source-build, using PVP flow. -->
    <Dependency Name="System.ServiceProcess.ServiceController" Version="10.0.0-preview.3.25155.15">
      <Uri>https://github.com/dotnet/runtime</Uri>
      <Sha>666e9188f5e11f4a59708b5f18ff611aa950d965</Sha>
    </Dependency>
    <Dependency Name="System.Text.Json" Version="10.0.0-preview.3.25155.15">
      <Uri>https://github.com/dotnet/runtime</Uri>
      <Sha>666e9188f5e11f4a59708b5f18ff611aa950d965</Sha>
    </Dependency>
    <Dependency Name="Microsoft.Bcl.AsyncInterfaces" Version="10.0.0-preview.3.25155.15">
      <Uri>https://github.com/dotnet/runtime</Uri>
      <Sha>666e9188f5e11f4a59708b5f18ff611aa950d965</Sha>
    </Dependency>
    <Dependency Name="Microsoft.Extensions.FileProviders.Abstractions" Version="10.0.0-preview.3.25155.15">
      <Uri>https://github.com/dotnet/runtime</Uri>
      <Sha>666e9188f5e11f4a59708b5f18ff611aa950d965</Sha>
    </Dependency>
    <Dependency Name="Microsoft.Win32.SystemEvents" Version="10.0.0-preview.3.25155.15">
      <Uri>https://github.com/dotnet/runtime</Uri>
      <Sha>666e9188f5e11f4a59708b5f18ff611aa950d965</Sha>
    </Dependency>
    <Dependency Name="System.Composition.AttributedModel" Version="10.0.0-preview.3.25155.15">
      <Uri>https://github.com/dotnet/runtime</Uri>
      <Sha>666e9188f5e11f4a59708b5f18ff611aa950d965</Sha>
    </Dependency>
    <Dependency Name="System.Composition.Convention" Version="10.0.0-preview.3.25155.15">
      <Uri>https://github.com/dotnet/runtime</Uri>
      <Sha>666e9188f5e11f4a59708b5f18ff611aa950d965</Sha>
    </Dependency>
    <Dependency Name="System.Composition.Hosting" Version="10.0.0-preview.3.25155.15">
      <Uri>https://github.com/dotnet/runtime</Uri>
      <Sha>666e9188f5e11f4a59708b5f18ff611aa950d965</Sha>
    </Dependency>
    <Dependency Name="System.Composition.Runtime" Version="10.0.0-preview.3.25155.15">
      <Uri>https://github.com/dotnet/runtime</Uri>
      <Sha>666e9188f5e11f4a59708b5f18ff611aa950d965</Sha>
    </Dependency>
    <Dependency Name="System.Composition.TypedParts" Version="10.0.0-preview.3.25155.15">
      <Uri>https://github.com/dotnet/runtime</Uri>
      <Sha>666e9188f5e11f4a59708b5f18ff611aa950d965</Sha>
    </Dependency>
    <Dependency Name="System.Configuration.ConfigurationManager" Version="10.0.0-preview.3.25155.15">
      <Uri>https://github.com/dotnet/runtime</Uri>
      <Sha>666e9188f5e11f4a59708b5f18ff611aa950d965</Sha>
    </Dependency>
    <Dependency Name="System.Security.Cryptography.Pkcs" Version="10.0.0-preview.3.25155.15">
      <Uri>https://github.com/dotnet/runtime</Uri>
      <Sha>666e9188f5e11f4a59708b5f18ff611aa950d965</Sha>
    </Dependency>
    <Dependency Name="System.Security.Cryptography.Xml" Version="10.0.0-preview.3.25155.15">
      <Uri>https://github.com/dotnet/runtime</Uri>
      <Sha>666e9188f5e11f4a59708b5f18ff611aa950d965</Sha>
    </Dependency>
    <Dependency Name="System.Security.Permissions" Version="10.0.0-preview.3.25155.15">
      <Uri>https://github.com/dotnet/runtime</Uri>
      <Sha>666e9188f5e11f4a59708b5f18ff611aa950d965</Sha>
    </Dependency>
    <Dependency Name="System.Windows.Extensions" Version="10.0.0-preview.3.25155.15">
      <Uri>https://github.com/dotnet/runtime</Uri>
      <Sha>666e9188f5e11f4a59708b5f18ff611aa950d965</Sha>
>>>>>>> 7125c459
    </Dependency>
  </ProductDependencies>
  <ToolsetDependencies>
    <Dependency Name="Microsoft.DotNet.Arcade.Sdk" Version="10.0.0-beta.25160.4">
      <Uri>https://github.com/dotnet/arcade</Uri>
      <Sha>ff649d8e03e3463b5af6dddad0016e904048990a</Sha>
    </Dependency>
    <Dependency Name="Microsoft.DotNet.Build.Tasks.Installers" Version="10.0.0-beta.25160.4">
      <Uri>https://github.com/dotnet/arcade</Uri>
      <Sha>ff649d8e03e3463b5af6dddad0016e904048990a</Sha>
    </Dependency>
    <Dependency Name="Microsoft.DotNet.Helix.Sdk" Version="10.0.0-beta.25160.4">
      <Uri>https://github.com/dotnet/arcade</Uri>
      <Sha>ff649d8e03e3463b5af6dddad0016e904048990a</Sha>
    </Dependency>
    <Dependency Name="Microsoft.DotNet.SignTool" Version="10.0.0-beta.25160.4">
      <Uri>https://github.com/dotnet/arcade</Uri>
      <Sha>ff649d8e03e3463b5af6dddad0016e904048990a</Sha>
    </Dependency>
    <Dependency Name="Microsoft.DotNet.XUnitExtensions" Version="10.0.0-beta.25160.4">
      <Uri>https://github.com/dotnet/arcade</Uri>
      <Sha>ff649d8e03e3463b5af6dddad0016e904048990a</Sha>
    </Dependency>
    <Dependency Name="Microsoft.DotNet.XliffTasks" Version="10.0.0-beta.25160.4">
      <Uri>https://github.com/dotnet/arcade</Uri>
      <Sha>ff649d8e03e3463b5af6dddad0016e904048990a</Sha>
    </Dependency>
    <!-- Intermediate is necessary for source build. -->
    <Dependency Name="Microsoft.SourceBuild.Intermediate.arcade" Version="10.0.0-beta.25160.4">
      <Uri>https://github.com/dotnet/arcade</Uri>
      <Sha>ff649d8e03e3463b5af6dddad0016e904048990a</Sha>
      <SourceBuild RepoName="arcade" ManagedOnly="true" />
    </Dependency>
<<<<<<< HEAD
    <Dependency Name="System.Reflection.MetadataLoadContext" Version="9.0.3">
      <Uri>https://dev.azure.com/dnceng/internal/_git/dotnet-runtime</Uri>
      <Sha>831d23e56149cd59c40fc00c7feb7c5334bd19c4</Sha>
=======
    <Dependency Name="System.Reflection.MetadataLoadContext" Version="10.0.0-preview.3.25155.15">
      <Uri>https://github.com/dotnet/runtime</Uri>
      <Sha>666e9188f5e11f4a59708b5f18ff611aa950d965</Sha>
>>>>>>> 7125c459
    </Dependency>
    <Dependency Name="Microsoft.DotNet.Darc" Version="1.1.0-beta.25161.2">
      <Uri>https://github.com/dotnet/arcade-services</Uri>
      <Sha>8b5a2ffee4f4097893b7fc670f7d86d84c8c841f</Sha>
    </Dependency>
    <Dependency Name="Microsoft.DotNet.DarcLib" Version="1.1.0-beta.25161.2">
      <Uri>https://github.com/dotnet/arcade-services</Uri>
      <Sha>8b5a2ffee4f4097893b7fc670f7d86d84c8c841f</Sha>
    </Dependency>
    <Dependency Name="Microsoft.DotNet.ScenarioTests.SdkTemplateTests" Version="10.0.0-preview.24602.1">
      <Uri>https://github.com/dotnet/scenario-tests</Uri>
      <Sha>61173bbe1b4ab5f60e760cca9c5fd7eae6e48546</Sha>
    </Dependency>
    <!-- Intermediate is necessary for source build. -->
    <Dependency Name="Microsoft.SourceBuild.Intermediate.scenario-tests" Version="10.0.0-preview.24602.1">
      <Uri>https://github.com/dotnet/scenario-tests</Uri>
      <Sha>61173bbe1b4ab5f60e760cca9c5fd7eae6e48546</Sha>
      <SourceBuild RepoName="scenario-tests" ManagedOnly="true" />
    </Dependency>
    <!--
      Aspire isn't really a toolset dependency. However, it only inserts a baseline manifest in sdk,
      and if you squint at it, this means we can say that its specific dependency versions don't matter to sdk.
      It also doesn't currently ship 9.0 preview versions, meaning the version is locked to the latest shipped from 8.0 era.
      Avoiding this as a product dependency avoids a long coherency path (aspnetcore->extensions->aspire->sdk).
      **It is** of course possible that an incoherent aspire means that aspire depends on versions of extensions that
      aren't shipping, or those extensions packages depend on aspnetcore packages that won't ship. However, given the cost
      of maintaining this coherency path is high. This being toolset means that aspire is responsible for its own coherency.
    -->
    <Dependency Name="Microsoft.NET.Sdk.Aspire.Manifest-8.0.100" Version="8.2.2">
      <Uri>https://github.com/dotnet/aspire</Uri>
      <Sha>5fa9337a84a52e9bd185d04d156eccbdcf592f74</Sha>
    </Dependency>
    <!-- Intermediate is necessary for source build. -->
    <Dependency Name="Microsoft.SourceBuild.Intermediate.aspire" Version="8.2.2-preview.1.24521.5">
      <Uri>https://github.com/dotnet/aspire</Uri>
      <Sha>5fa9337a84a52e9bd185d04d156eccbdcf592f74</Sha>
      <SourceBuild RepoName="aspire" ManagedOnly="true" />
    </Dependency>
    <Dependency Name="Microsoft.IO.Redist" Version="6.0.1">
      <Uri>https://github.com/dotnet/runtime</Uri>
      <Sha>e77011b31a3e5c47d931248a64b47f9b2d47853d</Sha>
    </Dependency>
    <Dependency Name="Microsoft.Testing.Platform" Version="1.7.0-preview.25154.1">
      <Uri>https://github.com/microsoft/testfx</Uri>
      <Sha>effc2a8e3fae3fedd6e06828a192ae39cb4f10d0</Sha>
    </Dependency>
    <Dependency Name="MSTest" Version="3.9.0-preview.25154.1">
      <Uri>https://github.com/microsoft/testfx</Uri>
      <Sha>effc2a8e3fae3fedd6e06828a192ae39cb4f10d0</Sha>
    </Dependency>
    <Dependency Name="Microsoft.Extensions.Configuration.Ini" Version="10.0.0-preview.3.25155.15">
      <Uri>https://github.com/dotnet/runtime</Uri>
      <Sha>666e9188f5e11f4a59708b5f18ff611aa950d965</Sha>
    </Dependency>
  </ToolsetDependencies>
</Dependencies><|MERGE_RESOLUTION|>--- conflicted
+++ resolved
@@ -43,44 +43,6 @@
       <Sha>5c90e7a27c9e37c3a0e7e20b7c95aae9ce362d3f</Sha>
       <SourceBuild RepoName="templating" ManagedOnly="true" />
     </Dependency>
-<<<<<<< HEAD
-    <Dependency Name="Microsoft.NETCore.App.Ref" Version="9.0.3">
-      <Uri>https://dev.azure.com/dnceng/internal/_git/dotnet-runtime</Uri>
-      <Sha>831d23e56149cd59c40fc00c7feb7c5334bd19c4</Sha>
-    </Dependency>
-    <Dependency Name="VS.Redist.Common.NetCore.SharedFramework.x64.9.0" Version="9.0.3-servicing.25111.13">
-      <Uri>https://dev.azure.com/dnceng/internal/_git/dotnet-runtime</Uri>
-      <Sha>831d23e56149cd59c40fc00c7feb7c5334bd19c4</Sha>
-    </Dependency>
-    <Dependency Name="VS.Redist.Common.NetCore.TargetingPack.x64.9.0" Version="9.0.3-servicing.25111.13">
-      <Uri>https://dev.azure.com/dnceng/internal/_git/dotnet-runtime</Uri>
-      <Sha>831d23e56149cd59c40fc00c7feb7c5334bd19c4</Sha>
-    </Dependency>
-    <Dependency Name="Microsoft.NETCore.App.Runtime.win-x64" Version="9.0.3">
-      <Uri>https://dev.azure.com/dnceng/internal/_git/dotnet-runtime</Uri>
-      <Sha>831d23e56149cd59c40fc00c7feb7c5334bd19c4</Sha>
-    </Dependency>
-    <Dependency Name="Microsoft.NETCore.App.Host.win-x64" Version="9.0.3">
-      <Uri>https://dev.azure.com/dnceng/internal/_git/dotnet-runtime</Uri>
-      <Sha>831d23e56149cd59c40fc00c7feb7c5334bd19c4</Sha>
-    </Dependency>
-    <Dependency Name="Microsoft.NETCore.Platforms" Version="9.0.3-servicing.25111.13">
-      <Uri>https://dev.azure.com/dnceng/internal/_git/dotnet-runtime</Uri>
-      <Sha>831d23e56149cd59c40fc00c7feb7c5334bd19c4</Sha>
-    </Dependency>
-    <Dependency Name="Microsoft.NET.HostModel" Version="9.0.3-servicing.25111.13">
-      <Uri>https://dev.azure.com/dnceng/internal/_git/dotnet-runtime</Uri>
-      <Sha>831d23e56149cd59c40fc00c7feb7c5334bd19c4</Sha>
-    </Dependency>
-    <Dependency Name="Microsoft.Extensions.DependencyModel" Version="9.0.3">
-      <Uri>https://dev.azure.com/dnceng/internal/_git/dotnet-runtime</Uri>
-      <Sha>831d23e56149cd59c40fc00c7feb7c5334bd19c4</Sha>
-    </Dependency>
-    <!-- Intermediate is necessary for source build. -->
-    <Dependency Name="Microsoft.SourceBuild.Intermediate.runtime.linux-x64" Version="9.0.3-servicing.25111.13">
-      <Uri>https://dev.azure.com/dnceng/internal/_git/dotnet-runtime</Uri>
-      <Sha>831d23e56149cd59c40fc00c7feb7c5334bd19c4</Sha>
-=======
     <Dependency Name="Microsoft.NETCore.App.Ref" Version="10.0.0-preview.3.25155.15">
       <Uri>https://github.com/dotnet/runtime</Uri>
       <Sha>666e9188f5e11f4a59708b5f18ff611aa950d965</Sha>
@@ -121,7 +83,6 @@
     <Dependency Name="Microsoft.SourceBuild.Intermediate.runtime.linux-x64" Version="10.0.0-preview.3.25155.15">
       <Uri>https://github.com/dotnet/runtime</Uri>
       <Sha>666e9188f5e11f4a59708b5f18ff611aa950d965</Sha>
->>>>>>> 7125c459
       <SourceBuild RepoName="runtime" ManagedOnly="false" />
     </Dependency>
     <!-- Change blob version in GenerateLayout.targets if this is unpinned to service targeting pack -->
@@ -130,30 +91,6 @@
       <Uri>https://github.com/dotnet/core-setup</Uri>
       <Sha>7d57652f33493fa022125b7f63aad0d70c52d810</Sha>
     </Dependency>
-<<<<<<< HEAD
-    <Dependency Name="Microsoft.NET.Workload.Emscripten.Current.Manifest-9.0.100" Version="9.0.3" CoherentParentDependency="Microsoft.NETCore.App.Runtime.win-x64">
-      <Uri>https://github.com/dotnet/emsdk</Uri>
-      <Sha>dad5528e5bdf92a05a5a404c5f7939523390b96d</Sha>
-    </Dependency>
-    <!-- Intermediate is necessary for source build. -->
-    <Dependency Name="Microsoft.SourceBuild.Intermediate.emsdk" Version="9.0.3-servicing.25105.2" CoherentParentDependency="Microsoft.NETCore.App.Runtime.win-x64">
-      <Uri>https://github.com/dotnet/emsdk</Uri>
-      <Sha>dad5528e5bdf92a05a5a404c5f7939523390b96d</Sha>
-      <SourceBuild RepoName="emsdk" ManagedOnly="true" />
-    </Dependency>
-    <Dependency Name="Microsoft.Build" Version="17.14.0-preview-25160-08">
-      <Uri>https://github.com/dotnet/msbuild</Uri>
-      <Sha>752bdba180bb31ff97ad588c2b1f93a6622d2a14</Sha>
-    </Dependency>
-    <Dependency Name="Microsoft.Build.Localization" Version="17.14.0-preview-25160-08">
-      <Uri>https://github.com/dotnet/msbuild</Uri>
-      <Sha>752bdba180bb31ff97ad588c2b1f93a6622d2a14</Sha>
-    </Dependency>
-    <!-- Intermediate is necessary for source build. -->
-    <Dependency Name="Microsoft.SourceBuild.Intermediate.msbuild" Version="17.14.0-preview-25160-08">
-      <Uri>https://github.com/dotnet/msbuild</Uri>
-      <Sha>752bdba180bb31ff97ad588c2b1f93a6622d2a14</Sha>
-=======
     <Dependency Name="Microsoft.NET.Workload.Emscripten.Current.Manifest-10.0.100.Transport" Version="10.0.0-preview.3.25155.1" CoherentParentDependency="Microsoft.NETCore.App.Runtime.win-x64">
       <Uri>https://github.com/dotnet/emsdk</Uri>
       <Sha>7619d65bf2534a42257d1d8488552e59790475f6</Sha>
@@ -176,7 +113,6 @@
     <Dependency Name="Microsoft.SourceBuild.Intermediate.msbuild" Version="17.14.0-preview-25161-12">
       <Uri>https://github.com/dotnet/msbuild</Uri>
       <Sha>7871c1d0c68c04134d3bf525705ef03e0d23bf98</Sha>
->>>>>>> 7125c459
       <SourceBuild RepoName="msbuild" ManagedOnly="true" />
     </Dependency>
     <Dependency Name="Microsoft.FSharp.Compiler" Version="13.9.300-beta.25160.5">
@@ -223,27 +159,13 @@
       <Uri>https://github.com/dotnet/roslyn</Uri>
       <Sha>0544987e8d90cf530c887f52ec32fde80b79fe50</Sha>
     </Dependency>
-<<<<<<< HEAD
+    <Dependency Name="Microsoft.CodeAnalysis.Workspaces.Common" Version="4.14.0-3.25160.11">
+      <Uri>https://github.com/dotnet/roslyn</Uri>
+      <Sha>0544987e8d90cf530c887f52ec32fde80b79fe50</Sha>
+    </Dependency>
     <Dependency Name="Microsoft.CodeAnalysis.Workspaces.MSBuild" Version="4.14.0-3.25160.11">
       <Uri>https://github.com/dotnet/roslyn</Uri>
       <Sha>0544987e8d90cf530c887f52ec32fde80b79fe50</Sha>
-    </Dependency>
-    <Dependency Name="Microsoft.AspNetCore.DeveloperCertificates.XPlat" Version="9.0.3-servicing.25112.20">
-      <Uri>https://dev.azure.com/dnceng/internal/_git/dotnet-aspnetcore</Uri>
-      <Sha>b96167fbfe8bd45d94e4dcda42c7d09eb5745459</Sha>
-    </Dependency>
-    <Dependency Name="Microsoft.AspNetCore.TestHost" Version="9.0.3">
-      <Uri>https://dev.azure.com/dnceng/internal/_git/dotnet-aspnetcore</Uri>
-      <Sha>b96167fbfe8bd45d94e4dcda42c7d09eb5745459</Sha>
-=======
-    <Dependency Name="Microsoft.CodeAnalysis.Workspaces.Common" Version="4.14.0-3.25160.11">
-      <Uri>https://github.com/dotnet/roslyn</Uri>
-      <Sha>0544987e8d90cf530c887f52ec32fde80b79fe50</Sha>
-    </Dependency>
-    <Dependency Name="Microsoft.CodeAnalysis.Workspaces.MSBuild" Version="4.14.0-3.25160.11">
-      <Uri>https://github.com/dotnet/roslyn</Uri>
-      <Sha>0544987e8d90cf530c887f52ec32fde80b79fe50</Sha>
->>>>>>> 7125c459
     </Dependency>
     <Dependency Name="Microsoft.Build.NuGetSdkResolver" Version="6.14.0-preview.1.66">
       <Uri>https://github.com/nuget/nuget.client</Uri>
@@ -332,145 +254,6 @@
       <Sha>77eef3b233fa3b26109952dd7b81d14546822e73</Sha>
       <SourceBuild RepoName="vstest" ManagedOnly="true" />
     </Dependency>
-<<<<<<< HEAD
-    <Dependency Name="Microsoft.NET.ILLink.Tasks" Version="9.0.3">
-      <Uri>https://dev.azure.com/dnceng/internal/_git/dotnet-runtime</Uri>
-      <Sha>831d23e56149cd59c40fc00c7feb7c5334bd19c4</Sha>
-    </Dependency>
-    <Dependency Name="System.CodeDom" Version="9.0.3">
-      <Uri>https://dev.azure.com/dnceng/internal/_git/dotnet-runtime</Uri>
-      <Sha>831d23e56149cd59c40fc00c7feb7c5334bd19c4</Sha>
-    </Dependency>
-    <Dependency Name="System.Formats.Asn1" Version="9.0.3">
-      <Uri>https://dev.azure.com/dnceng/internal/_git/dotnet-runtime</Uri>
-      <Sha>831d23e56149cd59c40fc00c7feb7c5334bd19c4</Sha>
-    </Dependency>
-    <Dependency Name="System.Security.Cryptography.ProtectedData" Version="9.0.3">
-      <Uri>https://dev.azure.com/dnceng/internal/_git/dotnet-runtime</Uri>
-      <Sha>831d23e56149cd59c40fc00c7feb7c5334bd19c4</Sha>
-    </Dependency>
-    <Dependency Name="System.Text.Encoding.CodePages" Version="9.0.3">
-      <Uri>https://dev.azure.com/dnceng/internal/_git/dotnet-runtime</Uri>
-      <Sha>831d23e56149cd59c40fc00c7feb7c5334bd19c4</Sha>
-    </Dependency>
-    <Dependency Name="System.Resources.Extensions" Version="9.0.3">
-      <Uri>https://dev.azure.com/dnceng/internal/_git/dotnet-runtime</Uri>
-      <Sha>831d23e56149cd59c40fc00c7feb7c5334bd19c4</Sha>
-    </Dependency>
-    <Dependency Name="Microsoft.WindowsDesktop.App.Runtime.win-x64" Version="9.0.3">
-      <Uri>https://dev.azure.com/dnceng/internal/_git/dotnet-windowsdesktop</Uri>
-      <Sha>1c33258cdd6220239735d6a7a18ef6adc082038c</Sha>
-      <SourceBuildTarball RepoName="windowsdesktop" ManagedOnly="true" />
-    </Dependency>
-    <Dependency Name="VS.Redist.Common.WindowsDesktop.SharedFramework.x64.9.0" Version="9.0.3-servicing.25113.2">
-      <Uri>https://dev.azure.com/dnceng/internal/_git/dotnet-windowsdesktop</Uri>
-      <Sha>1c33258cdd6220239735d6a7a18ef6adc082038c</Sha>
-    </Dependency>
-    <Dependency Name="Microsoft.WindowsDesktop.App.Ref" Version="9.0.3">
-      <Uri>https://dev.azure.com/dnceng/internal/_git/dotnet-windowsdesktop</Uri>
-      <Sha>1c33258cdd6220239735d6a7a18ef6adc082038c</Sha>
-    </Dependency>
-    <Dependency Name="VS.Redist.Common.WindowsDesktop.TargetingPack.x64.9.0" Version="9.0.3-servicing.25113.2">
-      <Uri>https://dev.azure.com/dnceng/internal/_git/dotnet-windowsdesktop</Uri>
-      <Sha>1c33258cdd6220239735d6a7a18ef6adc082038c</Sha>
-    </Dependency>
-    <Dependency Name="Microsoft.NET.Sdk.WindowsDesktop" Version="9.0.3-rtm.25113.4" CoherentParentDependency="Microsoft.WindowsDesktop.App.Ref">
-      <Uri>https://dev.azure.com/dnceng/internal/_git/dotnet-wpf</Uri>
-      <Sha>f58f709bc102a0d15aa6ffe4d9a7435bebd3079e</Sha>
-    </Dependency>
-    <Dependency Name="Microsoft.AspNetCore.App.Ref" Version="9.0.3">
-      <Uri>https://dev.azure.com/dnceng/internal/_git/dotnet-aspnetcore</Uri>
-      <Sha>b96167fbfe8bd45d94e4dcda42c7d09eb5745459</Sha>
-    </Dependency>
-    <Dependency Name="Microsoft.AspNetCore.App.Ref.Internal" Version="9.0.3-servicing.25112.20">
-      <Uri>https://dev.azure.com/dnceng/internal/_git/dotnet-aspnetcore</Uri>
-      <Sha>b96167fbfe8bd45d94e4dcda42c7d09eb5745459</Sha>
-    </Dependency>
-    <Dependency Name="Microsoft.AspNetCore.App.Runtime.win-x64" Version="9.0.3">
-      <Uri>https://dev.azure.com/dnceng/internal/_git/dotnet-aspnetcore</Uri>
-      <Sha>b96167fbfe8bd45d94e4dcda42c7d09eb5745459</Sha>
-    </Dependency>
-    <Dependency Name="VS.Redist.Common.AspNetCore.SharedFramework.x64.9.0" Version="9.0.3-servicing.25112.20">
-      <Uri>https://dev.azure.com/dnceng/internal/_git/dotnet-aspnetcore</Uri>
-      <Sha>b96167fbfe8bd45d94e4dcda42c7d09eb5745459</Sha>
-    </Dependency>
-    <Dependency Name="dotnet-dev-certs" Version="9.0.3-servicing.25112.20">
-      <Uri>https://dev.azure.com/dnceng/internal/_git/dotnet-aspnetcore</Uri>
-      <Sha>b96167fbfe8bd45d94e4dcda42c7d09eb5745459</Sha>
-    </Dependency>
-    <Dependency Name="dotnet-user-jwts" Version="9.0.3-servicing.25112.20">
-      <Uri>https://dev.azure.com/dnceng/internal/_git/dotnet-aspnetcore</Uri>
-      <Sha>b96167fbfe8bd45d94e4dcda42c7d09eb5745459</Sha>
-    </Dependency>
-    <Dependency Name="dotnet-user-secrets" Version="9.0.3-servicing.25112.20">
-      <Uri>https://dev.azure.com/dnceng/internal/_git/dotnet-aspnetcore</Uri>
-      <Sha>b96167fbfe8bd45d94e4dcda42c7d09eb5745459</Sha>
-    </Dependency>
-    <Dependency Name="Microsoft.AspNetCore.Analyzers" Version="9.0.3-servicing.25112.20">
-      <Uri>https://dev.azure.com/dnceng/internal/_git/dotnet-aspnetcore</Uri>
-      <Sha>b96167fbfe8bd45d94e4dcda42c7d09eb5745459</Sha>
-    </Dependency>
-    <Dependency Name="Microsoft.AspNetCore.Components.SdkAnalyzers" Version="9.0.3-servicing.25112.20">
-      <Uri>https://dev.azure.com/dnceng/internal/_git/dotnet-aspnetcore</Uri>
-      <Sha>b96167fbfe8bd45d94e4dcda42c7d09eb5745459</Sha>
-    </Dependency>
-    <Dependency Name="Microsoft.AspNetCore.Mvc.Analyzers" Version="9.0.3-servicing.25112.20">
-      <Uri>https://dev.azure.com/dnceng/internal/_git/dotnet-aspnetcore</Uri>
-      <Sha>b96167fbfe8bd45d94e4dcda42c7d09eb5745459</Sha>
-    </Dependency>
-    <Dependency Name="Microsoft.AspNetCore.Mvc.Api.Analyzers" Version="9.0.3-servicing.25112.20">
-      <Uri>https://dev.azure.com/dnceng/internal/_git/dotnet-aspnetcore</Uri>
-      <Sha>b96167fbfe8bd45d94e4dcda42c7d09eb5745459</Sha>
-    </Dependency>
-    <!-- Intermediate is necessary for source build. -->
-    <Dependency Name="Microsoft.SourceBuild.Intermediate.aspnetcore" Version="9.0.3-servicing.25112.20">
-      <Uri>https://dev.azure.com/dnceng/internal/_git/dotnet-aspnetcore</Uri>
-      <Sha>b96167fbfe8bd45d94e4dcda42c7d09eb5745459</Sha>
-      <SourceBuild RepoName="aspnetcore" ManagedOnly="true" />
-    </Dependency>
-    <Dependency Name="Microsoft.CodeAnalysis.Razor.Tooling.Internal" Version="9.0.0-preview.25160.2">
-      <Uri>https://github.com/dotnet/razor</Uri>
-      <Sha>e0517b8e469412a4b4be8f82bbb194f13a4226e0</Sha>
-    </Dependency>
-    <Dependency Name="Microsoft.AspNetCore.Mvc.Razor.Extensions.Tooling.Internal" Version="9.0.0-preview.25160.2">
-      <Uri>https://github.com/dotnet/razor</Uri>
-      <Sha>e0517b8e469412a4b4be8f82bbb194f13a4226e0</Sha>
-    </Dependency>
-    <Dependency Name="Microsoft.NET.Sdk.Razor.SourceGenerators.Transport" Version="9.0.0-preview.25160.2">
-      <Uri>https://github.com/dotnet/razor</Uri>
-      <Sha>e0517b8e469412a4b4be8f82bbb194f13a4226e0</Sha>
-    </Dependency>
-    <!-- Intermediate is necessary for source build. -->
-    <Dependency Name="Microsoft.SourceBuild.Intermediate.razor" Version="9.0.0-preview.25160.2">
-      <Uri>https://github.com/dotnet/razor</Uri>
-      <Sha>e0517b8e469412a4b4be8f82bbb194f13a4226e0</Sha>
-      <SourceBuild RepoName="razor" ManagedOnly="true" />
-    </Dependency>
-    <Dependency Name="Microsoft.Extensions.FileProviders.Embedded" Version="9.0.3">
-      <Uri>https://dev.azure.com/dnceng/internal/_git/dotnet-aspnetcore</Uri>
-      <Sha>b96167fbfe8bd45d94e4dcda42c7d09eb5745459</Sha>
-    </Dependency>
-    <Dependency Name="Microsoft.AspNetCore.Authorization" Version="9.0.3">
-      <Uri>https://dev.azure.com/dnceng/internal/_git/dotnet-aspnetcore</Uri>
-      <Sha>b96167fbfe8bd45d94e4dcda42c7d09eb5745459</Sha>
-    </Dependency>
-    <Dependency Name="Microsoft.AspNetCore.Components.Web" Version="9.0.3">
-      <Uri>https://dev.azure.com/dnceng/internal/_git/dotnet-aspnetcore</Uri>
-      <Sha>b96167fbfe8bd45d94e4dcda42c7d09eb5745459</Sha>
-    </Dependency>
-    <Dependency Name="Microsoft.JSInterop" Version="9.0.3">
-      <Uri>https://dev.azure.com/dnceng/internal/_git/dotnet-aspnetcore</Uri>
-      <Sha>b96167fbfe8bd45d94e4dcda42c7d09eb5745459</Sha>
-    </Dependency>
-    <!-- For coherency purposes, these versions should be gated by the versions of winforms and wpf routed via windowsdesktop -->
-    <Dependency Name="Microsoft.Dotnet.WinForms.ProjectTemplates" Version="9.0.3-servicing.25112.2" CoherentParentDependency="Microsoft.WindowsDesktop.App.Runtime.win-x64">
-      <Uri>https://dev.azure.com/dnceng/internal/_git/dotnet-winforms</Uri>
-      <Sha>5bf1bff0e58e41f748a8a6d7c666ed28e033e318</Sha>
-    </Dependency>
-    <Dependency Name="Microsoft.DotNet.Wpf.ProjectTemplates" Version="9.0.3-rtm.25113.4" CoherentParentDependency="Microsoft.WindowsDesktop.App.Runtime.win-x64">
-      <Uri>https://dev.azure.com/dnceng/internal/_git/dotnet-wpf</Uri>
-      <Sha>f58f709bc102a0d15aa6ffe4d9a7435bebd3079e</Sha>
-=======
     <Dependency Name="Microsoft.NET.ILLink.Tasks" Version="10.0.0-preview.3.25155.15">
       <Uri>https://github.com/dotnet/runtime</Uri>
       <Sha>666e9188f5e11f4a59708b5f18ff611aa950d965</Sha>
@@ -669,7 +452,6 @@
     <Dependency Name="Microsoft.DotNet.Wpf.ProjectTemplates" Version="10.0.0-preview.3.25120.2" CoherentParentDependency="Microsoft.WindowsDesktop.App.Runtime.win-x64">
       <Uri>https://github.com/dotnet/wpf</Uri>
       <Sha>b129327573e5f7babf24738aeda16e131a318ef5</Sha>
->>>>>>> 7125c459
     </Dependency>
     <Dependency Name="Microsoft.Web.Xdt" Version="10.0.0-preview.25067.1">
       <Uri>https://github.com/dotnet/xdt</Uri>
@@ -718,15 +500,9 @@
       <SourceBuild RepoName="command-line-api" ManagedOnly="true" />
     </Dependency>
     <!-- Intermediate is necessary for source build. -->
-<<<<<<< HEAD
-    <Dependency Name="Microsoft.SourceBuild.Intermediate.source-build-externals" Version="9.0.0-alpha.1.25157.1">
-      <Uri>https://github.com/dotnet/source-build-externals</Uri>
-      <Sha>71dbdccd13f28cfd1a35649263b55ebbeab26ee7</Sha>
-=======
     <Dependency Name="Microsoft.SourceBuild.Intermediate.source-build-externals" Version="10.0.616001">
       <Uri>https://github.com/dotnet/source-build-externals</Uri>
       <Sha>96dceea0417e9ff1b47664c2d2998b9abf541f0c</Sha>
->>>>>>> 7125c459
       <SourceBuild RepoName="source-build-externals" ManagedOnly="true" />
     </Dependency>
     <!-- Intermediate is necessary for source build. -->
@@ -782,91 +558,6 @@
       <SourceBuild RepoName="symreader" ManagedOnly="true" />
     </Dependency>
     <!-- Dependency required for flowing correct package version in source-build, using PVP flow. -->
-<<<<<<< HEAD
-    <Dependency Name="Microsoft.Extensions.Logging" Version="9.0.3">
-      <Uri>https://dev.azure.com/dnceng/internal/_git/dotnet-runtime</Uri>
-      <Sha>831d23e56149cd59c40fc00c7feb7c5334bd19c4</Sha>
-    </Dependency>
-    <!-- Dependency required for flowing correct package version in source-build, using PVP flow. -->
-    <Dependency Name="Microsoft.Extensions.Logging.Abstractions" Version="9.0.3">
-      <Uri>https://dev.azure.com/dnceng/internal/_git/dotnet-runtime</Uri>
-      <Sha>831d23e56149cd59c40fc00c7feb7c5334bd19c4</Sha>
-    </Dependency>
-    <!-- Dependency required for flowing correct package version in source-build, using PVP flow. -->
-    <Dependency Name="Microsoft.Extensions.Logging.Console" Version="9.0.3">
-      <Uri>https://dev.azure.com/dnceng/internal/_git/dotnet-runtime</Uri>
-      <Sha>831d23e56149cd59c40fc00c7feb7c5334bd19c4</Sha>
-    </Dependency>
-    <!-- Dependency required for flowing correct package version in source-build, using PVP flow. -->
-    <Dependency Name="Microsoft.Extensions.FileSystemGlobbing" Version="9.0.3">
-      <Uri>https://dev.azure.com/dnceng/internal/_git/dotnet-runtime</Uri>
-      <Sha>831d23e56149cd59c40fc00c7feb7c5334bd19c4</Sha>
-    </Dependency>
-    <!-- Dependency required for flowing correct package version in source-build, using PVP flow. -->
-    <Dependency Name="System.ServiceProcess.ServiceController" Version="9.0.3">
-      <Uri>https://dev.azure.com/dnceng/internal/_git/dotnet-runtime</Uri>
-      <Sha>831d23e56149cd59c40fc00c7feb7c5334bd19c4</Sha>
-    </Dependency>
-    <Dependency Name="System.Text.Json" Version="9.0.3">
-      <Uri>https://dev.azure.com/dnceng/internal/_git/dotnet-runtime</Uri>
-      <Sha>831d23e56149cd59c40fc00c7feb7c5334bd19c4</Sha>
-    </Dependency>
-    <Dependency Name="Microsoft.Bcl.AsyncInterfaces" Version="9.0.3">
-      <Uri>https://dev.azure.com/dnceng/internal/_git/dotnet-runtime</Uri>
-      <Sha>831d23e56149cd59c40fc00c7feb7c5334bd19c4</Sha>
-    </Dependency>
-    <Dependency Name="Microsoft.Extensions.FileProviders.Abstractions" Version="9.0.3">
-      <Uri>https://dev.azure.com/dnceng/internal/_git/dotnet-runtime</Uri>
-      <Sha>831d23e56149cd59c40fc00c7feb7c5334bd19c4</Sha>
-    </Dependency>
-    <Dependency Name="Microsoft.Extensions.ObjectPool" Version="9.0.3">
-      <Uri>https://dev.azure.com/dnceng/internal/_git/dotnet-aspnetcore</Uri>
-      <Sha>b96167fbfe8bd45d94e4dcda42c7d09eb5745459</Sha>
-    </Dependency>
-    <Dependency Name="Microsoft.Win32.SystemEvents" Version="9.0.3">
-      <Uri>https://dev.azure.com/dnceng/internal/_git/dotnet-runtime</Uri>
-      <Sha>831d23e56149cd59c40fc00c7feb7c5334bd19c4</Sha>
-    </Dependency>
-    <Dependency Name="System.Composition.AttributedModel" Version="9.0.3">
-      <Uri>https://dev.azure.com/dnceng/internal/_git/dotnet-runtime</Uri>
-      <Sha>831d23e56149cd59c40fc00c7feb7c5334bd19c4</Sha>
-    </Dependency>
-    <Dependency Name="System.Composition.Convention" Version="9.0.3">
-      <Uri>https://dev.azure.com/dnceng/internal/_git/dotnet-runtime</Uri>
-      <Sha>831d23e56149cd59c40fc00c7feb7c5334bd19c4</Sha>
-    </Dependency>
-    <Dependency Name="System.Composition.Hosting" Version="9.0.3">
-      <Uri>https://dev.azure.com/dnceng/internal/_git/dotnet-runtime</Uri>
-      <Sha>831d23e56149cd59c40fc00c7feb7c5334bd19c4</Sha>
-    </Dependency>
-    <Dependency Name="System.Composition.Runtime" Version="9.0.3">
-      <Uri>https://dev.azure.com/dnceng/internal/_git/dotnet-runtime</Uri>
-      <Sha>831d23e56149cd59c40fc00c7feb7c5334bd19c4</Sha>
-    </Dependency>
-    <Dependency Name="System.Composition.TypedParts" Version="9.0.3">
-      <Uri>https://dev.azure.com/dnceng/internal/_git/dotnet-runtime</Uri>
-      <Sha>831d23e56149cd59c40fc00c7feb7c5334bd19c4</Sha>
-    </Dependency>
-    <Dependency Name="System.Configuration.ConfigurationManager" Version="9.0.3">
-      <Uri>https://dev.azure.com/dnceng/internal/_git/dotnet-runtime</Uri>
-      <Sha>831d23e56149cd59c40fc00c7feb7c5334bd19c4</Sha>
-    </Dependency>
-    <Dependency Name="System.Security.Cryptography.Pkcs" Version="9.0.3">
-      <Uri>https://dev.azure.com/dnceng/internal/_git/dotnet-runtime</Uri>
-      <Sha>831d23e56149cd59c40fc00c7feb7c5334bd19c4</Sha>
-    </Dependency>
-    <Dependency Name="System.Security.Cryptography.Xml" Version="9.0.3">
-      <Uri>https://dev.azure.com/dnceng/internal/_git/dotnet-runtime</Uri>
-      <Sha>831d23e56149cd59c40fc00c7feb7c5334bd19c4</Sha>
-    </Dependency>
-    <Dependency Name="System.Security.Permissions" Version="9.0.3">
-      <Uri>https://dev.azure.com/dnceng/internal/_git/dotnet-runtime</Uri>
-      <Sha>831d23e56149cd59c40fc00c7feb7c5334bd19c4</Sha>
-    </Dependency>
-    <Dependency Name="System.Windows.Extensions" Version="9.0.3">
-      <Uri>https://dev.azure.com/dnceng/internal/_git/dotnet-runtime</Uri>
-      <Sha>831d23e56149cd59c40fc00c7feb7c5334bd19c4</Sha>
-=======
     <Dependency Name="Microsoft.Extensions.Logging" Version="10.0.0-preview.3.25155.15">
       <Uri>https://github.com/dotnet/runtime</Uri>
       <Sha>666e9188f5e11f4a59708b5f18ff611aa950d965</Sha>
@@ -946,7 +637,6 @@
     <Dependency Name="System.Windows.Extensions" Version="10.0.0-preview.3.25155.15">
       <Uri>https://github.com/dotnet/runtime</Uri>
       <Sha>666e9188f5e11f4a59708b5f18ff611aa950d965</Sha>
->>>>>>> 7125c459
     </Dependency>
   </ProductDependencies>
   <ToolsetDependencies>
@@ -980,15 +670,9 @@
       <Sha>ff649d8e03e3463b5af6dddad0016e904048990a</Sha>
       <SourceBuild RepoName="arcade" ManagedOnly="true" />
     </Dependency>
-<<<<<<< HEAD
-    <Dependency Name="System.Reflection.MetadataLoadContext" Version="9.0.3">
-      <Uri>https://dev.azure.com/dnceng/internal/_git/dotnet-runtime</Uri>
-      <Sha>831d23e56149cd59c40fc00c7feb7c5334bd19c4</Sha>
-=======
     <Dependency Name="System.Reflection.MetadataLoadContext" Version="10.0.0-preview.3.25155.15">
       <Uri>https://github.com/dotnet/runtime</Uri>
       <Sha>666e9188f5e11f4a59708b5f18ff611aa950d965</Sha>
->>>>>>> 7125c459
     </Dependency>
     <Dependency Name="Microsoft.DotNet.Darc" Version="1.1.0-beta.25161.2">
       <Uri>https://github.com/dotnet/arcade-services</Uri>
