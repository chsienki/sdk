<?xml version="1.0" encoding="utf-8"?>
<Dependencies>
  <ProductDependencies>
<<<<<<< HEAD
    <Dependency Name="Microsoft.TemplateEngine.Abstractions" Version="9.0.104">
      <Uri>https://github.com/dotnet/templating</Uri>
      <Sha>5936acfcfd47d64eaadd59a15c33d0de07db171b</Sha>
    </Dependency>
    <Dependency Name="Microsoft.TemplateEngine.Mocks" Version="9.0.104-servicing.25105.3">
      <Uri>https://github.com/dotnet/templating</Uri>
      <Sha>5936acfcfd47d64eaadd59a15c33d0de07db171b</Sha>
    </Dependency>
    <!-- Intermediate is necessary for source build. -->
    <Dependency Name="Microsoft.SourceBuild.Intermediate.templating" Version="9.0.104-servicing.25105.3">
      <Uri>https://github.com/dotnet/templating</Uri>
      <Sha>5936acfcfd47d64eaadd59a15c33d0de07db171b</Sha>
=======
    <Dependency Name="Microsoft.TemplateEngine.Abstractions" Version="9.0.201">
      <Uri>https://github.com/dotnet/templating</Uri>
      <Sha>8c5b547aae29264f91da1a90466b050167d7389e</Sha>
    </Dependency>
    <Dependency Name="Microsoft.TemplateEngine.Mocks" Version="9.0.201-servicing.25105.7">
      <Uri>https://github.com/dotnet/templating</Uri>
      <Sha>8c5b547aae29264f91da1a90466b050167d7389e</Sha>
    </Dependency>
    <!-- Intermediate is necessary for source build. -->
    <Dependency Name="Microsoft.SourceBuild.Intermediate.templating" Version="9.0.201-servicing.25105.7">
      <Uri>https://github.com/dotnet/templating</Uri>
      <Sha>8c5b547aae29264f91da1a90466b050167d7389e</Sha>
>>>>>>> 1cbaff0a
      <SourceBuild RepoName="templating" ManagedOnly="true" />
    </Dependency>
    <Dependency Name="Microsoft.NETCore.App.Ref" Version="9.0.2">
      <Uri>https://dev.azure.com/dnceng/internal/_git/dotnet-runtime</Uri>
      <Sha>80aa709f5d919c6814726788dc6dabe23e79e672</Sha>
    </Dependency>
    <Dependency Name="VS.Redist.Common.NetCore.SharedFramework.x64.9.0" Version="9.0.2-servicing.25066.10">
      <Uri>https://dev.azure.com/dnceng/internal/_git/dotnet-runtime</Uri>
      <Sha>80aa709f5d919c6814726788dc6dabe23e79e672</Sha>
    </Dependency>
    <Dependency Name="VS.Redist.Common.NetCore.TargetingPack.x64.9.0" Version="9.0.2-servicing.25066.10">
      <Uri>https://dev.azure.com/dnceng/internal/_git/dotnet-runtime</Uri>
      <Sha>80aa709f5d919c6814726788dc6dabe23e79e672</Sha>
    </Dependency>
    <Dependency Name="Microsoft.NETCore.App.Runtime.win-x64" Version="9.0.2">
      <Uri>https://dev.azure.com/dnceng/internal/_git/dotnet-runtime</Uri>
      <Sha>80aa709f5d919c6814726788dc6dabe23e79e672</Sha>
    </Dependency>
    <Dependency Name="Microsoft.NETCore.App.Host.win-x64" Version="9.0.2">
      <Uri>https://dev.azure.com/dnceng/internal/_git/dotnet-runtime</Uri>
      <Sha>80aa709f5d919c6814726788dc6dabe23e79e672</Sha>
    </Dependency>
    <Dependency Name="Microsoft.NETCore.Platforms" Version="9.0.2-servicing.25066.10">
      <Uri>https://dev.azure.com/dnceng/internal/_git/dotnet-runtime</Uri>
      <Sha>80aa709f5d919c6814726788dc6dabe23e79e672</Sha>
    </Dependency>
    <Dependency Name="Microsoft.NET.HostModel" Version="9.0.2-servicing.25066.10">
      <Uri>https://dev.azure.com/dnceng/internal/_git/dotnet-runtime</Uri>
      <Sha>80aa709f5d919c6814726788dc6dabe23e79e672</Sha>
    </Dependency>
    <Dependency Name="Microsoft.Extensions.DependencyModel" Version="9.0.2">
      <Uri>https://dev.azure.com/dnceng/internal/_git/dotnet-runtime</Uri>
      <Sha>80aa709f5d919c6814726788dc6dabe23e79e672</Sha>
    </Dependency>
    <!-- Intermediate is necessary for source build. -->
    <Dependency Name="Microsoft.SourceBuild.Intermediate.runtime.linux-x64" Version="9.0.2-servicing.25066.10">
      <Uri>https://dev.azure.com/dnceng/internal/_git/dotnet-runtime</Uri>
      <Sha>80aa709f5d919c6814726788dc6dabe23e79e672</Sha>
      <SourceBuild RepoName="runtime" ManagedOnly="false" />
    </Dependency>
    <!-- Change blob version in GenerateLayout.targets if this is unpinned to service targeting pack -->
    <!-- No new netstandard.library planned for 3.1 timeframe at this time. -->
    <Dependency Name="NETStandard.Library.Ref" Version="2.1.0" Pinned="true">
      <Uri>https://github.com/dotnet/core-setup</Uri>
      <Sha>7d57652f33493fa022125b7f63aad0d70c52d810</Sha>
    </Dependency>
<<<<<<< HEAD
    <Dependency Name="Microsoft.NET.Workload.Emscripten.Current.Manifest-9.0.100.Transport" Version="9.0.2-servicing.25061.2" CoherentParentDependency="Microsoft.NETCore.App.Runtime.win-x64">
      <Uri>https://github.com/dotnet/emsdk</Uri>
      <Sha>2c27e405e17595694d91892159593d6dd10e61e2</Sha>
    </Dependency>
    <Dependency Name="Microsoft.NET.Workload.Emscripten.Current.Manifest-9.0.100" Version="9.0.2" CoherentParentDependency="Microsoft.NETCore.App.Runtime.win-x64">
      <Uri>https://github.com/dotnet/emsdk</Uri>
      <Sha>2c27e405e17595694d91892159593d6dd10e61e2</Sha>
=======
    <Dependency Name="Microsoft.NET.Workload.Emscripten.Current.Manifest-9.0.100" Version="9.0.2" CoherentParentDependency="Microsoft.NETCore.App.Runtime.win-x64">
      <Uri>https://github.com/dotnet/emsdk</Uri>
      <Sha>2c27e405e17595694d91892159593d6dd10e61e2</Sha>
>>>>>>> 1cbaff0a
    </Dependency>
    <!-- Intermediate is necessary for source build. -->
    <Dependency Name="Microsoft.SourceBuild.Intermediate.emsdk" Version="9.0.2-servicing.25061.2" CoherentParentDependency="Microsoft.NETCore.App.Runtime.win-x64">
      <Uri>https://github.com/dotnet/emsdk</Uri>
      <Sha>2c27e405e17595694d91892159593d6dd10e61e2</Sha>
      <SourceBuild RepoName="emsdk" ManagedOnly="true" />
    </Dependency>
<<<<<<< HEAD
    <Dependency Name="Microsoft.Build" Version="17.12.27">
      <Uri>https://github.com/dotnet/msbuild</Uri>
      <Sha>e0b90a9a8ad3d8fdd186566b33859450c9e4e06c</Sha>
    </Dependency>
    <Dependency Name="Microsoft.Build.Localization" Version="17.12.27-preview-25106-01">
      <Uri>https://github.com/dotnet/msbuild</Uri>
      <Sha>e0b90a9a8ad3d8fdd186566b33859450c9e4e06c</Sha>
    </Dependency>
    <!-- Intermediate is necessary for source build. -->
    <Dependency Name="Microsoft.SourceBuild.Intermediate.msbuild" Version="17.12.27-preview-25106-01">
      <Uri>https://github.com/dotnet/msbuild</Uri>
      <Sha>e0b90a9a8ad3d8fdd186566b33859450c9e4e06c</Sha>
=======
    <Dependency Name="Microsoft.Build" Version="17.13.12">
      <Uri>https://github.com/dotnet/msbuild</Uri>
      <Sha>1ea16607ac1c0646d3f309d9457a4d2b75517de1</Sha>
    </Dependency>
    <Dependency Name="Microsoft.Build.Localization" Version="17.13.12-preview-25111-07">
      <Uri>https://github.com/dotnet/msbuild</Uri>
      <Sha>1ea16607ac1c0646d3f309d9457a4d2b75517de1</Sha>
    </Dependency>
    <!-- Intermediate is necessary for source build. -->
    <Dependency Name="Microsoft.SourceBuild.Intermediate.msbuild" Version="17.13.12-preview-25111-07">
      <Uri>https://github.com/dotnet/msbuild</Uri>
      <Sha>1ea16607ac1c0646d3f309d9457a4d2b75517de1</Sha>
>>>>>>> 1cbaff0a
      <SourceBuild RepoName="msbuild" ManagedOnly="true" />
    </Dependency>
    <Dependency Name="Microsoft.FSharp.Compiler" Version="13.9.201-beta.25070.3">
      <Uri>https://github.com/dotnet/fsharp</Uri>
      <Sha>3d780e06fbae1bc106cb90088fa9605ea4a42eed</Sha>
    </Dependency>
    <!-- Intermediate is necessary for source build. -->
    <Dependency Name="Microsoft.SourceBuild.Intermediate.fsharp" Version="9.0.201-beta.25070.3">
      <Uri>https://github.com/dotnet/fsharp</Uri>
      <Sha>3d780e06fbae1bc106cb90088fa9605ea4a42eed</Sha>
      <SourceBuild RepoName="fsharp" ManagedOnly="true" />
    </Dependency>
<<<<<<< HEAD
    <Dependency Name="Microsoft.Net.Compilers.Toolset" Version="4.12.0-3.25105.5">
      <Uri>https://github.com/dotnet/roslyn</Uri>
      <Sha>25acc509a1cb1d1a4923b0091cbc5ce837b024d0</Sha>
    </Dependency>
    <!-- Intermediate is necessary for source build. -->
    <Dependency Name="Microsoft.SourceBuild.Intermediate.roslyn" Version="4.12.0-3.25105.5">
      <Uri>https://github.com/dotnet/roslyn</Uri>
      <Sha>25acc509a1cb1d1a4923b0091cbc5ce837b024d0</Sha>
      <SourceBuild RepoName="roslyn" ManagedOnly="true" />
    </Dependency>
    <Dependency Name="Microsoft.Net.Compilers.Toolset.Framework" Version="4.12.0-3.25105.5">
      <Uri>https://github.com/dotnet/roslyn</Uri>
      <Sha>25acc509a1cb1d1a4923b0091cbc5ce837b024d0</Sha>
    </Dependency>
    <Dependency Name="Microsoft.CodeAnalysis" Version="4.12.0-3.25105.5">
      <Uri>https://github.com/dotnet/roslyn</Uri>
      <Sha>25acc509a1cb1d1a4923b0091cbc5ce837b024d0</Sha>
    </Dependency>
    <Dependency Name="Microsoft.CodeAnalysis.CSharp" Version="4.12.0-3.25105.5">
      <Uri>https://github.com/dotnet/roslyn</Uri>
      <Sha>25acc509a1cb1d1a4923b0091cbc5ce837b024d0</Sha>
    </Dependency>
    <Dependency Name="Microsoft.CodeAnalysis.CSharp.CodeStyle" Version="4.12.0-3.25105.5">
      <Uri>https://github.com/dotnet/roslyn</Uri>
      <Sha>25acc509a1cb1d1a4923b0091cbc5ce837b024d0</Sha>
    </Dependency>
    <Dependency Name="Microsoft.CodeAnalysis.CSharp.Features" Version="4.12.0-3.25105.5">
      <Uri>https://github.com/dotnet/roslyn</Uri>
      <Sha>25acc509a1cb1d1a4923b0091cbc5ce837b024d0</Sha>
    </Dependency>
    <Dependency Name="Microsoft.CodeAnalysis.CSharp.Workspaces" Version="4.12.0-3.25105.5">
      <Uri>https://github.com/dotnet/roslyn</Uri>
      <Sha>25acc509a1cb1d1a4923b0091cbc5ce837b024d0</Sha>
    </Dependency>
    <Dependency Name="Microsoft.CodeAnalysis.Workspaces.MSBuild" Version="4.12.0-3.25105.5">
      <Uri>https://github.com/dotnet/roslyn</Uri>
      <Sha>25acc509a1cb1d1a4923b0091cbc5ce837b024d0</Sha>
=======
    <Dependency Name="Microsoft.Net.Compilers.Toolset" Version="4.13.0-3.25105.14">
      <Uri>https://github.com/dotnet/roslyn</Uri>
      <Sha>398fa9b7175f642be13efcda93c6ab1187934a6a</Sha>
    </Dependency>
    <!-- Intermediate is necessary for source build. -->
    <Dependency Name="Microsoft.SourceBuild.Intermediate.roslyn" Version="4.13.0-3.25105.14">
      <Uri>https://github.com/dotnet/roslyn</Uri>
      <Sha>398fa9b7175f642be13efcda93c6ab1187934a6a</Sha>
      <SourceBuild RepoName="roslyn" ManagedOnly="true" />
    </Dependency>
    <Dependency Name="Microsoft.Net.Compilers.Toolset.Framework" Version="4.13.0-3.25105.14">
      <Uri>https://github.com/dotnet/roslyn</Uri>
      <Sha>398fa9b7175f642be13efcda93c6ab1187934a6a</Sha>
    </Dependency>
    <Dependency Name="Microsoft.CodeAnalysis" Version="4.13.0-3.25105.14">
      <Uri>https://github.com/dotnet/roslyn</Uri>
      <Sha>398fa9b7175f642be13efcda93c6ab1187934a6a</Sha>
    </Dependency>
    <Dependency Name="Microsoft.CodeAnalysis.CSharp" Version="4.13.0-3.25105.14">
      <Uri>https://github.com/dotnet/roslyn</Uri>
      <Sha>398fa9b7175f642be13efcda93c6ab1187934a6a</Sha>
    </Dependency>
    <Dependency Name="Microsoft.CodeAnalysis.CSharp.CodeStyle" Version="4.13.0-3.25105.14">
      <Uri>https://github.com/dotnet/roslyn</Uri>
      <Sha>398fa9b7175f642be13efcda93c6ab1187934a6a</Sha>
    </Dependency>
    <Dependency Name="Microsoft.CodeAnalysis.CSharp.Features" Version="4.13.0-3.25105.14">
      <Uri>https://github.com/dotnet/roslyn</Uri>
      <Sha>398fa9b7175f642be13efcda93c6ab1187934a6a</Sha>
    </Dependency>
    <Dependency Name="Microsoft.CodeAnalysis.CSharp.Workspaces" Version="4.13.0-3.25105.14">
      <Uri>https://github.com/dotnet/roslyn</Uri>
      <Sha>398fa9b7175f642be13efcda93c6ab1187934a6a</Sha>
    </Dependency>
    <Dependency Name="Microsoft.CodeAnalysis.Workspaces.MSBuild" Version="4.13.0-3.25105.14">
      <Uri>https://github.com/dotnet/roslyn</Uri>
      <Sha>398fa9b7175f642be13efcda93c6ab1187934a6a</Sha>
>>>>>>> 1cbaff0a
    </Dependency>
    <Dependency Name="Microsoft.AspNetCore.DeveloperCertificates.XPlat" Version="9.0.2-rtm.25067.4">
      <Uri>https://dev.azure.com/dnceng/internal/_git/dotnet-aspnetcore</Uri>
      <Sha>704f7cb1d2cea33afb00c2097731216f121c2c73</Sha>
    </Dependency>
    <Dependency Name="Microsoft.AspNetCore.TestHost" Version="9.0.2">
      <Uri>https://dev.azure.com/dnceng/internal/_git/dotnet-aspnetcore</Uri>
      <Sha>704f7cb1d2cea33afb00c2097731216f121c2c73</Sha>
    </Dependency>
    <Dependency Name="Microsoft.Build.NuGetSdkResolver" Version="6.13.1-rc.1">
      <Uri>https://github.com/nuget/nuget.client</Uri>
      <Sha>3d42754f2962b30deac1ec48e5415aa83c071b37</Sha>
    </Dependency>
    <Dependency Name="NuGet.Build.Tasks" Version="6.13.1-rc.1">
      <Uri>https://github.com/nuget/nuget.client</Uri>
      <Sha>3d42754f2962b30deac1ec48e5415aa83c071b37</Sha>
      <SourceBuildTarball RepoName="nuget-client" ManagedOnly="true" />
    </Dependency>
    <Dependency Name="NuGet.Build.Tasks.Console" Version="6.13.1-rc.1">
      <Uri>https://github.com/nuget/nuget.client</Uri>
      <Sha>3d42754f2962b30deac1ec48e5415aa83c071b37</Sha>
    </Dependency>
    <Dependency Name="NuGet.Build.Tasks.Pack" Version="6.13.1-rc.1">
      <Uri>https://github.com/nuget/nuget.client</Uri>
      <Sha>3d42754f2962b30deac1ec48e5415aa83c071b37</Sha>
    </Dependency>
    <Dependency Name="NuGet.Commands" Version="6.13.1-rc.1">
      <Uri>https://github.com/nuget/nuget.client</Uri>
      <Sha>3d42754f2962b30deac1ec48e5415aa83c071b37</Sha>
    </Dependency>
    <Dependency Name="NuGet.CommandLine.XPlat" Version="6.13.1-rc.1">
      <Uri>https://github.com/nuget/nuget.client</Uri>
      <Sha>3d42754f2962b30deac1ec48e5415aa83c071b37</Sha>
    </Dependency>
    <Dependency Name="NuGet.Common" Version="6.13.1-rc.1">
      <Uri>https://github.com/nuget/nuget.client</Uri>
      <Sha>3d42754f2962b30deac1ec48e5415aa83c071b37</Sha>
    </Dependency>
    <Dependency Name="NuGet.Configuration" Version="6.13.1-rc.1">
      <Uri>https://github.com/nuget/nuget.client</Uri>
      <Sha>3d42754f2962b30deac1ec48e5415aa83c071b37</Sha>
    </Dependency>
    <Dependency Name="NuGet.Credentials" Version="6.13.1-rc.1">
      <Uri>https://github.com/nuget/nuget.client</Uri>
      <Sha>3d42754f2962b30deac1ec48e5415aa83c071b37</Sha>
    </Dependency>
    <Dependency Name="NuGet.DependencyResolver.Core" Version="6.13.1-rc.1">
      <Uri>https://github.com/nuget/nuget.client</Uri>
      <Sha>3d42754f2962b30deac1ec48e5415aa83c071b37</Sha>
    </Dependency>
    <Dependency Name="NuGet.Frameworks" Version="6.13.1-rc.1">
      <Uri>https://github.com/nuget/nuget.client</Uri>
      <Sha>3d42754f2962b30deac1ec48e5415aa83c071b37</Sha>
    </Dependency>
    <Dependency Name="NuGet.LibraryModel" Version="6.13.1-rc.1">
      <Uri>https://github.com/nuget/nuget.client</Uri>
      <Sha>3d42754f2962b30deac1ec48e5415aa83c071b37</Sha>
    </Dependency>
    <Dependency Name="NuGet.ProjectModel" Version="6.13.1-rc.1">
      <Uri>https://github.com/nuget/nuget.client</Uri>
      <Sha>3d42754f2962b30deac1ec48e5415aa83c071b37</Sha>
    </Dependency>
    <Dependency Name="NuGet.Protocol" Version="6.13.1-rc.1">
      <Uri>https://github.com/nuget/nuget.client</Uri>
      <Sha>3d42754f2962b30deac1ec48e5415aa83c071b37</Sha>
    </Dependency>
    <Dependency Name="NuGet.Packaging" Version="6.13.1-rc.1">
      <Uri>https://github.com/nuget/nuget.client</Uri>
      <Sha>3d42754f2962b30deac1ec48e5415aa83c071b37</Sha>
    </Dependency>
    <Dependency Name="NuGet.Versioning" Version="6.13.1-rc.1">
      <Uri>https://github.com/nuget/nuget.client</Uri>
      <Sha>3d42754f2962b30deac1ec48e5415aa83c071b37</Sha>
    </Dependency>
    <Dependency Name="NuGet.Localization" Version="6.13.1-rc.1">
      <Uri>https://github.com/nuget/nuget.client</Uri>
      <Sha>3d42754f2962b30deac1ec48e5415aa83c071b37</Sha>
    </Dependency>
    <Dependency Name="Microsoft.NET.Test.Sdk" Version="17.13.0-release-25073-05">
      <Uri>https://github.com/microsoft/vstest</Uri>
      <Sha>e8cf3808d0b16dea8d6e1a9b77f1660a5ff45e13</Sha>
    </Dependency>
    <Dependency Name="Microsoft.TestPlatform.CLI" Version="17.13.0-release-25073-05">
      <Uri>https://github.com/microsoft/vstest</Uri>
      <Sha>e8cf3808d0b16dea8d6e1a9b77f1660a5ff45e13</Sha>
    </Dependency>
    <Dependency Name="Microsoft.TestPlatform.Build" Version="17.13.0-release-25073-05">
      <Uri>https://github.com/microsoft/vstest</Uri>
      <Sha>e8cf3808d0b16dea8d6e1a9b77f1660a5ff45e13</Sha>
    </Dependency>
    <!-- Intermediate is necessary for source build. -->
    <Dependency Name="Microsoft.SourceBuild.Intermediate.vstest" Version="17.13.0-release-25073-05">
      <Uri>https://github.com/microsoft/vstest</Uri>
      <Sha>e8cf3808d0b16dea8d6e1a9b77f1660a5ff45e13</Sha>
      <SourceBuild RepoName="vstest" ManagedOnly="true" />
    </Dependency>
    <Dependency Name="Microsoft.NET.ILLink.Tasks" Version="9.0.2">
      <Uri>https://dev.azure.com/dnceng/internal/_git/dotnet-runtime</Uri>
      <Sha>80aa709f5d919c6814726788dc6dabe23e79e672</Sha>
    </Dependency>
    <Dependency Name="System.CodeDom" Version="9.0.2">
      <Uri>https://dev.azure.com/dnceng/internal/_git/dotnet-runtime</Uri>
      <Sha>80aa709f5d919c6814726788dc6dabe23e79e672</Sha>
    </Dependency>
    <Dependency Name="System.Formats.Asn1" Version="9.0.2">
      <Uri>https://dev.azure.com/dnceng/internal/_git/dotnet-runtime</Uri>
      <Sha>80aa709f5d919c6814726788dc6dabe23e79e672</Sha>
    </Dependency>
    <Dependency Name="System.Security.Cryptography.ProtectedData" Version="9.0.2">
      <Uri>https://dev.azure.com/dnceng/internal/_git/dotnet-runtime</Uri>
      <Sha>80aa709f5d919c6814726788dc6dabe23e79e672</Sha>
    </Dependency>
    <Dependency Name="System.Text.Encoding.CodePages" Version="9.0.2">
      <Uri>https://dev.azure.com/dnceng/internal/_git/dotnet-runtime</Uri>
      <Sha>80aa709f5d919c6814726788dc6dabe23e79e672</Sha>
    </Dependency>
    <Dependency Name="System.Resources.Extensions" Version="9.0.2">
      <Uri>https://dev.azure.com/dnceng/internal/_git/dotnet-runtime</Uri>
      <Sha>80aa709f5d919c6814726788dc6dabe23e79e672</Sha>
    </Dependency>
    <Dependency Name="Microsoft.WindowsDesktop.App.Runtime.win-x64" Version="9.0.2">
      <Uri>https://dev.azure.com/dnceng/internal/_git/dotnet-windowsdesktop</Uri>
      <Sha>f971ec245a9aa0e7677b2fe6a565e2979cc59fde</Sha>
      <SourceBuildTarball RepoName="windowsdesktop" ManagedOnly="true" />
    </Dependency>
    <Dependency Name="VS.Redist.Common.WindowsDesktop.SharedFramework.x64.9.0" Version="9.0.2-servicing.25067.4">
      <Uri>https://dev.azure.com/dnceng/internal/_git/dotnet-windowsdesktop</Uri>
      <Sha>f971ec245a9aa0e7677b2fe6a565e2979cc59fde</Sha>
    </Dependency>
    <Dependency Name="Microsoft.WindowsDesktop.App.Ref" Version="9.0.2">
      <Uri>https://dev.azure.com/dnceng/internal/_git/dotnet-windowsdesktop</Uri>
      <Sha>f971ec245a9aa0e7677b2fe6a565e2979cc59fde</Sha>
    </Dependency>
    <Dependency Name="VS.Redist.Common.WindowsDesktop.TargetingPack.x64.9.0" Version="9.0.2-servicing.25067.4">
      <Uri>https://dev.azure.com/dnceng/internal/_git/dotnet-windowsdesktop</Uri>
      <Sha>f971ec245a9aa0e7677b2fe6a565e2979cc59fde</Sha>
    </Dependency>
    <Dependency Name="Microsoft.NET.Sdk.WindowsDesktop" Version="9.0.2-rtm.25067.2" CoherentParentDependency="Microsoft.WindowsDesktop.App.Ref">
      <Uri>https://dev.azure.com/dnceng/internal/_git/dotnet-wpf</Uri>
      <Sha>6498db3ee0fbc2790831b28cd47a7b8ef500cb17</Sha>
    </Dependency>
    <Dependency Name="Microsoft.AspNetCore.App.Ref" Version="9.0.2">
      <Uri>https://dev.azure.com/dnceng/internal/_git/dotnet-aspnetcore</Uri>
      <Sha>704f7cb1d2cea33afb00c2097731216f121c2c73</Sha>
    </Dependency>
    <Dependency Name="Microsoft.AspNetCore.App.Ref.Internal" Version="9.0.2-rtm.25067.4">
      <Uri>https://dev.azure.com/dnceng/internal/_git/dotnet-aspnetcore</Uri>
      <Sha>704f7cb1d2cea33afb00c2097731216f121c2c73</Sha>
    </Dependency>
    <Dependency Name="Microsoft.AspNetCore.App.Runtime.win-x64" Version="9.0.2">
      <Uri>https://dev.azure.com/dnceng/internal/_git/dotnet-aspnetcore</Uri>
      <Sha>704f7cb1d2cea33afb00c2097731216f121c2c73</Sha>
    </Dependency>
    <Dependency Name="VS.Redist.Common.AspNetCore.SharedFramework.x64.9.0" Version="9.0.2-rtm.25067.4">
      <Uri>https://dev.azure.com/dnceng/internal/_git/dotnet-aspnetcore</Uri>
      <Sha>704f7cb1d2cea33afb00c2097731216f121c2c73</Sha>
    </Dependency>
    <Dependency Name="dotnet-dev-certs" Version="9.0.2-rtm.25067.4">
      <Uri>https://dev.azure.com/dnceng/internal/_git/dotnet-aspnetcore</Uri>
      <Sha>704f7cb1d2cea33afb00c2097731216f121c2c73</Sha>
    </Dependency>
    <Dependency Name="dotnet-user-jwts" Version="9.0.2-rtm.25067.4">
      <Uri>https://dev.azure.com/dnceng/internal/_git/dotnet-aspnetcore</Uri>
      <Sha>704f7cb1d2cea33afb00c2097731216f121c2c73</Sha>
    </Dependency>
    <Dependency Name="dotnet-user-secrets" Version="9.0.2-rtm.25067.4">
      <Uri>https://dev.azure.com/dnceng/internal/_git/dotnet-aspnetcore</Uri>
      <Sha>704f7cb1d2cea33afb00c2097731216f121c2c73</Sha>
    </Dependency>
    <Dependency Name="Microsoft.AspNetCore.Analyzers" Version="9.0.2-rtm.25067.4">
      <Uri>https://dev.azure.com/dnceng/internal/_git/dotnet-aspnetcore</Uri>
      <Sha>704f7cb1d2cea33afb00c2097731216f121c2c73</Sha>
    </Dependency>
    <Dependency Name="Microsoft.AspNetCore.Components.SdkAnalyzers" Version="9.0.2-rtm.25067.4">
      <Uri>https://dev.azure.com/dnceng/internal/_git/dotnet-aspnetcore</Uri>
      <Sha>704f7cb1d2cea33afb00c2097731216f121c2c73</Sha>
    </Dependency>
    <Dependency Name="Microsoft.AspNetCore.Mvc.Analyzers" Version="9.0.2-rtm.25067.4">
      <Uri>https://dev.azure.com/dnceng/internal/_git/dotnet-aspnetcore</Uri>
      <Sha>704f7cb1d2cea33afb00c2097731216f121c2c73</Sha>
    </Dependency>
    <Dependency Name="Microsoft.AspNetCore.Mvc.Api.Analyzers" Version="9.0.2-rtm.25067.4">
      <Uri>https://dev.azure.com/dnceng/internal/_git/dotnet-aspnetcore</Uri>
      <Sha>704f7cb1d2cea33afb00c2097731216f121c2c73</Sha>
    </Dependency>
    <!-- Intermediate is necessary for source build. -->
    <Dependency Name="Microsoft.SourceBuild.Intermediate.aspnetcore" Version="9.0.2-rtm.25067.4">
      <Uri>https://dev.azure.com/dnceng/internal/_git/dotnet-aspnetcore</Uri>
      <Sha>704f7cb1d2cea33afb00c2097731216f121c2c73</Sha>
      <SourceBuild RepoName="aspnetcore" ManagedOnly="true" />
    </Dependency>
    <Dependency Name="Microsoft.CodeAnalysis.Razor.Tooling.Internal" Version="9.0.0-preview.25078.1">
      <Uri>https://github.com/dotnet/razor</Uri>
      <Sha>90f580c3fa0908ad7d593a4ca7622e78a61aa927</Sha>
    </Dependency>
    <Dependency Name="Microsoft.AspNetCore.Mvc.Razor.Extensions.Tooling.Internal" Version="9.0.0-preview.25078.1">
      <Uri>https://github.com/dotnet/razor</Uri>
      <Sha>90f580c3fa0908ad7d593a4ca7622e78a61aa927</Sha>
    </Dependency>
    <Dependency Name="Microsoft.NET.Sdk.Razor.SourceGenerators.Transport" Version="9.0.0-preview.25078.1">
      <Uri>https://github.com/dotnet/razor</Uri>
      <Sha>90f580c3fa0908ad7d593a4ca7622e78a61aa927</Sha>
    </Dependency>
    <!-- Intermediate is necessary for source build. -->
    <Dependency Name="Microsoft.SourceBuild.Intermediate.razor" Version="9.0.0-preview.25078.1">
      <Uri>https://github.com/dotnet/razor</Uri>
      <Sha>90f580c3fa0908ad7d593a4ca7622e78a61aa927</Sha>
      <SourceBuild RepoName="razor" ManagedOnly="true" />
    </Dependency>
    <Dependency Name="Microsoft.Extensions.FileProviders.Embedded" Version="9.0.2">
      <Uri>https://dev.azure.com/dnceng/internal/_git/dotnet-aspnetcore</Uri>
      <Sha>704f7cb1d2cea33afb00c2097731216f121c2c73</Sha>
    </Dependency>
    <Dependency Name="Microsoft.AspNetCore.Authorization" Version="9.0.2">
      <Uri>https://dev.azure.com/dnceng/internal/_git/dotnet-aspnetcore</Uri>
      <Sha>704f7cb1d2cea33afb00c2097731216f121c2c73</Sha>
    </Dependency>
    <Dependency Name="Microsoft.AspNetCore.Components.Web" Version="9.0.2">
      <Uri>https://dev.azure.com/dnceng/internal/_git/dotnet-aspnetcore</Uri>
      <Sha>704f7cb1d2cea33afb00c2097731216f121c2c73</Sha>
    </Dependency>
    <Dependency Name="Microsoft.JSInterop" Version="9.0.2">
      <Uri>https://dev.azure.com/dnceng/internal/_git/dotnet-aspnetcore</Uri>
      <Sha>704f7cb1d2cea33afb00c2097731216f121c2c73</Sha>
<<<<<<< HEAD
    </Dependency>
    <Dependency Name="Microsoft.DotNet.Test.ProjectTemplates.2.1" Version="1.0.2-beta4.22406.1">
      <Uri>https://github.com/dotnet/test-templates</Uri>
      <Sha>0385265f4d0b6413d64aea0223172366a9b9858c</Sha>
    </Dependency>
    <Dependency Name="Microsoft.DotNet.Test.ProjectTemplates.5.0" Version="1.1.0-rc.23558.1">
      <Uri>https://github.com/dotnet/test-templates</Uri>
      <Sha>307b8f538d83a955d8f6dd909eee41a5555f2f4d</Sha>
    </Dependency>
    <Dependency Name="Microsoft.DotNet.Test.ProjectTemplates.6.0" Version="1.1.0-rc.24069.1">
      <Uri>https://github.com/dotnet/test-templates</Uri>
      <Sha>becc4bd157cd6608b51a5ffe414a5d2de6330272</Sha>
    </Dependency>
    <Dependency Name="Microsoft.DotNet.Test.ProjectTemplates.7.0" Version="1.1.0-rc.24069.1">
      <Uri>https://github.com/dotnet/test-templates</Uri>
      <Sha>becc4bd157cd6608b51a5ffe414a5d2de6330272</Sha>
    </Dependency>
    <Dependency Name="Microsoft.DotNet.Test.ProjectTemplates.8.0" Version="1.1.0-rc.24202.1">
      <Uri>https://github.com/dotnet/test-templates</Uri>
      <Sha>49c9ad01f057b3c6352bbec12b117acc2224493c</Sha>
    </Dependency>
    <Dependency Name="Microsoft.DotNet.Test.ProjectTemplates.9.0" Version="1.1.0-rtm.24606.1">
      <Uri>https://github.com/dotnet/test-templates</Uri>
      <Sha>8d99bca98e3fd0c8f4e10eb200aed20d9665de0e</Sha>
    </Dependency>
    <!-- Intermediate is necessary for source build. -->
    <Dependency Name="Microsoft.SourceBuild.Intermediate.test-templates" Version="1.1.0-rtm.24606.1">
      <Uri>https://github.com/dotnet/test-templates</Uri>
      <Sha>8d99bca98e3fd0c8f4e10eb200aed20d9665de0e</Sha>
      <SourceBuild RepoName="test-templates" ManagedOnly="true" />
=======
>>>>>>> 1cbaff0a
    </Dependency>
    <!-- For coherency purposes, these versions should be gated by the versions of winforms and wpf routed via windowsdesktop -->
    <Dependency Name="Microsoft.Dotnet.WinForms.ProjectTemplates" Version="9.0.2-servicing.25066.8" CoherentParentDependency="Microsoft.WindowsDesktop.App.Runtime.win-x64">
      <Uri>https://dev.azure.com/dnceng/internal/_git/dotnet-winforms</Uri>
      <Sha>f15a0b2339942cc52d7c24cb82739d8401ead77f</Sha>
    </Dependency>
    <Dependency Name="Microsoft.DotNet.Wpf.ProjectTemplates" Version="9.0.2-rtm.25067.2" CoherentParentDependency="Microsoft.WindowsDesktop.App.Runtime.win-x64">
      <Uri>https://dev.azure.com/dnceng/internal/_git/dotnet-wpf</Uri>
      <Sha>6498db3ee0fbc2790831b28cd47a7b8ef500cb17</Sha>
    </Dependency>
    <Dependency Name="Microsoft.Web.Xdt" Version="10.0.0-preview.24609.2">
      <Uri>https://github.com/dotnet/xdt</Uri>
      <Sha>63ae81154c50a1cf9287cc47d8351d55b4289e6d</Sha>
    </Dependency>
    <!-- Intermediate is necessary for source build. -->
    <Dependency Name="Microsoft.SourceBuild.Intermediate.xdt" Version="10.0.0-preview.24609.2">
      <Uri>https://github.com/dotnet/xdt</Uri>
      <Sha>63ae81154c50a1cf9287cc47d8351d55b4289e6d</Sha>
      <SourceBuild RepoName="xdt" ManagedOnly="true" />
    </Dependency>
<<<<<<< HEAD
    <Dependency Name="Microsoft.CodeAnalysis.NetAnalyzers" Version="9.0.0-preview.25076.3">
      <Uri>https://github.com/dotnet/roslyn-analyzers</Uri>
      <Sha>16865ea61910500f1022ad2b96c499e5df02c228</Sha>
    </Dependency>
    <Dependency Name="Microsoft.CodeAnalysis.PublicApiAnalyzers" Version="3.11.0-beta1.25076.3">
=======
    <Dependency Name="Microsoft.CodeAnalysis.NetAnalyzers" Version="9.0.0-preview.25076.2">
      <Uri>https://github.com/dotnet/roslyn-analyzers</Uri>
      <Sha>16865ea61910500f1022ad2b96c499e5df02c228</Sha>
    </Dependency>
    <Dependency Name="Microsoft.CodeAnalysis.PublicApiAnalyzers" Version="3.11.0-beta1.25076.2">
>>>>>>> 1cbaff0a
      <Uri>https://github.com/dotnet/roslyn-analyzers</Uri>
      <Sha>16865ea61910500f1022ad2b96c499e5df02c228</Sha>
    </Dependency>
    <!-- Intermediate is necessary for source build. -->
<<<<<<< HEAD
    <Dependency Name="Microsoft.SourceBuild.Intermediate.roslyn-analyzers" Version="3.11.0-beta1.25076.3">
=======
    <Dependency Name="Microsoft.SourceBuild.Intermediate.roslyn-analyzers" Version="3.11.0-beta1.25076.2">
>>>>>>> 1cbaff0a
      <Uri>https://github.com/dotnet/roslyn-analyzers</Uri>
      <Sha>16865ea61910500f1022ad2b96c499e5df02c228</Sha>
      <SourceBuild RepoName="roslyn-analyzers" ManagedOnly="true" />
    </Dependency>
    <Dependency Name="System.CommandLine" Version="2.0.0-beta4.24324.3">
      <Uri>https://github.com/dotnet/command-line-api</Uri>
      <Sha>803d8598f98fb4efd94604b32627ee9407f246db</Sha>
    </Dependency>
    <Dependency Name="System.CommandLine.Rendering" Version="0.4.0-alpha.24324.3">
      <Uri>https://github.com/dotnet/command-line-api</Uri>
      <Sha>803d8598f98fb4efd94604b32627ee9407f246db</Sha>
    </Dependency>
    <!-- Microsoft.CodeAnalysis.Workspaces.MSBuild transitively references M.Bcl.AsyncInterfaces.
         Adding an explicit dependency to make sure the latest version is used instead of the SBRP
         one under source build. -->
    <!-- Intermediate is necessary for source build. -->
    <Dependency Name="Microsoft.DiaSymReader" Version="2.2.0-beta.24327.2">
      <Uri>https://github.com/dotnet/symreader</Uri>
      <Sha>0710a7892d89999956e8808c28e9dd0512bd53f3</Sha>
    </Dependency>
    <!-- Intermediate is necessary for source build. -->
    <Dependency Name="Microsoft.SourceBuild.Intermediate.command-line-api" Version="0.1.532403">
      <Uri>https://github.com/dotnet/command-line-api</Uri>
      <Sha>803d8598f98fb4efd94604b32627ee9407f246db</Sha>
      <SourceBuild RepoName="command-line-api" ManagedOnly="true" />
    </Dependency>
    <!-- Intermediate is necessary for source build. -->
    <Dependency Name="Microsoft.SourceBuild.Intermediate.source-build-externals" Version="9.0.0-alpha.1.24631.1">
      <Uri>https://github.com/dotnet/source-build-externals</Uri>
      <Sha>3243189116c52a27506cc019f49a92038ae6b5f8</Sha>
      <SourceBuild RepoName="source-build-externals" ManagedOnly="true" />
    </Dependency>
    <!-- Intermediate is necessary for source build. -->
    <Dependency Name="Microsoft.SourceBuild.Intermediate.source-build-reference-packages" Version="9.0.0-alpha.1.24511.3">
      <Uri>https://github.com/dotnet/source-build-reference-packages</Uri>
      <Sha>c43ee853e96528e2f2eb0f6d8c151ddc07b6a844</Sha>
      <SourceBuild RepoName="source-build-reference-packages" ManagedOnly="true" />
    </Dependency>
    <Dependency Name="Microsoft.Deployment.DotNet.Releases" Version="2.0.0-rtm.1.25059.4">
      <Uri>https://github.com/dotnet/deployment-tools</Uri>
      <Sha>b2d5c0c5841de4bc036ef4c84b5db3532504e5f3</Sha>
    </Dependency>
    <Dependency Name="Microsoft.Build.Tasks.Git" Version="9.0.0-beta.24617.1">
      <Uri>https://github.com/dotnet/sourcelink</Uri>
      <Sha>4e176206614b345352885b55491aeb51bf77526b</Sha>
    </Dependency>
    <Dependency Name="Microsoft.SourceLink.Common" Version="9.0.0-beta.24617.1">
      <Uri>https://github.com/dotnet/sourcelink</Uri>
      <Sha>4e176206614b345352885b55491aeb51bf77526b</Sha>
    </Dependency>
    <Dependency Name="Microsoft.SourceLink.AzureRepos.Git" Version="9.0.0-beta.24617.1">
      <Uri>https://github.com/dotnet/sourcelink</Uri>
      <Sha>4e176206614b345352885b55491aeb51bf77526b</Sha>
    </Dependency>
    <Dependency Name="Microsoft.SourceLink.GitHub" Version="9.0.0-beta.24617.1">
      <Uri>https://github.com/dotnet/sourcelink</Uri>
      <Sha>4e176206614b345352885b55491aeb51bf77526b</Sha>
    </Dependency>
    <Dependency Name="Microsoft.SourceLink.GitLab" Version="9.0.0-beta.24617.1">
      <Uri>https://github.com/dotnet/sourcelink</Uri>
      <Sha>4e176206614b345352885b55491aeb51bf77526b</Sha>
    </Dependency>
    <Dependency Name="Microsoft.SourceLink.Bitbucket.Git" Version="9.0.0-beta.24617.1">
      <Uri>https://github.com/dotnet/sourcelink</Uri>
      <Sha>4e176206614b345352885b55491aeb51bf77526b</Sha>
    </Dependency>
    <!-- Intermediate is necessary for source build. -->
    <Dependency Name="Microsoft.SourceBuild.Intermediate.sourcelink" Version="9.0.0-beta.24617.1">
      <Uri>https://github.com/dotnet/sourcelink</Uri>
      <Sha>4e176206614b345352885b55491aeb51bf77526b</Sha>
      <SourceBuild RepoName="sourcelink" ManagedOnly="true" />
    </Dependency>
    <!-- Intermediate is necessary for source build. -->
    <Dependency Name="Microsoft.SourceBuild.Intermediate.deployment-tools" Version="9.0.0-rtm.25059.4">
      <Uri>https://github.com/dotnet/deployment-tools</Uri>
      <Sha>b2d5c0c5841de4bc036ef4c84b5db3532504e5f3</Sha>
      <SourceBuild RepoName="deployment-tools" ManagedOnly="true" />
    </Dependency>
    <!-- Intermediate is necessary for source build. -->
    <Dependency Name="Microsoft.SourceBuild.Intermediate.symreader" Version="2.2.0-beta.24327.2">
      <Uri>https://github.com/dotnet/symreader</Uri>
      <Sha>0710a7892d89999956e8808c28e9dd0512bd53f3</Sha>
      <SourceBuild RepoName="symreader" ManagedOnly="true" />
    </Dependency>
    <!-- Dependency required for flowing correct package version in source-build, using PVP flow. -->
    <Dependency Name="Microsoft.Extensions.Logging" Version="9.0.2">
      <Uri>https://dev.azure.com/dnceng/internal/_git/dotnet-runtime</Uri>
      <Sha>80aa709f5d919c6814726788dc6dabe23e79e672</Sha>
    </Dependency>
    <!-- Dependency required for flowing correct package version in source-build, using PVP flow. -->
    <Dependency Name="Microsoft.Extensions.Logging.Abstractions" Version="9.0.2">
      <Uri>https://dev.azure.com/dnceng/internal/_git/dotnet-runtime</Uri>
      <Sha>80aa709f5d919c6814726788dc6dabe23e79e672</Sha>
    </Dependency>
    <!-- Dependency required for flowing correct package version in source-build, using PVP flow. -->
    <Dependency Name="Microsoft.Extensions.Logging.Console" Version="9.0.2">
      <Uri>https://dev.azure.com/dnceng/internal/_git/dotnet-runtime</Uri>
      <Sha>80aa709f5d919c6814726788dc6dabe23e79e672</Sha>
    </Dependency>
    <!-- Dependency required for flowing correct package version in source-build, using PVP flow. -->
    <Dependency Name="Microsoft.Extensions.FileSystemGlobbing" Version="9.0.2">
      <Uri>https://dev.azure.com/dnceng/internal/_git/dotnet-runtime</Uri>
      <Sha>80aa709f5d919c6814726788dc6dabe23e79e672</Sha>
    </Dependency>
    <!-- Dependency required for flowing correct package version in source-build, using PVP flow. -->
    <Dependency Name="System.ServiceProcess.ServiceController" Version="9.0.2">
      <Uri>https://dev.azure.com/dnceng/internal/_git/dotnet-runtime</Uri>
      <Sha>80aa709f5d919c6814726788dc6dabe23e79e672</Sha>
    </Dependency>
    <Dependency Name="System.Text.Json" Version="9.0.2">
      <Uri>https://dev.azure.com/dnceng/internal/_git/dotnet-runtime</Uri>
      <Sha>80aa709f5d919c6814726788dc6dabe23e79e672</Sha>
    </Dependency>
    <Dependency Name="Microsoft.Bcl.AsyncInterfaces" Version="9.0.2">
      <Uri>https://dev.azure.com/dnceng/internal/_git/dotnet-runtime</Uri>
      <Sha>80aa709f5d919c6814726788dc6dabe23e79e672</Sha>
    </Dependency>
    <Dependency Name="Microsoft.Extensions.FileProviders.Abstractions" Version="9.0.2">
      <Uri>https://dev.azure.com/dnceng/internal/_git/dotnet-runtime</Uri>
      <Sha>80aa709f5d919c6814726788dc6dabe23e79e672</Sha>
    </Dependency>
    <Dependency Name="Microsoft.Extensions.ObjectPool" Version="9.0.2">
      <Uri>https://dev.azure.com/dnceng/internal/_git/dotnet-aspnetcore</Uri>
      <Sha>704f7cb1d2cea33afb00c2097731216f121c2c73</Sha>
    </Dependency>
    <Dependency Name="Microsoft.Win32.SystemEvents" Version="9.0.2">
      <Uri>https://dev.azure.com/dnceng/internal/_git/dotnet-runtime</Uri>
      <Sha>80aa709f5d919c6814726788dc6dabe23e79e672</Sha>
    </Dependency>
    <Dependency Name="System.Composition.AttributedModel" Version="9.0.2">
      <Uri>https://dev.azure.com/dnceng/internal/_git/dotnet-runtime</Uri>
      <Sha>80aa709f5d919c6814726788dc6dabe23e79e672</Sha>
    </Dependency>
    <Dependency Name="System.Composition.Convention" Version="9.0.2">
      <Uri>https://dev.azure.com/dnceng/internal/_git/dotnet-runtime</Uri>
      <Sha>80aa709f5d919c6814726788dc6dabe23e79e672</Sha>
    </Dependency>
    <Dependency Name="System.Composition.Hosting" Version="9.0.2">
      <Uri>https://dev.azure.com/dnceng/internal/_git/dotnet-runtime</Uri>
      <Sha>80aa709f5d919c6814726788dc6dabe23e79e672</Sha>
    </Dependency>
    <Dependency Name="System.Composition.Runtime" Version="9.0.2">
      <Uri>https://dev.azure.com/dnceng/internal/_git/dotnet-runtime</Uri>
      <Sha>80aa709f5d919c6814726788dc6dabe23e79e672</Sha>
    </Dependency>
    <Dependency Name="System.Composition.TypedParts" Version="9.0.2">
      <Uri>https://dev.azure.com/dnceng/internal/_git/dotnet-runtime</Uri>
      <Sha>80aa709f5d919c6814726788dc6dabe23e79e672</Sha>
    </Dependency>
    <Dependency Name="System.Configuration.ConfigurationManager" Version="9.0.2">
      <Uri>https://dev.azure.com/dnceng/internal/_git/dotnet-runtime</Uri>
      <Sha>80aa709f5d919c6814726788dc6dabe23e79e672</Sha>
    </Dependency>
    <Dependency Name="System.Security.Cryptography.Pkcs" Version="9.0.2">
      <Uri>https://dev.azure.com/dnceng/internal/_git/dotnet-runtime</Uri>
      <Sha>80aa709f5d919c6814726788dc6dabe23e79e672</Sha>
    </Dependency>
    <Dependency Name="System.Security.Cryptography.Xml" Version="9.0.2">
      <Uri>https://dev.azure.com/dnceng/internal/_git/dotnet-runtime</Uri>
      <Sha>80aa709f5d919c6814726788dc6dabe23e79e672</Sha>
    </Dependency>
    <Dependency Name="System.Security.Permissions" Version="9.0.2">
      <Uri>https://dev.azure.com/dnceng/internal/_git/dotnet-runtime</Uri>
      <Sha>80aa709f5d919c6814726788dc6dabe23e79e672</Sha>
    </Dependency>
    <Dependency Name="System.Windows.Extensions" Version="9.0.2">
      <Uri>https://dev.azure.com/dnceng/internal/_git/dotnet-runtime</Uri>
      <Sha>80aa709f5d919c6814726788dc6dabe23e79e672</Sha>
    </Dependency>
  </ProductDependencies>
  <ToolsetDependencies>
    <Dependency Name="Microsoft.DotNet.Arcade.Sdk" Version="9.0.0-beta.25077.4">
      <Uri>https://github.com/dotnet/arcade</Uri>
      <Sha>bac7e1caea791275b7c3ccb4cb75fd6a04a26618</Sha>
    </Dependency>
    <Dependency Name="Microsoft.DotNet.Build.Tasks.Installers" Version="9.0.0-beta.25077.4">
      <Uri>https://github.com/dotnet/arcade</Uri>
      <Sha>bac7e1caea791275b7c3ccb4cb75fd6a04a26618</Sha>
    </Dependency>
    <Dependency Name="Microsoft.DotNet.Helix.Sdk" Version="9.0.0-beta.25077.4">
      <Uri>https://github.com/dotnet/arcade</Uri>
      <Sha>bac7e1caea791275b7c3ccb4cb75fd6a04a26618</Sha>
    </Dependency>
    <Dependency Name="Microsoft.DotNet.SignTool" Version="9.0.0-beta.25077.4">
      <Uri>https://github.com/dotnet/arcade</Uri>
      <Sha>bac7e1caea791275b7c3ccb4cb75fd6a04a26618</Sha>
    </Dependency>
    <Dependency Name="Microsoft.DotNet.XUnitExtensions" Version="9.0.0-beta.25077.4">
      <Uri>https://github.com/dotnet/arcade</Uri>
      <Sha>bac7e1caea791275b7c3ccb4cb75fd6a04a26618</Sha>
    </Dependency>
    <Dependency Name="Microsoft.DotNet.XliffTasks" Version="9.0.0-beta.25077.4">
      <Uri>https://github.com/dotnet/arcade</Uri>
      <Sha>bac7e1caea791275b7c3ccb4cb75fd6a04a26618</Sha>
    </Dependency>
    <!-- Intermediate is necessary for source build. -->
    <Dependency Name="Microsoft.SourceBuild.Intermediate.arcade" Version="9.0.0-beta.25077.4">
      <Uri>https://github.com/dotnet/arcade</Uri>
      <Sha>bac7e1caea791275b7c3ccb4cb75fd6a04a26618</Sha>
      <SourceBuild RepoName="arcade" ManagedOnly="true" />
    </Dependency>
    <Dependency Name="System.Reflection.MetadataLoadContext" Version="9.0.2">
      <Uri>https://dev.azure.com/dnceng/internal/_git/dotnet-runtime</Uri>
      <Sha>80aa709f5d919c6814726788dc6dabe23e79e672</Sha>
    </Dependency>
    <Dependency Name="Microsoft.DotNet.Darc" Version="1.1.0-beta.24367.3">
      <Uri>https://github.com/dotnet/arcade-services</Uri>
      <Sha>47e3672c762970073e4282bd563233da86bcca3e</Sha>
    </Dependency>
    <Dependency Name="Microsoft.DotNet.DarcLib" Version="1.1.0-beta.24367.3">
      <Uri>https://github.com/dotnet/arcade-services</Uri>
      <Sha>47e3672c762970073e4282bd563233da86bcca3e</Sha>
    </Dependency>
    <Dependency Name="Microsoft.DotNet.ScenarioTests.SdkTemplateTests" Version="9.0.0-preview.25102.1">
      <Uri>https://github.com/dotnet/scenario-tests</Uri>
      <Sha>008b3a357044b102ec30e15ac381c2e880f573af</Sha>
    </Dependency>
    <!-- Intermediate is necessary for source build. -->
    <Dependency Name="Microsoft.SourceBuild.Intermediate.scenario-tests" Version="9.0.0-preview.25102.1">
      <Uri>https://github.com/dotnet/scenario-tests</Uri>
      <Sha>008b3a357044b102ec30e15ac381c2e880f573af</Sha>
      <SourceBuild RepoName="scenario-tests" ManagedOnly="true" />
    </Dependency>
    <!--
      Aspire isn't really a toolset dependency. However, it only inserts a baseline manifest in sdk,
      and if you squint at it, this means we can say that its specific dependency versions don't matter to sdk.
      It also doesn't currently ship 9.0 preview versions, meaning the version is locked to the latest shipped from 8.0 era.
      Avoiding this as a product dependency avoids a long coherency path (aspnetcore->extensions->aspire->sdk).
      **It is** of course possible that an incoherent aspire means that aspire depends on versions of extensions that
      aren't shipping, or those extensions packages depend on aspnetcore packages that won't ship. However, given the cost
      of maintaining this coherency path is high. This being toolset means that aspire is responsible for its own coherency.
    -->
    <Dependency Name="Microsoft.NET.Sdk.Aspire.Manifest-8.0.100" Version="8.2.2">
      <Uri>https://github.com/dotnet/aspire</Uri>
      <Sha>5fa9337a84a52e9bd185d04d156eccbdcf592f74</Sha>
    </Dependency>
    <!-- Intermediate is necessary for source build. -->
    <Dependency Name="Microsoft.SourceBuild.Intermediate.aspire" Version="8.2.2-preview.1.24521.5">
      <Uri>https://github.com/dotnet/aspire</Uri>
      <Sha>5fa9337a84a52e9bd185d04d156eccbdcf592f74</Sha>
      <SourceBuild RepoName="aspire" ManagedOnly="true" />
    </Dependency>
    <Dependency Name="Microsoft.IO.Redist" Version="6.0.1">
      <Uri>https://github.com/dotnet/runtime</Uri>
      <Sha>e77011b31a3e5c47d931248a64b47f9b2d47853d</Sha>
    </Dependency>
  </ToolsetDependencies>
</Dependencies><|MERGE_RESOLUTION|>--- conflicted
+++ resolved
@@ -1,20 +1,6 @@
 <?xml version="1.0" encoding="utf-8"?>
 <Dependencies>
   <ProductDependencies>
-<<<<<<< HEAD
-    <Dependency Name="Microsoft.TemplateEngine.Abstractions" Version="9.0.104">
-      <Uri>https://github.com/dotnet/templating</Uri>
-      <Sha>5936acfcfd47d64eaadd59a15c33d0de07db171b</Sha>
-    </Dependency>
-    <Dependency Name="Microsoft.TemplateEngine.Mocks" Version="9.0.104-servicing.25105.3">
-      <Uri>https://github.com/dotnet/templating</Uri>
-      <Sha>5936acfcfd47d64eaadd59a15c33d0de07db171b</Sha>
-    </Dependency>
-    <!-- Intermediate is necessary for source build. -->
-    <Dependency Name="Microsoft.SourceBuild.Intermediate.templating" Version="9.0.104-servicing.25105.3">
-      <Uri>https://github.com/dotnet/templating</Uri>
-      <Sha>5936acfcfd47d64eaadd59a15c33d0de07db171b</Sha>
-=======
     <Dependency Name="Microsoft.TemplateEngine.Abstractions" Version="9.0.201">
       <Uri>https://github.com/dotnet/templating</Uri>
       <Sha>8c5b547aae29264f91da1a90466b050167d7389e</Sha>
@@ -27,7 +13,6 @@
     <Dependency Name="Microsoft.SourceBuild.Intermediate.templating" Version="9.0.201-servicing.25105.7">
       <Uri>https://github.com/dotnet/templating</Uri>
       <Sha>8c5b547aae29264f91da1a90466b050167d7389e</Sha>
->>>>>>> 1cbaff0a
       <SourceBuild RepoName="templating" ManagedOnly="true" />
     </Dependency>
     <Dependency Name="Microsoft.NETCore.App.Ref" Version="9.0.2">
@@ -74,19 +59,9 @@
       <Uri>https://github.com/dotnet/core-setup</Uri>
       <Sha>7d57652f33493fa022125b7f63aad0d70c52d810</Sha>
     </Dependency>
-<<<<<<< HEAD
-    <Dependency Name="Microsoft.NET.Workload.Emscripten.Current.Manifest-9.0.100.Transport" Version="9.0.2-servicing.25061.2" CoherentParentDependency="Microsoft.NETCore.App.Runtime.win-x64">
-      <Uri>https://github.com/dotnet/emsdk</Uri>
-      <Sha>2c27e405e17595694d91892159593d6dd10e61e2</Sha>
-    </Dependency>
     <Dependency Name="Microsoft.NET.Workload.Emscripten.Current.Manifest-9.0.100" Version="9.0.2" CoherentParentDependency="Microsoft.NETCore.App.Runtime.win-x64">
       <Uri>https://github.com/dotnet/emsdk</Uri>
       <Sha>2c27e405e17595694d91892159593d6dd10e61e2</Sha>
-=======
-    <Dependency Name="Microsoft.NET.Workload.Emscripten.Current.Manifest-9.0.100" Version="9.0.2" CoherentParentDependency="Microsoft.NETCore.App.Runtime.win-x64">
-      <Uri>https://github.com/dotnet/emsdk</Uri>
-      <Sha>2c27e405e17595694d91892159593d6dd10e61e2</Sha>
->>>>>>> 1cbaff0a
     </Dependency>
     <!-- Intermediate is necessary for source build. -->
     <Dependency Name="Microsoft.SourceBuild.Intermediate.emsdk" Version="9.0.2-servicing.25061.2" CoherentParentDependency="Microsoft.NETCore.App.Runtime.win-x64">
@@ -94,20 +69,6 @@
       <Sha>2c27e405e17595694d91892159593d6dd10e61e2</Sha>
       <SourceBuild RepoName="emsdk" ManagedOnly="true" />
     </Dependency>
-<<<<<<< HEAD
-    <Dependency Name="Microsoft.Build" Version="17.12.27">
-      <Uri>https://github.com/dotnet/msbuild</Uri>
-      <Sha>e0b90a9a8ad3d8fdd186566b33859450c9e4e06c</Sha>
-    </Dependency>
-    <Dependency Name="Microsoft.Build.Localization" Version="17.12.27-preview-25106-01">
-      <Uri>https://github.com/dotnet/msbuild</Uri>
-      <Sha>e0b90a9a8ad3d8fdd186566b33859450c9e4e06c</Sha>
-    </Dependency>
-    <!-- Intermediate is necessary for source build. -->
-    <Dependency Name="Microsoft.SourceBuild.Intermediate.msbuild" Version="17.12.27-preview-25106-01">
-      <Uri>https://github.com/dotnet/msbuild</Uri>
-      <Sha>e0b90a9a8ad3d8fdd186566b33859450c9e4e06c</Sha>
-=======
     <Dependency Name="Microsoft.Build" Version="17.13.12">
       <Uri>https://github.com/dotnet/msbuild</Uri>
       <Sha>1ea16607ac1c0646d3f309d9457a4d2b75517de1</Sha>
@@ -120,7 +81,6 @@
     <Dependency Name="Microsoft.SourceBuild.Intermediate.msbuild" Version="17.13.12-preview-25111-07">
       <Uri>https://github.com/dotnet/msbuild</Uri>
       <Sha>1ea16607ac1c0646d3f309d9457a4d2b75517de1</Sha>
->>>>>>> 1cbaff0a
       <SourceBuild RepoName="msbuild" ManagedOnly="true" />
     </Dependency>
     <Dependency Name="Microsoft.FSharp.Compiler" Version="13.9.201-beta.25070.3">
@@ -133,55 +93,16 @@
       <Sha>3d780e06fbae1bc106cb90088fa9605ea4a42eed</Sha>
       <SourceBuild RepoName="fsharp" ManagedOnly="true" />
     </Dependency>
-<<<<<<< HEAD
-    <Dependency Name="Microsoft.Net.Compilers.Toolset" Version="4.12.0-3.25105.5">
-      <Uri>https://github.com/dotnet/roslyn</Uri>
-      <Sha>25acc509a1cb1d1a4923b0091cbc5ce837b024d0</Sha>
-    </Dependency>
-    <!-- Intermediate is necessary for source build. -->
-    <Dependency Name="Microsoft.SourceBuild.Intermediate.roslyn" Version="4.12.0-3.25105.5">
-      <Uri>https://github.com/dotnet/roslyn</Uri>
-      <Sha>25acc509a1cb1d1a4923b0091cbc5ce837b024d0</Sha>
+    <Dependency Name="Microsoft.Net.Compilers.Toolset" Version="4.13.0-3.25105.14">
+      <Uri>https://github.com/dotnet/roslyn</Uri>
+      <Sha>398fa9b7175f642be13efcda93c6ab1187934a6a</Sha>
+    </Dependency>
+    <!-- Intermediate is necessary for source build. -->
+    <Dependency Name="Microsoft.SourceBuild.Intermediate.roslyn" Version="4.13.0-3.25105.14">
+      <Uri>https://github.com/dotnet/roslyn</Uri>
+      <Sha>398fa9b7175f642be13efcda93c6ab1187934a6a</Sha>
       <SourceBuild RepoName="roslyn" ManagedOnly="true" />
     </Dependency>
-    <Dependency Name="Microsoft.Net.Compilers.Toolset.Framework" Version="4.12.0-3.25105.5">
-      <Uri>https://github.com/dotnet/roslyn</Uri>
-      <Sha>25acc509a1cb1d1a4923b0091cbc5ce837b024d0</Sha>
-    </Dependency>
-    <Dependency Name="Microsoft.CodeAnalysis" Version="4.12.0-3.25105.5">
-      <Uri>https://github.com/dotnet/roslyn</Uri>
-      <Sha>25acc509a1cb1d1a4923b0091cbc5ce837b024d0</Sha>
-    </Dependency>
-    <Dependency Name="Microsoft.CodeAnalysis.CSharp" Version="4.12.0-3.25105.5">
-      <Uri>https://github.com/dotnet/roslyn</Uri>
-      <Sha>25acc509a1cb1d1a4923b0091cbc5ce837b024d0</Sha>
-    </Dependency>
-    <Dependency Name="Microsoft.CodeAnalysis.CSharp.CodeStyle" Version="4.12.0-3.25105.5">
-      <Uri>https://github.com/dotnet/roslyn</Uri>
-      <Sha>25acc509a1cb1d1a4923b0091cbc5ce837b024d0</Sha>
-    </Dependency>
-    <Dependency Name="Microsoft.CodeAnalysis.CSharp.Features" Version="4.12.0-3.25105.5">
-      <Uri>https://github.com/dotnet/roslyn</Uri>
-      <Sha>25acc509a1cb1d1a4923b0091cbc5ce837b024d0</Sha>
-    </Dependency>
-    <Dependency Name="Microsoft.CodeAnalysis.CSharp.Workspaces" Version="4.12.0-3.25105.5">
-      <Uri>https://github.com/dotnet/roslyn</Uri>
-      <Sha>25acc509a1cb1d1a4923b0091cbc5ce837b024d0</Sha>
-    </Dependency>
-    <Dependency Name="Microsoft.CodeAnalysis.Workspaces.MSBuild" Version="4.12.0-3.25105.5">
-      <Uri>https://github.com/dotnet/roslyn</Uri>
-      <Sha>25acc509a1cb1d1a4923b0091cbc5ce837b024d0</Sha>
-=======
-    <Dependency Name="Microsoft.Net.Compilers.Toolset" Version="4.13.0-3.25105.14">
-      <Uri>https://github.com/dotnet/roslyn</Uri>
-      <Sha>398fa9b7175f642be13efcda93c6ab1187934a6a</Sha>
-    </Dependency>
-    <!-- Intermediate is necessary for source build. -->
-    <Dependency Name="Microsoft.SourceBuild.Intermediate.roslyn" Version="4.13.0-3.25105.14">
-      <Uri>https://github.com/dotnet/roslyn</Uri>
-      <Sha>398fa9b7175f642be13efcda93c6ab1187934a6a</Sha>
-      <SourceBuild RepoName="roslyn" ManagedOnly="true" />
-    </Dependency>
     <Dependency Name="Microsoft.Net.Compilers.Toolset.Framework" Version="4.13.0-3.25105.14">
       <Uri>https://github.com/dotnet/roslyn</Uri>
       <Sha>398fa9b7175f642be13efcda93c6ab1187934a6a</Sha>
@@ -209,7 +130,6 @@
     <Dependency Name="Microsoft.CodeAnalysis.Workspaces.MSBuild" Version="4.13.0-3.25105.14">
       <Uri>https://github.com/dotnet/roslyn</Uri>
       <Sha>398fa9b7175f642be13efcda93c6ab1187934a6a</Sha>
->>>>>>> 1cbaff0a
     </Dependency>
     <Dependency Name="Microsoft.AspNetCore.DeveloperCertificates.XPlat" Version="9.0.2-rtm.25067.4">
       <Uri>https://dev.azure.com/dnceng/internal/_git/dotnet-aspnetcore</Uri>
@@ -434,39 +354,6 @@
     <Dependency Name="Microsoft.JSInterop" Version="9.0.2">
       <Uri>https://dev.azure.com/dnceng/internal/_git/dotnet-aspnetcore</Uri>
       <Sha>704f7cb1d2cea33afb00c2097731216f121c2c73</Sha>
-<<<<<<< HEAD
-    </Dependency>
-    <Dependency Name="Microsoft.DotNet.Test.ProjectTemplates.2.1" Version="1.0.2-beta4.22406.1">
-      <Uri>https://github.com/dotnet/test-templates</Uri>
-      <Sha>0385265f4d0b6413d64aea0223172366a9b9858c</Sha>
-    </Dependency>
-    <Dependency Name="Microsoft.DotNet.Test.ProjectTemplates.5.0" Version="1.1.0-rc.23558.1">
-      <Uri>https://github.com/dotnet/test-templates</Uri>
-      <Sha>307b8f538d83a955d8f6dd909eee41a5555f2f4d</Sha>
-    </Dependency>
-    <Dependency Name="Microsoft.DotNet.Test.ProjectTemplates.6.0" Version="1.1.0-rc.24069.1">
-      <Uri>https://github.com/dotnet/test-templates</Uri>
-      <Sha>becc4bd157cd6608b51a5ffe414a5d2de6330272</Sha>
-    </Dependency>
-    <Dependency Name="Microsoft.DotNet.Test.ProjectTemplates.7.0" Version="1.1.0-rc.24069.1">
-      <Uri>https://github.com/dotnet/test-templates</Uri>
-      <Sha>becc4bd157cd6608b51a5ffe414a5d2de6330272</Sha>
-    </Dependency>
-    <Dependency Name="Microsoft.DotNet.Test.ProjectTemplates.8.0" Version="1.1.0-rc.24202.1">
-      <Uri>https://github.com/dotnet/test-templates</Uri>
-      <Sha>49c9ad01f057b3c6352bbec12b117acc2224493c</Sha>
-    </Dependency>
-    <Dependency Name="Microsoft.DotNet.Test.ProjectTemplates.9.0" Version="1.1.0-rtm.24606.1">
-      <Uri>https://github.com/dotnet/test-templates</Uri>
-      <Sha>8d99bca98e3fd0c8f4e10eb200aed20d9665de0e</Sha>
-    </Dependency>
-    <!-- Intermediate is necessary for source build. -->
-    <Dependency Name="Microsoft.SourceBuild.Intermediate.test-templates" Version="1.1.0-rtm.24606.1">
-      <Uri>https://github.com/dotnet/test-templates</Uri>
-      <Sha>8d99bca98e3fd0c8f4e10eb200aed20d9665de0e</Sha>
-      <SourceBuild RepoName="test-templates" ManagedOnly="true" />
-=======
->>>>>>> 1cbaff0a
     </Dependency>
     <!-- For coherency purposes, these versions should be gated by the versions of winforms and wpf routed via windowsdesktop -->
     <Dependency Name="Microsoft.Dotnet.WinForms.ProjectTemplates" Version="9.0.2-servicing.25066.8" CoherentParentDependency="Microsoft.WindowsDesktop.App.Runtime.win-x64">
@@ -487,28 +374,16 @@
       <Sha>63ae81154c50a1cf9287cc47d8351d55b4289e6d</Sha>
       <SourceBuild RepoName="xdt" ManagedOnly="true" />
     </Dependency>
-<<<<<<< HEAD
-    <Dependency Name="Microsoft.CodeAnalysis.NetAnalyzers" Version="9.0.0-preview.25076.3">
-      <Uri>https://github.com/dotnet/roslyn-analyzers</Uri>
-      <Sha>16865ea61910500f1022ad2b96c499e5df02c228</Sha>
-    </Dependency>
-    <Dependency Name="Microsoft.CodeAnalysis.PublicApiAnalyzers" Version="3.11.0-beta1.25076.3">
-=======
     <Dependency Name="Microsoft.CodeAnalysis.NetAnalyzers" Version="9.0.0-preview.25076.2">
       <Uri>https://github.com/dotnet/roslyn-analyzers</Uri>
       <Sha>16865ea61910500f1022ad2b96c499e5df02c228</Sha>
     </Dependency>
     <Dependency Name="Microsoft.CodeAnalysis.PublicApiAnalyzers" Version="3.11.0-beta1.25076.2">
->>>>>>> 1cbaff0a
       <Uri>https://github.com/dotnet/roslyn-analyzers</Uri>
       <Sha>16865ea61910500f1022ad2b96c499e5df02c228</Sha>
     </Dependency>
     <!-- Intermediate is necessary for source build. -->
-<<<<<<< HEAD
-    <Dependency Name="Microsoft.SourceBuild.Intermediate.roslyn-analyzers" Version="3.11.0-beta1.25076.3">
-=======
     <Dependency Name="Microsoft.SourceBuild.Intermediate.roslyn-analyzers" Version="3.11.0-beta1.25076.2">
->>>>>>> 1cbaff0a
       <Uri>https://github.com/dotnet/roslyn-analyzers</Uri>
       <Sha>16865ea61910500f1022ad2b96c499e5df02c228</Sha>
       <SourceBuild RepoName="roslyn-analyzers" ManagedOnly="true" />
