<?xml version="1.0" encoding="utf-8"?>
<Dependencies>
  <ProductDependencies>
    <Dependency Name="Microsoft.TemplateEngine.Cli" Version="3.0.0-preview8.19381.4">
      <Uri>https://github.com/dotnet/templating</Uri>
      <Sha>e8d6da33000a416b2b36b4f04b1756dcc99f671d</Sha>
    </Dependency>
<<<<<<< HEAD
    <Dependency Name="Microsoft.NETCore.App" Version="3.1.0-preview1.19459.38">
      <Uri>https://github.com/dotnet/core-setup</Uri>
      <Sha>0d6763312a2754e45d604ebdc69c8ac7e21a2187</Sha>
    </Dependency>
    <Dependency Name="Microsoft.DotNet.PlatformAbstractions" Version="3.1.0-preview1.19459.38">
      <Uri>https://github.com/dotnet/core-setup</Uri>
      <Sha>0d6763312a2754e45d604ebdc69c8ac7e21a2187</Sha>
    </Dependency>
    <Dependency Name="Microsoft.NET.HostModel" Version="3.1.0-preview1.19459.38">
      <Uri>https://github.com/dotnet/core-setup</Uri>
      <Sha>0d6763312a2754e45d604ebdc69c8ac7e21a2187</Sha>
    </Dependency>
    <Dependency Name="Microsoft.Extensions.DependencyModel" Version="3.1.0-preview1.19459.38">
      <Uri>https://github.com/dotnet/core-setup</Uri>
      <Sha>0d6763312a2754e45d604ebdc69c8ac7e21a2187</Sha>
    </Dependency>
    <Dependency Name="Microsoft.NETCore.DotNetHostResolver" Version="3.1.0-preview1.19459.38">
      <Uri>https://github.com/dotnet/core-setup</Uri>
      <Sha>0d6763312a2754e45d604ebdc69c8ac7e21a2187</Sha>
    </Dependency>
    <Dependency Name="Microsoft.AspNetCore.DeveloperCertificates.XPlat" Version="3.0.0-rc2.19461.7">
      <Uri>https://github.com/aspnet/AspNetCore</Uri>
      <Sha>33120b6093eb5ee9ecf603f56e80a6a7d5a25f07</Sha>
=======
    <Dependency Name="Microsoft.NETCore.App" Version="3.0.0-rc2-19457-04">
      <Uri>https://github.com/dotnet/core-setup</Uri>
      <Sha>c80d8d2853aa5e7d8a964eeb019d0b26357add84</Sha>
    </Dependency>
    <Dependency Name="Microsoft.DotNet.PlatformAbstractions" Version="3.0.0-rc2-19457-04">
      <Uri>https://github.com/dotnet/core-setup</Uri>
      <Sha>c80d8d2853aa5e7d8a964eeb019d0b26357add84</Sha>
    </Dependency>
    <Dependency Name="Microsoft.NET.HostModel" Version="3.0.0-rc2-19457-04">
      <Uri>https://github.com/dotnet/core-setup</Uri>
      <Sha>c80d8d2853aa5e7d8a964eeb019d0b26357add84</Sha>
    </Dependency>
    <Dependency Name="Microsoft.Extensions.DependencyModel" Version="3.0.0-rc2-19457-04">
      <Uri>https://github.com/dotnet/core-setup</Uri>
      <Sha>c80d8d2853aa5e7d8a964eeb019d0b26357add84</Sha>
    </Dependency>
    <Dependency Name="Microsoft.NETCore.DotNetHostResolver" Version="3.0.0-rc2-19457-04">
      <Uri>https://github.com/dotnet/core-setup</Uri>
      <Sha>c80d8d2853aa5e7d8a964eeb019d0b26357add84</Sha>
    </Dependency>
    <Dependency Name="Microsoft.AspNetCore.DeveloperCertificates.XPlat" Version="3.0.0-rc2.19460.8">
      <Uri>https://github.com/aspnet/AspNetCore</Uri>
      <Sha>04705ee4f1ae72c839c63af2e281ad9526602b5e</Sha>
>>>>>>> 52fa84e2
    </Dependency>
  </ProductDependencies>
  <ToolsetDependencies>
    <Dependency Name="Microsoft.DotNet.Arcade.Sdk" Version="1.0.0-beta.19461.7">
      <Uri>https://github.com/dotnet/arcade</Uri>
      <Sha>8eb29ba860a3cfcfe68f9a8256caa7efc1f1aaba</Sha>
    </Dependency>
  </ToolsetDependencies>
  <ProductDependencies>
    <Dependency Name="Microsoft.NET.Sdk" Version="3.0.100-rc2.19455.7">
      <Uri>https://github.com/dotnet/sdk</Uri>
      <Sha>b88161ed99ded0dd598779ad1afe044818422a6f</Sha>
    </Dependency>
    <Dependency Name="Microsoft.DotNet.Cli.CommandLine" Version="1.0.0-preview.19208.1">
      <Uri>https://github.com/dotnet/CliCommandLineParser</Uri>
      <Sha>0e89c2116ad28e404ba56c14d1c3f938caa25a01</Sha>
    </Dependency>
    <Dependency Name="NuGet.Build.Tasks" Version="5.3.0-rtm.6192">
      <Uri>https://github.com/NuGet/NuGet.Client</Uri>
      <Sha>bb60d6720d24890b8f3e071e70d27ea0f2bef57e</Sha>
    </Dependency>
  </ProductDependencies>
</Dependencies><|MERGE_RESOLUTION|>--- conflicted
+++ resolved
@@ -5,7 +5,6 @@
       <Uri>https://github.com/dotnet/templating</Uri>
       <Sha>e8d6da33000a416b2b36b4f04b1756dcc99f671d</Sha>
     </Dependency>
-<<<<<<< HEAD
     <Dependency Name="Microsoft.NETCore.App" Version="3.1.0-preview1.19459.38">
       <Uri>https://github.com/dotnet/core-setup</Uri>
       <Sha>0d6763312a2754e45d604ebdc69c8ac7e21a2187</Sha>
@@ -29,31 +28,6 @@
     <Dependency Name="Microsoft.AspNetCore.DeveloperCertificates.XPlat" Version="3.0.0-rc2.19461.7">
       <Uri>https://github.com/aspnet/AspNetCore</Uri>
       <Sha>33120b6093eb5ee9ecf603f56e80a6a7d5a25f07</Sha>
-=======
-    <Dependency Name="Microsoft.NETCore.App" Version="3.0.0-rc2-19457-04">
-      <Uri>https://github.com/dotnet/core-setup</Uri>
-      <Sha>c80d8d2853aa5e7d8a964eeb019d0b26357add84</Sha>
-    </Dependency>
-    <Dependency Name="Microsoft.DotNet.PlatformAbstractions" Version="3.0.0-rc2-19457-04">
-      <Uri>https://github.com/dotnet/core-setup</Uri>
-      <Sha>c80d8d2853aa5e7d8a964eeb019d0b26357add84</Sha>
-    </Dependency>
-    <Dependency Name="Microsoft.NET.HostModel" Version="3.0.0-rc2-19457-04">
-      <Uri>https://github.com/dotnet/core-setup</Uri>
-      <Sha>c80d8d2853aa5e7d8a964eeb019d0b26357add84</Sha>
-    </Dependency>
-    <Dependency Name="Microsoft.Extensions.DependencyModel" Version="3.0.0-rc2-19457-04">
-      <Uri>https://github.com/dotnet/core-setup</Uri>
-      <Sha>c80d8d2853aa5e7d8a964eeb019d0b26357add84</Sha>
-    </Dependency>
-    <Dependency Name="Microsoft.NETCore.DotNetHostResolver" Version="3.0.0-rc2-19457-04">
-      <Uri>https://github.com/dotnet/core-setup</Uri>
-      <Sha>c80d8d2853aa5e7d8a964eeb019d0b26357add84</Sha>
-    </Dependency>
-    <Dependency Name="Microsoft.AspNetCore.DeveloperCertificates.XPlat" Version="3.0.0-rc2.19460.8">
-      <Uri>https://github.com/aspnet/AspNetCore</Uri>
-      <Sha>04705ee4f1ae72c839c63af2e281ad9526602b5e</Sha>
->>>>>>> 52fa84e2
     </Dependency>
   </ProductDependencies>
   <ToolsetDependencies>
