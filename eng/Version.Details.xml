<?xml version="1.0" encoding="utf-8"?>
<Dependencies>
  <ProductDependencies>
    <Dependency Name="Microsoft.TemplateEngine.Abstractions" Version="9.0.201">
      <Uri>https://github.com/dotnet/templating</Uri>
      <Sha>8c5b547aae29264f91da1a90466b050167d7389e</Sha>
    </Dependency>
    <Dependency Name="Microsoft.TemplateEngine.Mocks" Version="9.0.201-servicing.25105.7">
      <Uri>https://github.com/dotnet/templating</Uri>
      <Sha>8c5b547aae29264f91da1a90466b050167d7389e</Sha>
    </Dependency>
    <!-- Intermediate is necessary for source build. -->
    <Dependency Name="Microsoft.SourceBuild.Intermediate.templating" Version="9.0.201-servicing.25105.7">
      <Uri>https://github.com/dotnet/templating</Uri>
      <Sha>8c5b547aae29264f91da1a90466b050167d7389e</Sha>
      <SourceBuild RepoName="templating" ManagedOnly="true" />
    </Dependency>
    <Dependency Name="Microsoft.NETCore.App.Ref" Version="9.0.1">
      <Uri>https://dev.azure.com/dnceng/internal/_git/dotnet-runtime</Uri>
      <Sha>c8acea22626efab11c13778c028975acdc34678f</Sha>
    </Dependency>
    <Dependency Name="VS.Redist.Common.NetCore.SharedFramework.x64.9.0" Version="9.0.1-servicing.24610.10">
      <Uri>https://dev.azure.com/dnceng/internal/_git/dotnet-runtime</Uri>
      <Sha>c8acea22626efab11c13778c028975acdc34678f</Sha>
    </Dependency>
    <Dependency Name="VS.Redist.Common.NetCore.TargetingPack.x64.9.0" Version="9.0.1-servicing.24610.10">
      <Uri>https://dev.azure.com/dnceng/internal/_git/dotnet-runtime</Uri>
      <Sha>c8acea22626efab11c13778c028975acdc34678f</Sha>
    </Dependency>
    <Dependency Name="Microsoft.NETCore.App.Runtime.win-x64" Version="9.0.1">
      <Uri>https://dev.azure.com/dnceng/internal/_git/dotnet-runtime</Uri>
      <Sha>c8acea22626efab11c13778c028975acdc34678f</Sha>
    </Dependency>
    <Dependency Name="Microsoft.NETCore.App.Host.win-x64" Version="9.0.1">
      <Uri>https://dev.azure.com/dnceng/internal/_git/dotnet-runtime</Uri>
      <Sha>c8acea22626efab11c13778c028975acdc34678f</Sha>
    </Dependency>
    <Dependency Name="Microsoft.NETCore.Platforms" Version="9.0.1-servicing.24610.10">
      <Uri>https://dev.azure.com/dnceng/internal/_git/dotnet-runtime</Uri>
      <Sha>c8acea22626efab11c13778c028975acdc34678f</Sha>
    </Dependency>
    <Dependency Name="Microsoft.NET.HostModel" Version="9.0.1-servicing.24610.10">
      <Uri>https://dev.azure.com/dnceng/internal/_git/dotnet-runtime</Uri>
      <Sha>c8acea22626efab11c13778c028975acdc34678f</Sha>
    </Dependency>
    <Dependency Name="Microsoft.Extensions.DependencyModel" Version="9.0.1">
      <Uri>https://dev.azure.com/dnceng/internal/_git/dotnet-runtime</Uri>
      <Sha>c8acea22626efab11c13778c028975acdc34678f</Sha>
    </Dependency>
    <!-- Intermediate is necessary for source build. -->
    <Dependency Name="Microsoft.SourceBuild.Intermediate.runtime.linux-x64" Version="9.0.1-servicing.24610.10">
      <Uri>https://dev.azure.com/dnceng/internal/_git/dotnet-runtime</Uri>
      <Sha>c8acea22626efab11c13778c028975acdc34678f</Sha>
      <SourceBuild RepoName="runtime" ManagedOnly="false" />
    </Dependency>
    <!-- Change blob version in GenerateLayout.targets if this is unpinned to service targeting pack -->
    <!-- No new netstandard.library planned for 3.1 timeframe at this time. -->
    <Dependency Name="NETStandard.Library.Ref" Version="2.1.0" Pinned="true">
      <Uri>https://github.com/dotnet/core-setup</Uri>
      <Sha>7d57652f33493fa022125b7f63aad0d70c52d810</Sha>
    </Dependency>
    <Dependency Name="Microsoft.NET.Workload.Emscripten.Current.Manifest-9.0.100" Version="9.0.1" CoherentParentDependency="Microsoft.NETCore.App.Runtime.win-x64">
      <Uri>https://github.com/dotnet/emsdk</Uri>
      <Sha>4c9d1b112c16716c2479e054e9ad4db8b5b8c70c</Sha>
    </Dependency>
    <!-- Intermediate is necessary for source build. -->
    <Dependency Name="Microsoft.SourceBuild.Intermediate.emsdk" Version="9.0.1-servicing.24604.3" CoherentParentDependency="Microsoft.NETCore.App.Runtime.win-x64">
      <Uri>https://github.com/dotnet/emsdk</Uri>
      <Sha>4c9d1b112c16716c2479e054e9ad4db8b5b8c70c</Sha>
      <SourceBuild RepoName="emsdk" ManagedOnly="true" />
    </Dependency>
<<<<<<< HEAD
    <Dependency Name="Microsoft.Build" Version="17.12.26">
      <Uri>https://github.com/dotnet/msbuild</Uri>
      <Sha>f7ab67b00991bd693a518451426ba33915614d19</Sha>
    </Dependency>
    <Dependency Name="Microsoft.Build.Localization" Version="17.12.26-preview-25071-08">
      <Uri>https://github.com/dotnet/msbuild</Uri>
      <Sha>f7ab67b00991bd693a518451426ba33915614d19</Sha>
    </Dependency>
    <!-- Intermediate is necessary for source build. -->
    <Dependency Name="Microsoft.SourceBuild.Intermediate.msbuild" Version="17.12.26-preview-25071-08">
      <Uri>https://github.com/dotnet/msbuild</Uri>
      <Sha>f7ab67b00991bd693a518451426ba33915614d19</Sha>
      <SourceBuild RepoName="msbuild" ManagedOnly="true" />
    </Dependency>
    <Dependency Name="Microsoft.FSharp.Compiler" Version="12.9.101-beta.25070.7">
      <Uri>https://github.com/dotnet/fsharp</Uri>
      <Sha>47d4e3f91e4e5414b6dafbf14288b9c5a798ef99</Sha>
    </Dependency>
    <!-- Intermediate is necessary for source build. -->
    <Dependency Name="Microsoft.SourceBuild.Intermediate.fsharp" Version="9.0.101-beta.25070.7">
      <Uri>https://github.com/dotnet/fsharp</Uri>
      <Sha>47d4e3f91e4e5414b6dafbf14288b9c5a798ef99</Sha>
      <SourceBuild RepoName="fsharp" ManagedOnly="true" />
    </Dependency>
    <Dependency Name="Microsoft.Net.Compilers.Toolset" Version="4.12.0-3.25076.6">
      <Uri>https://github.com/dotnet/roslyn</Uri>
      <Sha>449a6208fa043f61558b00d0d1c4738c6bedf2ee</Sha>
    </Dependency>
    <!-- Intermediate is necessary for source build. -->
    <Dependency Name="Microsoft.SourceBuild.Intermediate.roslyn" Version="4.12.0-3.25076.6">
      <Uri>https://github.com/dotnet/roslyn</Uri>
      <Sha>449a6208fa043f61558b00d0d1c4738c6bedf2ee</Sha>
      <SourceBuild RepoName="roslyn" ManagedOnly="true" />
    </Dependency>
    <Dependency Name="Microsoft.Net.Compilers.Toolset.Framework" Version="4.12.0-3.25076.6">
      <Uri>https://github.com/dotnet/roslyn</Uri>
      <Sha>449a6208fa043f61558b00d0d1c4738c6bedf2ee</Sha>
    </Dependency>
    <Dependency Name="Microsoft.CodeAnalysis" Version="4.12.0-3.25076.6">
      <Uri>https://github.com/dotnet/roslyn</Uri>
      <Sha>449a6208fa043f61558b00d0d1c4738c6bedf2ee</Sha>
    </Dependency>
    <Dependency Name="Microsoft.CodeAnalysis.CSharp" Version="4.12.0-3.25076.6">
      <Uri>https://github.com/dotnet/roslyn</Uri>
      <Sha>449a6208fa043f61558b00d0d1c4738c6bedf2ee</Sha>
    </Dependency>
    <Dependency Name="Microsoft.CodeAnalysis.CSharp.CodeStyle" Version="4.12.0-3.25076.6">
      <Uri>https://github.com/dotnet/roslyn</Uri>
      <Sha>449a6208fa043f61558b00d0d1c4738c6bedf2ee</Sha>
    </Dependency>
    <Dependency Name="Microsoft.CodeAnalysis.CSharp.Features" Version="4.12.0-3.25076.6">
      <Uri>https://github.com/dotnet/roslyn</Uri>
      <Sha>449a6208fa043f61558b00d0d1c4738c6bedf2ee</Sha>
    </Dependency>
    <Dependency Name="Microsoft.CodeAnalysis.CSharp.Workspaces" Version="4.12.0-3.25076.6">
      <Uri>https://github.com/dotnet/roslyn</Uri>
      <Sha>449a6208fa043f61558b00d0d1c4738c6bedf2ee</Sha>
    </Dependency>
    <Dependency Name="Microsoft.CodeAnalysis.Workspaces.MSBuild" Version="4.12.0-3.25076.6">
      <Uri>https://github.com/dotnet/roslyn</Uri>
      <Sha>449a6208fa043f61558b00d0d1c4738c6bedf2ee</Sha>
=======
    <Dependency Name="Microsoft.Build" Version="17.13.8">
      <Uri>https://github.com/dotnet/msbuild</Uri>
      <Sha>cbc39bea8cd57b4a34a1e463cf6abe394507d6c0</Sha>
    </Dependency>
    <Dependency Name="Microsoft.Build.Localization" Version="17.13.8-preview-25070-17">
      <Uri>https://github.com/dotnet/msbuild</Uri>
      <Sha>cbc39bea8cd57b4a34a1e463cf6abe394507d6c0</Sha>
    </Dependency>
    <!-- Intermediate is necessary for source build. -->
    <Dependency Name="Microsoft.SourceBuild.Intermediate.msbuild" Version="17.13.8-preview-25070-17">
      <Uri>https://github.com/dotnet/msbuild</Uri>
      <Sha>cbc39bea8cd57b4a34a1e463cf6abe394507d6c0</Sha>
      <SourceBuild RepoName="msbuild" ManagedOnly="true" />
    </Dependency>
    <Dependency Name="Microsoft.FSharp.Compiler" Version="13.9.201-beta.25070.3">
      <Uri>https://github.com/dotnet/fsharp</Uri>
      <Sha>3d780e06fbae1bc106cb90088fa9605ea4a42eed</Sha>
    </Dependency>
    <!-- Intermediate is necessary for source build. -->
    <Dependency Name="Microsoft.SourceBuild.Intermediate.fsharp" Version="9.0.201-beta.25070.3">
      <Uri>https://github.com/dotnet/fsharp</Uri>
      <Sha>3d780e06fbae1bc106cb90088fa9605ea4a42eed</Sha>
      <SourceBuild RepoName="fsharp" ManagedOnly="true" />
    </Dependency>
    <Dependency Name="Microsoft.Net.Compilers.Toolset" Version="4.13.0-3.25105.4">
      <Uri>https://github.com/dotnet/roslyn</Uri>
      <Sha>400efa2d94b217101a0ca61e84a3812fdc2fec52</Sha>
    </Dependency>
    <!-- Intermediate is necessary for source build. -->
    <Dependency Name="Microsoft.SourceBuild.Intermediate.roslyn" Version="4.13.0-3.25105.4">
      <Uri>https://github.com/dotnet/roslyn</Uri>
      <Sha>400efa2d94b217101a0ca61e84a3812fdc2fec52</Sha>
      <SourceBuild RepoName="roslyn" ManagedOnly="true" />
    </Dependency>
    <Dependency Name="Microsoft.Net.Compilers.Toolset.Framework" Version="4.13.0-3.25105.4">
      <Uri>https://github.com/dotnet/roslyn</Uri>
      <Sha>400efa2d94b217101a0ca61e84a3812fdc2fec52</Sha>
    </Dependency>
    <Dependency Name="Microsoft.CodeAnalysis" Version="4.13.0-3.25105.4">
      <Uri>https://github.com/dotnet/roslyn</Uri>
      <Sha>400efa2d94b217101a0ca61e84a3812fdc2fec52</Sha>
    </Dependency>
    <Dependency Name="Microsoft.CodeAnalysis.CSharp" Version="4.13.0-3.25105.4">
      <Uri>https://github.com/dotnet/roslyn</Uri>
      <Sha>400efa2d94b217101a0ca61e84a3812fdc2fec52</Sha>
    </Dependency>
    <Dependency Name="Microsoft.CodeAnalysis.CSharp.CodeStyle" Version="4.13.0-3.25105.4">
      <Uri>https://github.com/dotnet/roslyn</Uri>
      <Sha>400efa2d94b217101a0ca61e84a3812fdc2fec52</Sha>
    </Dependency>
    <Dependency Name="Microsoft.CodeAnalysis.CSharp.Features" Version="4.13.0-3.25105.4">
      <Uri>https://github.com/dotnet/roslyn</Uri>
      <Sha>400efa2d94b217101a0ca61e84a3812fdc2fec52</Sha>
    </Dependency>
    <Dependency Name="Microsoft.CodeAnalysis.CSharp.Workspaces" Version="4.13.0-3.25105.4">
      <Uri>https://github.com/dotnet/roslyn</Uri>
      <Sha>400efa2d94b217101a0ca61e84a3812fdc2fec52</Sha>
    </Dependency>
    <Dependency Name="Microsoft.CodeAnalysis.Workspaces.MSBuild" Version="4.13.0-3.25105.4">
      <Uri>https://github.com/dotnet/roslyn</Uri>
      <Sha>400efa2d94b217101a0ca61e84a3812fdc2fec52</Sha>
>>>>>>> b4a2299e
    </Dependency>
    <Dependency Name="Microsoft.AspNetCore.DeveloperCertificates.XPlat" Version="9.0.1-rtm.24610.9">
      <Uri>https://dev.azure.com/dnceng/internal/_git/dotnet-aspnetcore</Uri>
      <Sha>4442a188f9200a57635373dcd640893c0e8dcc78</Sha>
    </Dependency>
    <Dependency Name="Microsoft.AspNetCore.TestHost" Version="9.0.1">
      <Uri>https://dev.azure.com/dnceng/internal/_git/dotnet-aspnetcore</Uri>
      <Sha>4442a188f9200a57635373dcd640893c0e8dcc78</Sha>
    </Dependency>
    <Dependency Name="Microsoft.Build.NuGetSdkResolver" Version="6.13.1-rc.1">
      <Uri>https://github.com/nuget/nuget.client</Uri>
      <Sha>3d42754f2962b30deac1ec48e5415aa83c071b37</Sha>
    </Dependency>
    <Dependency Name="NuGet.Build.Tasks" Version="6.13.1-rc.1">
      <Uri>https://github.com/nuget/nuget.client</Uri>
      <Sha>3d42754f2962b30deac1ec48e5415aa83c071b37</Sha>
      <SourceBuildTarball RepoName="nuget-client" ManagedOnly="true" />
    </Dependency>
    <Dependency Name="NuGet.Build.Tasks.Console" Version="6.13.1-rc.1">
      <Uri>https://github.com/nuget/nuget.client</Uri>
      <Sha>3d42754f2962b30deac1ec48e5415aa83c071b37</Sha>
    </Dependency>
    <Dependency Name="NuGet.Build.Tasks.Pack" Version="6.13.1-rc.1">
      <Uri>https://github.com/nuget/nuget.client</Uri>
      <Sha>3d42754f2962b30deac1ec48e5415aa83c071b37</Sha>
    </Dependency>
    <Dependency Name="NuGet.Commands" Version="6.13.1-rc.1">
      <Uri>https://github.com/nuget/nuget.client</Uri>
      <Sha>3d42754f2962b30deac1ec48e5415aa83c071b37</Sha>
    </Dependency>
    <Dependency Name="NuGet.CommandLine.XPlat" Version="6.13.1-rc.1">
      <Uri>https://github.com/nuget/nuget.client</Uri>
      <Sha>3d42754f2962b30deac1ec48e5415aa83c071b37</Sha>
    </Dependency>
    <Dependency Name="NuGet.Common" Version="6.13.1-rc.1">
      <Uri>https://github.com/nuget/nuget.client</Uri>
      <Sha>3d42754f2962b30deac1ec48e5415aa83c071b37</Sha>
    </Dependency>
    <Dependency Name="NuGet.Configuration" Version="6.13.1-rc.1">
      <Uri>https://github.com/nuget/nuget.client</Uri>
      <Sha>3d42754f2962b30deac1ec48e5415aa83c071b37</Sha>
    </Dependency>
    <Dependency Name="NuGet.Credentials" Version="6.13.1-rc.1">
      <Uri>https://github.com/nuget/nuget.client</Uri>
      <Sha>3d42754f2962b30deac1ec48e5415aa83c071b37</Sha>
    </Dependency>
    <Dependency Name="NuGet.DependencyResolver.Core" Version="6.13.1-rc.1">
      <Uri>https://github.com/nuget/nuget.client</Uri>
      <Sha>3d42754f2962b30deac1ec48e5415aa83c071b37</Sha>
    </Dependency>
    <Dependency Name="NuGet.Frameworks" Version="6.13.1-rc.1">
      <Uri>https://github.com/nuget/nuget.client</Uri>
      <Sha>3d42754f2962b30deac1ec48e5415aa83c071b37</Sha>
    </Dependency>
    <Dependency Name="NuGet.LibraryModel" Version="6.13.1-rc.1">
      <Uri>https://github.com/nuget/nuget.client</Uri>
      <Sha>3d42754f2962b30deac1ec48e5415aa83c071b37</Sha>
    </Dependency>
    <Dependency Name="NuGet.ProjectModel" Version="6.13.1-rc.1">
      <Uri>https://github.com/nuget/nuget.client</Uri>
      <Sha>3d42754f2962b30deac1ec48e5415aa83c071b37</Sha>
    </Dependency>
    <Dependency Name="NuGet.Protocol" Version="6.13.1-rc.1">
      <Uri>https://github.com/nuget/nuget.client</Uri>
      <Sha>3d42754f2962b30deac1ec48e5415aa83c071b37</Sha>
    </Dependency>
    <Dependency Name="NuGet.Packaging" Version="6.13.1-rc.1">
      <Uri>https://github.com/nuget/nuget.client</Uri>
      <Sha>3d42754f2962b30deac1ec48e5415aa83c071b37</Sha>
    </Dependency>
    <Dependency Name="NuGet.Versioning" Version="6.13.1-rc.1">
      <Uri>https://github.com/nuget/nuget.client</Uri>
      <Sha>3d42754f2962b30deac1ec48e5415aa83c071b37</Sha>
    </Dependency>
    <Dependency Name="NuGet.Localization" Version="6.13.1-rc.1">
      <Uri>https://github.com/nuget/nuget.client</Uri>
      <Sha>3d42754f2962b30deac1ec48e5415aa83c071b37</Sha>
    </Dependency>
    <Dependency Name="Microsoft.NET.Test.Sdk" Version="17.13.0-release-25073-05">
      <Uri>https://github.com/microsoft/vstest</Uri>
      <Sha>e8cf3808d0b16dea8d6e1a9b77f1660a5ff45e13</Sha>
    </Dependency>
    <Dependency Name="Microsoft.TestPlatform.CLI" Version="17.13.0-release-25073-05">
      <Uri>https://github.com/microsoft/vstest</Uri>
      <Sha>e8cf3808d0b16dea8d6e1a9b77f1660a5ff45e13</Sha>
    </Dependency>
    <Dependency Name="Microsoft.TestPlatform.Build" Version="17.13.0-release-25073-05">
      <Uri>https://github.com/microsoft/vstest</Uri>
      <Sha>e8cf3808d0b16dea8d6e1a9b77f1660a5ff45e13</Sha>
    </Dependency>
    <!-- Intermediate is necessary for source build. -->
    <Dependency Name="Microsoft.SourceBuild.Intermediate.vstest" Version="17.13.0-release-25073-05">
      <Uri>https://github.com/microsoft/vstest</Uri>
      <Sha>e8cf3808d0b16dea8d6e1a9b77f1660a5ff45e13</Sha>
      <SourceBuild RepoName="vstest" ManagedOnly="true" />
    </Dependency>
    <Dependency Name="Microsoft.NET.ILLink.Tasks" Version="9.0.1">
      <Uri>https://dev.azure.com/dnceng/internal/_git/dotnet-runtime</Uri>
      <Sha>c8acea22626efab11c13778c028975acdc34678f</Sha>
    </Dependency>
    <Dependency Name="System.CodeDom" Version="9.0.1">
      <Uri>https://dev.azure.com/dnceng/internal/_git/dotnet-runtime</Uri>
      <Sha>c8acea22626efab11c13778c028975acdc34678f</Sha>
    </Dependency>
    <Dependency Name="System.Formats.Asn1" Version="9.0.1">
      <Uri>https://dev.azure.com/dnceng/internal/_git/dotnet-runtime</Uri>
      <Sha>c8acea22626efab11c13778c028975acdc34678f</Sha>
    </Dependency>
    <Dependency Name="System.Security.Cryptography.ProtectedData" Version="9.0.1">
      <Uri>https://dev.azure.com/dnceng/internal/_git/dotnet-runtime</Uri>
      <Sha>c8acea22626efab11c13778c028975acdc34678f</Sha>
    </Dependency>
    <Dependency Name="System.Text.Encoding.CodePages" Version="9.0.1">
      <Uri>https://dev.azure.com/dnceng/internal/_git/dotnet-runtime</Uri>
      <Sha>c8acea22626efab11c13778c028975acdc34678f</Sha>
    </Dependency>
    <Dependency Name="System.Resources.Extensions" Version="9.0.1">
      <Uri>https://dev.azure.com/dnceng/internal/_git/dotnet-runtime</Uri>
      <Sha>c8acea22626efab11c13778c028975acdc34678f</Sha>
    </Dependency>
    <Dependency Name="Microsoft.WindowsDesktop.App.Runtime.win-x64" Version="9.0.1">
      <Uri>https://dev.azure.com/dnceng/internal/_git/dotnet-windowsdesktop</Uri>
      <Sha>af254ce17dd6827439a1e51006ddf804a0093a13</Sha>
      <SourceBuildTarball RepoName="windowsdesktop" ManagedOnly="true" />
    </Dependency>
    <Dependency Name="VS.Redist.Common.WindowsDesktop.SharedFramework.x64.9.0" Version="9.0.1-servicing.24610.4">
      <Uri>https://dev.azure.com/dnceng/internal/_git/dotnet-windowsdesktop</Uri>
      <Sha>af254ce17dd6827439a1e51006ddf804a0093a13</Sha>
    </Dependency>
    <Dependency Name="Microsoft.WindowsDesktop.App.Ref" Version="9.0.1">
      <Uri>https://dev.azure.com/dnceng/internal/_git/dotnet-windowsdesktop</Uri>
      <Sha>af254ce17dd6827439a1e51006ddf804a0093a13</Sha>
    </Dependency>
    <Dependency Name="VS.Redist.Common.WindowsDesktop.TargetingPack.x64.9.0" Version="9.0.1-servicing.24610.4">
      <Uri>https://dev.azure.com/dnceng/internal/_git/dotnet-windowsdesktop</Uri>
      <Sha>af254ce17dd6827439a1e51006ddf804a0093a13</Sha>
    </Dependency>
    <Dependency Name="Microsoft.NET.Sdk.WindowsDesktop" Version="9.0.1-rtm.24610.3" CoherentParentDependency="Microsoft.WindowsDesktop.App.Ref">
      <Uri>https://dev.azure.com/dnceng/internal/_git/dotnet-wpf</Uri>
      <Sha>f26d48cd826cfd41bed05708d1cdc9e219bf8514</Sha>
    </Dependency>
    <Dependency Name="Microsoft.AspNetCore.App.Ref" Version="9.0.1">
      <Uri>https://dev.azure.com/dnceng/internal/_git/dotnet-aspnetcore</Uri>
      <Sha>4442a188f9200a57635373dcd640893c0e8dcc78</Sha>
    </Dependency>
    <Dependency Name="Microsoft.AspNetCore.App.Ref.Internal" Version="9.0.1-rtm.24610.9">
      <Uri>https://dev.azure.com/dnceng/internal/_git/dotnet-aspnetcore</Uri>
      <Sha>4442a188f9200a57635373dcd640893c0e8dcc78</Sha>
    </Dependency>
    <Dependency Name="Microsoft.AspNetCore.App.Runtime.win-x64" Version="9.0.1">
      <Uri>https://dev.azure.com/dnceng/internal/_git/dotnet-aspnetcore</Uri>
      <Sha>4442a188f9200a57635373dcd640893c0e8dcc78</Sha>
    </Dependency>
    <Dependency Name="VS.Redist.Common.AspNetCore.SharedFramework.x64.9.0" Version="9.0.1-rtm.24610.9">
      <Uri>https://dev.azure.com/dnceng/internal/_git/dotnet-aspnetcore</Uri>
      <Sha>4442a188f9200a57635373dcd640893c0e8dcc78</Sha>
    </Dependency>
    <Dependency Name="dotnet-dev-certs" Version="9.0.1-rtm.24610.9">
      <Uri>https://dev.azure.com/dnceng/internal/_git/dotnet-aspnetcore</Uri>
      <Sha>4442a188f9200a57635373dcd640893c0e8dcc78</Sha>
    </Dependency>
    <Dependency Name="dotnet-user-jwts" Version="9.0.1-rtm.24610.9">
      <Uri>https://dev.azure.com/dnceng/internal/_git/dotnet-aspnetcore</Uri>
      <Sha>4442a188f9200a57635373dcd640893c0e8dcc78</Sha>
    </Dependency>
    <Dependency Name="dotnet-user-secrets" Version="9.0.1-rtm.24610.9">
      <Uri>https://dev.azure.com/dnceng/internal/_git/dotnet-aspnetcore</Uri>
      <Sha>4442a188f9200a57635373dcd640893c0e8dcc78</Sha>
    </Dependency>
    <Dependency Name="Microsoft.AspNetCore.Analyzers" Version="9.0.1-rtm.24610.9">
      <Uri>https://dev.azure.com/dnceng/internal/_git/dotnet-aspnetcore</Uri>
      <Sha>4442a188f9200a57635373dcd640893c0e8dcc78</Sha>
    </Dependency>
    <Dependency Name="Microsoft.AspNetCore.Components.SdkAnalyzers" Version="9.0.1-rtm.24610.9">
      <Uri>https://dev.azure.com/dnceng/internal/_git/dotnet-aspnetcore</Uri>
      <Sha>4442a188f9200a57635373dcd640893c0e8dcc78</Sha>
    </Dependency>
    <Dependency Name="Microsoft.AspNetCore.Mvc.Analyzers" Version="9.0.1-rtm.24610.9">
      <Uri>https://dev.azure.com/dnceng/internal/_git/dotnet-aspnetcore</Uri>
      <Sha>4442a188f9200a57635373dcd640893c0e8dcc78</Sha>
    </Dependency>
    <Dependency Name="Microsoft.AspNetCore.Mvc.Api.Analyzers" Version="9.0.1-rtm.24610.9">
      <Uri>https://dev.azure.com/dnceng/internal/_git/dotnet-aspnetcore</Uri>
      <Sha>4442a188f9200a57635373dcd640893c0e8dcc78</Sha>
    </Dependency>
    <!-- Intermediate is necessary for source build. -->
    <Dependency Name="Microsoft.SourceBuild.Intermediate.aspnetcore" Version="9.0.1-rtm.24610.9">
      <Uri>https://dev.azure.com/dnceng/internal/_git/dotnet-aspnetcore</Uri>
      <Sha>4442a188f9200a57635373dcd640893c0e8dcc78</Sha>
      <SourceBuild RepoName="aspnetcore" ManagedOnly="true" />
    </Dependency>
<<<<<<< HEAD
    <Dependency Name="Microsoft.CodeAnalysis.Razor.Tooling.Internal" Version="9.0.0-preview.25104.3">
      <Uri>https://github.com/dotnet/razor</Uri>
      <Sha>36abdce12db3b9c9360e8c7711d489204a4eac71</Sha>
    </Dependency>
    <Dependency Name="Microsoft.AspNetCore.Mvc.Razor.Extensions.Tooling.Internal" Version="9.0.0-preview.25104.3">
      <Uri>https://github.com/dotnet/razor</Uri>
      <Sha>36abdce12db3b9c9360e8c7711d489204a4eac71</Sha>
    </Dependency>
    <Dependency Name="Microsoft.NET.Sdk.Razor.SourceGenerators.Transport" Version="9.0.0-preview.25104.3">
      <Uri>https://github.com/dotnet/razor</Uri>
      <Sha>36abdce12db3b9c9360e8c7711d489204a4eac71</Sha>
    </Dependency>
    <!-- Intermediate is necessary for source build. -->
    <Dependency Name="Microsoft.SourceBuild.Intermediate.razor" Version="9.0.0-preview.25104.3">
      <Uri>https://github.com/dotnet/razor</Uri>
      <Sha>36abdce12db3b9c9360e8c7711d489204a4eac71</Sha>
=======
    <Dependency Name="Microsoft.CodeAnalysis.Razor.Tooling.Internal" Version="9.0.0-preview.25078.1">
      <Uri>https://github.com/dotnet/razor</Uri>
      <Sha>90f580c3fa0908ad7d593a4ca7622e78a61aa927</Sha>
    </Dependency>
    <Dependency Name="Microsoft.AspNetCore.Mvc.Razor.Extensions.Tooling.Internal" Version="9.0.0-preview.25078.1">
      <Uri>https://github.com/dotnet/razor</Uri>
      <Sha>90f580c3fa0908ad7d593a4ca7622e78a61aa927</Sha>
    </Dependency>
    <Dependency Name="Microsoft.NET.Sdk.Razor.SourceGenerators.Transport" Version="9.0.0-preview.25078.1">
      <Uri>https://github.com/dotnet/razor</Uri>
      <Sha>90f580c3fa0908ad7d593a4ca7622e78a61aa927</Sha>
    </Dependency>
    <!-- Intermediate is necessary for source build. -->
    <Dependency Name="Microsoft.SourceBuild.Intermediate.razor" Version="9.0.0-preview.25078.1">
      <Uri>https://github.com/dotnet/razor</Uri>
      <Sha>90f580c3fa0908ad7d593a4ca7622e78a61aa927</Sha>
>>>>>>> b4a2299e
      <SourceBuild RepoName="razor" ManagedOnly="true" />
    </Dependency>
    <Dependency Name="Microsoft.Extensions.FileProviders.Embedded" Version="9.0.1">
      <Uri>https://dev.azure.com/dnceng/internal/_git/dotnet-aspnetcore</Uri>
      <Sha>4442a188f9200a57635373dcd640893c0e8dcc78</Sha>
    </Dependency>
    <Dependency Name="Microsoft.AspNetCore.Authorization" Version="9.0.1">
      <Uri>https://dev.azure.com/dnceng/internal/_git/dotnet-aspnetcore</Uri>
      <Sha>4442a188f9200a57635373dcd640893c0e8dcc78</Sha>
    </Dependency>
    <Dependency Name="Microsoft.AspNetCore.Components.Web" Version="9.0.1">
      <Uri>https://dev.azure.com/dnceng/internal/_git/dotnet-aspnetcore</Uri>
      <Sha>4442a188f9200a57635373dcd640893c0e8dcc78</Sha>
    </Dependency>
    <Dependency Name="Microsoft.JSInterop" Version="9.0.1">
      <Uri>https://dev.azure.com/dnceng/internal/_git/dotnet-aspnetcore</Uri>
      <Sha>4442a188f9200a57635373dcd640893c0e8dcc78</Sha>
    </Dependency>
    <!-- For coherency purposes, these versions should be gated by the versions of winforms and wpf routed via windowsdesktop -->
    <Dependency Name="Microsoft.Dotnet.WinForms.ProjectTemplates" Version="9.0.1-servicing.24610.6" CoherentParentDependency="Microsoft.WindowsDesktop.App.Runtime.win-x64">
      <Uri>https://dev.azure.com/dnceng/internal/_git/dotnet-winforms</Uri>
      <Sha>5a82e6f3c764285d3e2c5307e46fd5cbd546c7cd</Sha>
    </Dependency>
    <Dependency Name="Microsoft.DotNet.Wpf.ProjectTemplates" Version="9.0.1-rtm.24610.3" CoherentParentDependency="Microsoft.WindowsDesktop.App.Runtime.win-x64">
      <Uri>https://dev.azure.com/dnceng/internal/_git/dotnet-wpf</Uri>
      <Sha>f26d48cd826cfd41bed05708d1cdc9e219bf8514</Sha>
    </Dependency>
    <Dependency Name="Microsoft.Web.Xdt" Version="10.0.0-preview.24609.2">
      <Uri>https://github.com/dotnet/xdt</Uri>
      <Sha>63ae81154c50a1cf9287cc47d8351d55b4289e6d</Sha>
    </Dependency>
    <!-- Intermediate is necessary for source build. -->
    <Dependency Name="Microsoft.SourceBuild.Intermediate.xdt" Version="10.0.0-preview.24609.2">
      <Uri>https://github.com/dotnet/xdt</Uri>
      <Sha>63ae81154c50a1cf9287cc47d8351d55b4289e6d</Sha>
      <SourceBuild RepoName="xdt" ManagedOnly="true" />
    </Dependency>
    <Dependency Name="Microsoft.CodeAnalysis.NetAnalyzers" Version="9.0.0-preview.25076.2">
      <Uri>https://github.com/dotnet/roslyn-analyzers</Uri>
      <Sha>16865ea61910500f1022ad2b96c499e5df02c228</Sha>
    </Dependency>
    <Dependency Name="Microsoft.CodeAnalysis.PublicApiAnalyzers" Version="3.11.0-beta1.25076.2">
      <Uri>https://github.com/dotnet/roslyn-analyzers</Uri>
      <Sha>16865ea61910500f1022ad2b96c499e5df02c228</Sha>
    </Dependency>
    <!-- Intermediate is necessary for source build. -->
    <Dependency Name="Microsoft.SourceBuild.Intermediate.roslyn-analyzers" Version="3.11.0-beta1.25076.2">
      <Uri>https://github.com/dotnet/roslyn-analyzers</Uri>
      <Sha>16865ea61910500f1022ad2b96c499e5df02c228</Sha>
      <SourceBuild RepoName="roslyn-analyzers" ManagedOnly="true" />
    </Dependency>
    <Dependency Name="System.CommandLine" Version="2.0.0-beta4.24324.3">
      <Uri>https://github.com/dotnet/command-line-api</Uri>
      <Sha>803d8598f98fb4efd94604b32627ee9407f246db</Sha>
    </Dependency>
    <Dependency Name="System.CommandLine.Rendering" Version="0.4.0-alpha.24324.3">
      <Uri>https://github.com/dotnet/command-line-api</Uri>
      <Sha>803d8598f98fb4efd94604b32627ee9407f246db</Sha>
    </Dependency>
    <!-- Microsoft.CodeAnalysis.Workspaces.MSBuild transitively references M.Bcl.AsyncInterfaces.
         Adding an explicit dependency to make sure the latest version is used instead of the SBRP
         one under source build. -->
    <!-- Intermediate is necessary for source build. -->
    <Dependency Name="Microsoft.DiaSymReader" Version="2.2.0-beta.24327.2">
      <Uri>https://github.com/dotnet/symreader</Uri>
      <Sha>0710a7892d89999956e8808c28e9dd0512bd53f3</Sha>
    </Dependency>
    <!-- Intermediate is necessary for source build. -->
    <Dependency Name="Microsoft.SourceBuild.Intermediate.command-line-api" Version="0.1.532403">
      <Uri>https://github.com/dotnet/command-line-api</Uri>
      <Sha>803d8598f98fb4efd94604b32627ee9407f246db</Sha>
      <SourceBuild RepoName="command-line-api" ManagedOnly="true" />
    </Dependency>
    <!-- Intermediate is necessary for source build. -->
    <Dependency Name="Microsoft.SourceBuild.Intermediate.source-build-externals" Version="9.0.0-alpha.1.24631.1">
      <Uri>https://github.com/dotnet/source-build-externals</Uri>
      <Sha>3243189116c52a27506cc019f49a92038ae6b5f8</Sha>
      <SourceBuild RepoName="source-build-externals" ManagedOnly="true" />
    </Dependency>
    <!-- Intermediate is necessary for source build. -->
<<<<<<< HEAD
    <Dependency Name="Microsoft.SourceBuild.Intermediate.source-build-reference-packages" Version="9.0.0-alpha.1.25081.6">
      <Uri>https://github.com/dotnet/source-build-reference-packages</Uri>
      <Sha>1cec3b4a8fb07138136a1ca1e04763bfcf7841db</Sha>
=======
    <Dependency Name="Microsoft.SourceBuild.Intermediate.source-build-reference-packages" Version="9.0.0-alpha.1.24511.3">
      <Uri>https://github.com/dotnet/source-build-reference-packages</Uri>
      <Sha>c43ee853e96528e2f2eb0f6d8c151ddc07b6a844</Sha>
>>>>>>> b4a2299e
      <SourceBuild RepoName="source-build-reference-packages" ManagedOnly="true" />
    </Dependency>
    <Dependency Name="Microsoft.Deployment.DotNet.Releases" Version="2.0.0-rtm.1.25059.4">
      <Uri>https://github.com/dotnet/deployment-tools</Uri>
      <Sha>b2d5c0c5841de4bc036ef4c84b5db3532504e5f3</Sha>
    </Dependency>
    <Dependency Name="Microsoft.Build.Tasks.Git" Version="9.0.0-beta.24617.1">
      <Uri>https://github.com/dotnet/sourcelink</Uri>
      <Sha>4e176206614b345352885b55491aeb51bf77526b</Sha>
    </Dependency>
    <Dependency Name="Microsoft.SourceLink.Common" Version="9.0.0-beta.24617.1">
      <Uri>https://github.com/dotnet/sourcelink</Uri>
      <Sha>4e176206614b345352885b55491aeb51bf77526b</Sha>
    </Dependency>
    <Dependency Name="Microsoft.SourceLink.AzureRepos.Git" Version="9.0.0-beta.24617.1">
      <Uri>https://github.com/dotnet/sourcelink</Uri>
      <Sha>4e176206614b345352885b55491aeb51bf77526b</Sha>
    </Dependency>
    <Dependency Name="Microsoft.SourceLink.GitHub" Version="9.0.0-beta.24617.1">
      <Uri>https://github.com/dotnet/sourcelink</Uri>
      <Sha>4e176206614b345352885b55491aeb51bf77526b</Sha>
    </Dependency>
    <Dependency Name="Microsoft.SourceLink.GitLab" Version="9.0.0-beta.24617.1">
      <Uri>https://github.com/dotnet/sourcelink</Uri>
      <Sha>4e176206614b345352885b55491aeb51bf77526b</Sha>
    </Dependency>
    <Dependency Name="Microsoft.SourceLink.Bitbucket.Git" Version="9.0.0-beta.24617.1">
      <Uri>https://github.com/dotnet/sourcelink</Uri>
      <Sha>4e176206614b345352885b55491aeb51bf77526b</Sha>
    </Dependency>
    <!-- Intermediate is necessary for source build. -->
    <Dependency Name="Microsoft.SourceBuild.Intermediate.sourcelink" Version="9.0.0-beta.24617.1">
      <Uri>https://github.com/dotnet/sourcelink</Uri>
      <Sha>4e176206614b345352885b55491aeb51bf77526b</Sha>
      <SourceBuild RepoName="sourcelink" ManagedOnly="true" />
    </Dependency>
    <!-- Intermediate is necessary for source build. -->
    <Dependency Name="Microsoft.SourceBuild.Intermediate.deployment-tools" Version="9.0.0-rtm.25059.4">
      <Uri>https://github.com/dotnet/deployment-tools</Uri>
      <Sha>b2d5c0c5841de4bc036ef4c84b5db3532504e5f3</Sha>
      <SourceBuild RepoName="deployment-tools" ManagedOnly="true" />
    </Dependency>
    <!-- Intermediate is necessary for source build. -->
    <Dependency Name="Microsoft.SourceBuild.Intermediate.symreader" Version="2.2.0-beta.24327.2">
      <Uri>https://github.com/dotnet/symreader</Uri>
      <Sha>0710a7892d89999956e8808c28e9dd0512bd53f3</Sha>
      <SourceBuild RepoName="symreader" ManagedOnly="true" />
    </Dependency>
    <!-- Dependency required for flowing correct package version in source-build, using PVP flow. -->
    <Dependency Name="Microsoft.Extensions.Logging" Version="9.0.1">
      <Uri>https://dev.azure.com/dnceng/internal/_git/dotnet-runtime</Uri>
      <Sha>c8acea22626efab11c13778c028975acdc34678f</Sha>
    </Dependency>
    <!-- Dependency required for flowing correct package version in source-build, using PVP flow. -->
    <Dependency Name="Microsoft.Extensions.Logging.Abstractions" Version="9.0.1">
      <Uri>https://dev.azure.com/dnceng/internal/_git/dotnet-runtime</Uri>
      <Sha>c8acea22626efab11c13778c028975acdc34678f</Sha>
    </Dependency>
    <!-- Dependency required for flowing correct package version in source-build, using PVP flow. -->
    <Dependency Name="Microsoft.Extensions.Logging.Console" Version="9.0.1">
      <Uri>https://dev.azure.com/dnceng/internal/_git/dotnet-runtime</Uri>
      <Sha>c8acea22626efab11c13778c028975acdc34678f</Sha>
    </Dependency>
    <!-- Dependency required for flowing correct package version in source-build, using PVP flow. -->
    <Dependency Name="Microsoft.Extensions.FileSystemGlobbing" Version="9.0.1">
      <Uri>https://dev.azure.com/dnceng/internal/_git/dotnet-runtime</Uri>
      <Sha>c8acea22626efab11c13778c028975acdc34678f</Sha>
    </Dependency>
    <!-- Dependency required for flowing correct package version in source-build, using PVP flow. -->
    <Dependency Name="System.ServiceProcess.ServiceController" Version="9.0.1">
      <Uri>https://dev.azure.com/dnceng/internal/_git/dotnet-runtime</Uri>
      <Sha>c8acea22626efab11c13778c028975acdc34678f</Sha>
    </Dependency>
    <Dependency Name="System.Text.Json" Version="9.0.1">
      <Uri>https://dev.azure.com/dnceng/internal/_git/dotnet-runtime</Uri>
      <Sha>c8acea22626efab11c13778c028975acdc34678f</Sha>
    </Dependency>
    <Dependency Name="Microsoft.Bcl.AsyncInterfaces" Version="9.0.1">
      <Uri>https://dev.azure.com/dnceng/internal/_git/dotnet-runtime</Uri>
      <Sha>c8acea22626efab11c13778c028975acdc34678f</Sha>
    </Dependency>
    <Dependency Name="Microsoft.Extensions.FileProviders.Abstractions" Version="9.0.1">
      <Uri>https://dev.azure.com/dnceng/internal/_git/dotnet-runtime</Uri>
      <Sha>c8acea22626efab11c13778c028975acdc34678f</Sha>
    </Dependency>
    <Dependency Name="Microsoft.Extensions.ObjectPool" Version="9.0.1">
      <Uri>https://dev.azure.com/dnceng/internal/_git/dotnet-aspnetcore</Uri>
      <Sha>4442a188f9200a57635373dcd640893c0e8dcc78</Sha>
    </Dependency>
    <Dependency Name="Microsoft.Win32.SystemEvents" Version="9.0.1">
      <Uri>https://dev.azure.com/dnceng/internal/_git/dotnet-runtime</Uri>
      <Sha>c8acea22626efab11c13778c028975acdc34678f</Sha>
    </Dependency>
    <Dependency Name="System.Composition.AttributedModel" Version="9.0.1">
      <Uri>https://dev.azure.com/dnceng/internal/_git/dotnet-runtime</Uri>
      <Sha>c8acea22626efab11c13778c028975acdc34678f</Sha>
    </Dependency>
    <Dependency Name="System.Composition.Convention" Version="9.0.1">
      <Uri>https://dev.azure.com/dnceng/internal/_git/dotnet-runtime</Uri>
      <Sha>c8acea22626efab11c13778c028975acdc34678f</Sha>
    </Dependency>
    <Dependency Name="System.Composition.Hosting" Version="9.0.1">
      <Uri>https://dev.azure.com/dnceng/internal/_git/dotnet-runtime</Uri>
      <Sha>c8acea22626efab11c13778c028975acdc34678f</Sha>
    </Dependency>
    <Dependency Name="System.Composition.Runtime" Version="9.0.1">
      <Uri>https://dev.azure.com/dnceng/internal/_git/dotnet-runtime</Uri>
      <Sha>c8acea22626efab11c13778c028975acdc34678f</Sha>
    </Dependency>
    <Dependency Name="System.Composition.TypedParts" Version="9.0.1">
      <Uri>https://dev.azure.com/dnceng/internal/_git/dotnet-runtime</Uri>
      <Sha>c8acea22626efab11c13778c028975acdc34678f</Sha>
    </Dependency>
    <Dependency Name="System.Configuration.ConfigurationManager" Version="9.0.1">
      <Uri>https://dev.azure.com/dnceng/internal/_git/dotnet-runtime</Uri>
      <Sha>c8acea22626efab11c13778c028975acdc34678f</Sha>
    </Dependency>
    <Dependency Name="System.Security.Cryptography.Pkcs" Version="9.0.1">
      <Uri>https://dev.azure.com/dnceng/internal/_git/dotnet-runtime</Uri>
      <Sha>c8acea22626efab11c13778c028975acdc34678f</Sha>
    </Dependency>
    <Dependency Name="System.Security.Cryptography.Xml" Version="9.0.1">
      <Uri>https://dev.azure.com/dnceng/internal/_git/dotnet-runtime</Uri>
      <Sha>c8acea22626efab11c13778c028975acdc34678f</Sha>
    </Dependency>
    <Dependency Name="System.Security.Permissions" Version="9.0.1">
      <Uri>https://dev.azure.com/dnceng/internal/_git/dotnet-runtime</Uri>
      <Sha>c8acea22626efab11c13778c028975acdc34678f</Sha>
    </Dependency>
    <Dependency Name="System.Windows.Extensions" Version="9.0.1">
      <Uri>https://dev.azure.com/dnceng/internal/_git/dotnet-runtime</Uri>
      <Sha>c8acea22626efab11c13778c028975acdc34678f</Sha>
    </Dependency>
  </ProductDependencies>
  <ToolsetDependencies>
    <Dependency Name="Microsoft.DotNet.Arcade.Sdk" Version="9.0.0-beta.25077.4">
      <Uri>https://github.com/dotnet/arcade</Uri>
      <Sha>bac7e1caea791275b7c3ccb4cb75fd6a04a26618</Sha>
    </Dependency>
    <Dependency Name="Microsoft.DotNet.Build.Tasks.Installers" Version="9.0.0-beta.25077.4">
      <Uri>https://github.com/dotnet/arcade</Uri>
      <Sha>bac7e1caea791275b7c3ccb4cb75fd6a04a26618</Sha>
    </Dependency>
    <Dependency Name="Microsoft.DotNet.Helix.Sdk" Version="9.0.0-beta.25077.4">
      <Uri>https://github.com/dotnet/arcade</Uri>
      <Sha>bac7e1caea791275b7c3ccb4cb75fd6a04a26618</Sha>
    </Dependency>
    <Dependency Name="Microsoft.DotNet.SignTool" Version="9.0.0-beta.25077.4">
      <Uri>https://github.com/dotnet/arcade</Uri>
      <Sha>bac7e1caea791275b7c3ccb4cb75fd6a04a26618</Sha>
    </Dependency>
    <Dependency Name="Microsoft.DotNet.XUnitExtensions" Version="9.0.0-beta.25077.4">
      <Uri>https://github.com/dotnet/arcade</Uri>
      <Sha>bac7e1caea791275b7c3ccb4cb75fd6a04a26618</Sha>
    </Dependency>
    <Dependency Name="Microsoft.DotNet.XliffTasks" Version="9.0.0-beta.25077.4">
      <Uri>https://github.com/dotnet/arcade</Uri>
      <Sha>bac7e1caea791275b7c3ccb4cb75fd6a04a26618</Sha>
    </Dependency>
    <!-- Intermediate is necessary for source build. -->
    <Dependency Name="Microsoft.SourceBuild.Intermediate.arcade" Version="9.0.0-beta.25077.4">
      <Uri>https://github.com/dotnet/arcade</Uri>
      <Sha>bac7e1caea791275b7c3ccb4cb75fd6a04a26618</Sha>
      <SourceBuild RepoName="arcade" ManagedOnly="true" />
    </Dependency>
    <Dependency Name="System.Reflection.MetadataLoadContext" Version="9.0.1">
      <Uri>https://dev.azure.com/dnceng/internal/_git/dotnet-runtime</Uri>
      <Sha>c8acea22626efab11c13778c028975acdc34678f</Sha>
    </Dependency>
    <Dependency Name="Microsoft.DotNet.Darc" Version="1.1.0-beta.24367.3">
      <Uri>https://github.com/dotnet/arcade-services</Uri>
      <Sha>47e3672c762970073e4282bd563233da86bcca3e</Sha>
    </Dependency>
    <Dependency Name="Microsoft.DotNet.DarcLib" Version="1.1.0-beta.24367.3">
      <Uri>https://github.com/dotnet/arcade-services</Uri>
      <Sha>47e3672c762970073e4282bd563233da86bcca3e</Sha>
    </Dependency>
    <Dependency Name="Microsoft.DotNet.ScenarioTests.SdkTemplateTests" Version="9.0.0-preview.25102.1">
      <Uri>https://github.com/dotnet/scenario-tests</Uri>
      <Sha>008b3a357044b102ec30e15ac381c2e880f573af</Sha>
    </Dependency>
    <!-- Intermediate is necessary for source build. -->
    <Dependency Name="Microsoft.SourceBuild.Intermediate.scenario-tests" Version="9.0.0-preview.25102.1">
      <Uri>https://github.com/dotnet/scenario-tests</Uri>
      <Sha>008b3a357044b102ec30e15ac381c2e880f573af</Sha>
      <SourceBuild RepoName="scenario-tests" ManagedOnly="true" />
    </Dependency>
    <!--
      Aspire isn't really a toolset dependency. However, it only inserts a baseline manifest in sdk,
      and if you squint at it, this means we can say that its specific dependency versions don't matter to sdk.
      It also doesn't currently ship 9.0 preview versions, meaning the version is locked to the latest shipped from 8.0 era.
      Avoiding this as a product dependency avoids a long coherency path (aspnetcore->extensions->aspire->sdk).
      **It is** of course possible that an incoherent aspire means that aspire depends on versions of extensions that
      aren't shipping, or those extensions packages depend on aspnetcore packages that won't ship. However, given the cost
      of maintaining this coherency path is high. This being toolset means that aspire is responsible for its own coherency.
    -->
    <Dependency Name="Microsoft.NET.Sdk.Aspire.Manifest-8.0.100" Version="8.2.2">
      <Uri>https://github.com/dotnet/aspire</Uri>
      <Sha>5fa9337a84a52e9bd185d04d156eccbdcf592f74</Sha>
    </Dependency>
    <!-- Intermediate is necessary for source build. -->
    <Dependency Name="Microsoft.SourceBuild.Intermediate.aspire" Version="8.2.2-preview.1.24521.5">
      <Uri>https://github.com/dotnet/aspire</Uri>
      <Sha>5fa9337a84a52e9bd185d04d156eccbdcf592f74</Sha>
      <SourceBuild RepoName="aspire" ManagedOnly="true" />
    </Dependency>
    <Dependency Name="Microsoft.IO.Redist" Version="6.0.1">
      <Uri>https://github.com/dotnet/runtime</Uri>
      <Sha>e77011b31a3e5c47d931248a64b47f9b2d47853d</Sha>
    </Dependency>
  </ToolsetDependencies>
</Dependencies><|MERGE_RESOLUTION|>--- conflicted
+++ resolved
@@ -69,69 +69,6 @@
       <Sha>4c9d1b112c16716c2479e054e9ad4db8b5b8c70c</Sha>
       <SourceBuild RepoName="emsdk" ManagedOnly="true" />
     </Dependency>
-<<<<<<< HEAD
-    <Dependency Name="Microsoft.Build" Version="17.12.26">
-      <Uri>https://github.com/dotnet/msbuild</Uri>
-      <Sha>f7ab67b00991bd693a518451426ba33915614d19</Sha>
-    </Dependency>
-    <Dependency Name="Microsoft.Build.Localization" Version="17.12.26-preview-25071-08">
-      <Uri>https://github.com/dotnet/msbuild</Uri>
-      <Sha>f7ab67b00991bd693a518451426ba33915614d19</Sha>
-    </Dependency>
-    <!-- Intermediate is necessary for source build. -->
-    <Dependency Name="Microsoft.SourceBuild.Intermediate.msbuild" Version="17.12.26-preview-25071-08">
-      <Uri>https://github.com/dotnet/msbuild</Uri>
-      <Sha>f7ab67b00991bd693a518451426ba33915614d19</Sha>
-      <SourceBuild RepoName="msbuild" ManagedOnly="true" />
-    </Dependency>
-    <Dependency Name="Microsoft.FSharp.Compiler" Version="12.9.101-beta.25070.7">
-      <Uri>https://github.com/dotnet/fsharp</Uri>
-      <Sha>47d4e3f91e4e5414b6dafbf14288b9c5a798ef99</Sha>
-    </Dependency>
-    <!-- Intermediate is necessary for source build. -->
-    <Dependency Name="Microsoft.SourceBuild.Intermediate.fsharp" Version="9.0.101-beta.25070.7">
-      <Uri>https://github.com/dotnet/fsharp</Uri>
-      <Sha>47d4e3f91e4e5414b6dafbf14288b9c5a798ef99</Sha>
-      <SourceBuild RepoName="fsharp" ManagedOnly="true" />
-    </Dependency>
-    <Dependency Name="Microsoft.Net.Compilers.Toolset" Version="4.12.0-3.25076.6">
-      <Uri>https://github.com/dotnet/roslyn</Uri>
-      <Sha>449a6208fa043f61558b00d0d1c4738c6bedf2ee</Sha>
-    </Dependency>
-    <!-- Intermediate is necessary for source build. -->
-    <Dependency Name="Microsoft.SourceBuild.Intermediate.roslyn" Version="4.12.0-3.25076.6">
-      <Uri>https://github.com/dotnet/roslyn</Uri>
-      <Sha>449a6208fa043f61558b00d0d1c4738c6bedf2ee</Sha>
-      <SourceBuild RepoName="roslyn" ManagedOnly="true" />
-    </Dependency>
-    <Dependency Name="Microsoft.Net.Compilers.Toolset.Framework" Version="4.12.0-3.25076.6">
-      <Uri>https://github.com/dotnet/roslyn</Uri>
-      <Sha>449a6208fa043f61558b00d0d1c4738c6bedf2ee</Sha>
-    </Dependency>
-    <Dependency Name="Microsoft.CodeAnalysis" Version="4.12.0-3.25076.6">
-      <Uri>https://github.com/dotnet/roslyn</Uri>
-      <Sha>449a6208fa043f61558b00d0d1c4738c6bedf2ee</Sha>
-    </Dependency>
-    <Dependency Name="Microsoft.CodeAnalysis.CSharp" Version="4.12.0-3.25076.6">
-      <Uri>https://github.com/dotnet/roslyn</Uri>
-      <Sha>449a6208fa043f61558b00d0d1c4738c6bedf2ee</Sha>
-    </Dependency>
-    <Dependency Name="Microsoft.CodeAnalysis.CSharp.CodeStyle" Version="4.12.0-3.25076.6">
-      <Uri>https://github.com/dotnet/roslyn</Uri>
-      <Sha>449a6208fa043f61558b00d0d1c4738c6bedf2ee</Sha>
-    </Dependency>
-    <Dependency Name="Microsoft.CodeAnalysis.CSharp.Features" Version="4.12.0-3.25076.6">
-      <Uri>https://github.com/dotnet/roslyn</Uri>
-      <Sha>449a6208fa043f61558b00d0d1c4738c6bedf2ee</Sha>
-    </Dependency>
-    <Dependency Name="Microsoft.CodeAnalysis.CSharp.Workspaces" Version="4.12.0-3.25076.6">
-      <Uri>https://github.com/dotnet/roslyn</Uri>
-      <Sha>449a6208fa043f61558b00d0d1c4738c6bedf2ee</Sha>
-    </Dependency>
-    <Dependency Name="Microsoft.CodeAnalysis.Workspaces.MSBuild" Version="4.12.0-3.25076.6">
-      <Uri>https://github.com/dotnet/roslyn</Uri>
-      <Sha>449a6208fa043f61558b00d0d1c4738c6bedf2ee</Sha>
-=======
     <Dependency Name="Microsoft.Build" Version="17.13.8">
       <Uri>https://github.com/dotnet/msbuild</Uri>
       <Sha>cbc39bea8cd57b4a34a1e463cf6abe394507d6c0</Sha>
@@ -193,7 +130,6 @@
     <Dependency Name="Microsoft.CodeAnalysis.Workspaces.MSBuild" Version="4.13.0-3.25105.4">
       <Uri>https://github.com/dotnet/roslyn</Uri>
       <Sha>400efa2d94b217101a0ca61e84a3812fdc2fec52</Sha>
->>>>>>> b4a2299e
     </Dependency>
     <Dependency Name="Microsoft.AspNetCore.DeveloperCertificates.XPlat" Version="9.0.1-rtm.24610.9">
       <Uri>https://dev.azure.com/dnceng/internal/_git/dotnet-aspnetcore</Uri>
@@ -385,24 +321,6 @@
       <Sha>4442a188f9200a57635373dcd640893c0e8dcc78</Sha>
       <SourceBuild RepoName="aspnetcore" ManagedOnly="true" />
     </Dependency>
-<<<<<<< HEAD
-    <Dependency Name="Microsoft.CodeAnalysis.Razor.Tooling.Internal" Version="9.0.0-preview.25104.3">
-      <Uri>https://github.com/dotnet/razor</Uri>
-      <Sha>36abdce12db3b9c9360e8c7711d489204a4eac71</Sha>
-    </Dependency>
-    <Dependency Name="Microsoft.AspNetCore.Mvc.Razor.Extensions.Tooling.Internal" Version="9.0.0-preview.25104.3">
-      <Uri>https://github.com/dotnet/razor</Uri>
-      <Sha>36abdce12db3b9c9360e8c7711d489204a4eac71</Sha>
-    </Dependency>
-    <Dependency Name="Microsoft.NET.Sdk.Razor.SourceGenerators.Transport" Version="9.0.0-preview.25104.3">
-      <Uri>https://github.com/dotnet/razor</Uri>
-      <Sha>36abdce12db3b9c9360e8c7711d489204a4eac71</Sha>
-    </Dependency>
-    <!-- Intermediate is necessary for source build. -->
-    <Dependency Name="Microsoft.SourceBuild.Intermediate.razor" Version="9.0.0-preview.25104.3">
-      <Uri>https://github.com/dotnet/razor</Uri>
-      <Sha>36abdce12db3b9c9360e8c7711d489204a4eac71</Sha>
-=======
     <Dependency Name="Microsoft.CodeAnalysis.Razor.Tooling.Internal" Version="9.0.0-preview.25078.1">
       <Uri>https://github.com/dotnet/razor</Uri>
       <Sha>90f580c3fa0908ad7d593a4ca7622e78a61aa927</Sha>
@@ -419,7 +337,6 @@
     <Dependency Name="Microsoft.SourceBuild.Intermediate.razor" Version="9.0.0-preview.25078.1">
       <Uri>https://github.com/dotnet/razor</Uri>
       <Sha>90f580c3fa0908ad7d593a4ca7622e78a61aa927</Sha>
->>>>>>> b4a2299e
       <SourceBuild RepoName="razor" ManagedOnly="true" />
     </Dependency>
     <Dependency Name="Microsoft.Extensions.FileProviders.Embedded" Version="9.0.1">
@@ -500,15 +417,9 @@
       <SourceBuild RepoName="source-build-externals" ManagedOnly="true" />
     </Dependency>
     <!-- Intermediate is necessary for source build. -->
-<<<<<<< HEAD
-    <Dependency Name="Microsoft.SourceBuild.Intermediate.source-build-reference-packages" Version="9.0.0-alpha.1.25081.6">
-      <Uri>https://github.com/dotnet/source-build-reference-packages</Uri>
-      <Sha>1cec3b4a8fb07138136a1ca1e04763bfcf7841db</Sha>
-=======
     <Dependency Name="Microsoft.SourceBuild.Intermediate.source-build-reference-packages" Version="9.0.0-alpha.1.24511.3">
       <Uri>https://github.com/dotnet/source-build-reference-packages</Uri>
       <Sha>c43ee853e96528e2f2eb0f6d8c151ddc07b6a844</Sha>
->>>>>>> b4a2299e
       <SourceBuild RepoName="source-build-reference-packages" ManagedOnly="true" />
     </Dependency>
     <Dependency Name="Microsoft.Deployment.DotNet.Releases" Version="2.0.0-rtm.1.25059.4">
