<?xml version="1.0" encoding="utf-8"?>
<Dependencies>
  <ProductDependencies>
    <Dependency Name="Microsoft.TemplateEngine.Abstractions" Version="8.0.303">
      <Uri>https://github.com/dotnet/templating</Uri>
      <Sha>7248c3c1d6996893bc52c49520707994463aec29</Sha>
    </Dependency>
    <Dependency Name="Microsoft.TemplateEngine.Mocks" Version="8.0.303-servicing.24311.4">
      <Uri>https://github.com/dotnet/templating</Uri>
      <Sha>7248c3c1d6996893bc52c49520707994463aec29</Sha>
    </Dependency>
    <Dependency Name="Microsoft.SourceBuild.Intermediate.templating" Version="8.0.303-servicing.24311.4">
      <Uri>https://github.com/dotnet/templating</Uri>
      <Sha>7248c3c1d6996893bc52c49520707994463aec29</Sha>
      <SourceBuild RepoName="templating" ManagedOnly="true" />
    </Dependency>
    <Dependency Name="Microsoft.NETCore.App.Ref" Version="8.0.7">
      <Uri>https://dev.azure.com/dnceng/internal/_git/dotnet-runtime</Uri>
      <Sha>2aade6beb02ea367fd97c4070a4198802fe61c03</Sha>
    </Dependency>
    <Dependency Name="VS.Redist.Common.NetCore.SharedFramework.x64.8.0" Version="8.0.7-servicing.24313.11">
      <Uri>https://dev.azure.com/dnceng/internal/_git/dotnet-runtime</Uri>
      <Sha>2aade6beb02ea367fd97c4070a4198802fe61c03</Sha>
      <SourceBuild RepoName="runtime" ManagedOnly="false" />
    </Dependency>
    <Dependency Name="VS.Redist.Common.NetCore.TargetingPack.x64.8.0" Version="8.0.7-servicing.24313.11">
      <Uri>https://dev.azure.com/dnceng/internal/_git/dotnet-runtime</Uri>
      <Sha>2aade6beb02ea367fd97c4070a4198802fe61c03</Sha>
    </Dependency>
    <Dependency Name="Microsoft.NETCore.App.Runtime.win-x64" Version="8.0.7">
      <Uri>https://dev.azure.com/dnceng/internal/_git/dotnet-runtime</Uri>
      <Sha>2aade6beb02ea367fd97c4070a4198802fe61c03</Sha>
    </Dependency>
    <Dependency Name="Microsoft.NETCore.App.Host.win-x64" Version="8.0.7">
      <Uri>https://dev.azure.com/dnceng/internal/_git/dotnet-runtime</Uri>
      <Sha>2aade6beb02ea367fd97c4070a4198802fe61c03</Sha>
    </Dependency>
    <Dependency Name="Microsoft.NETCore.Platforms" Version="8.0.7-servicing.24313.11">
      <Uri>https://dev.azure.com/dnceng/internal/_git/dotnet-runtime</Uri>
      <Sha>2aade6beb02ea367fd97c4070a4198802fe61c03</Sha>
    </Dependency>
    <Dependency Name="Microsoft.NET.HostModel" Version="8.0.7-servicing.24313.11">
      <Uri>https://dev.azure.com/dnceng/internal/_git/dotnet-runtime</Uri>
      <Sha>2aade6beb02ea367fd97c4070a4198802fe61c03</Sha>
    </Dependency>
    <Dependency Name="Microsoft.Extensions.DependencyModel" Version="8.0.1">
      <Uri>https://dev.azure.com/dnceng/internal/_git/dotnet-runtime</Uri>
      <Sha>2aade6beb02ea367fd97c4070a4198802fe61c03</Sha>
    </Dependency>
    <Dependency Name="Microsoft.NETCore.DotNetHostResolver" Version="8.0.7">
      <Uri>https://dev.azure.com/dnceng/internal/_git/dotnet-runtime</Uri>
      <Sha>2aade6beb02ea367fd97c4070a4198802fe61c03</Sha>
    </Dependency>
    <Dependency Name="Microsoft.NET.Workload.Emscripten.Current.Manifest-8.0.100" Version="8.0.7" CoherentParentDependency="Microsoft.NETCore.App.Runtime.win-x64">
      <Uri>https://github.com/dotnet/emsdk</Uri>
      <Sha>a64772f521c578bc9925578b1384d3a08a02d31d</Sha>
    </Dependency>
    <Dependency Name="Microsoft.Build" Version="17.10.4">
      <Uri>https://github.com/dotnet/msbuild</Uri>
      <Sha>10fbfbf2eeb0597fdc1f600d87d38c7f57317bdc</Sha>
    </Dependency>
    <Dependency Name="Microsoft.Build.Localization" Version="17.10.4-preview-24218-02">
      <Uri>https://github.com/dotnet/msbuild</Uri>
      <Sha>10fbfbf2eeb0597fdc1f600d87d38c7f57317bdc</Sha>
    </Dependency>
    <Dependency Name="Microsoft.SourceBuild.Intermediate.msbuild" Version="17.10.4-preview-24218-02">
      <Uri>https://github.com/dotnet/msbuild</Uri>
      <Sha>10fbfbf2eeb0597fdc1f600d87d38c7f57317bdc</Sha>
      <SourceBuild RepoName="msbuild" ManagedOnly="true" />
    </Dependency>
    <Dependency Name="Microsoft.FSharp.Compiler" Version="12.8.301-beta.24271.6">
      <Uri>https://github.com/dotnet/fsharp</Uri>
      <Sha>80c165644db640d0f309affe0daa281c7e17b939</Sha>
    </Dependency>
    <Dependency Name="Microsoft.SourceBuild.Intermediate.fsharp" Version="8.0.301-beta.24271.6">
      <Uri>https://github.com/dotnet/fsharp</Uri>
      <Sha>80c165644db640d0f309affe0daa281c7e17b939</Sha>
      <SourceBuild RepoName="fsharp" ManagedOnly="true" />
    </Dependency>
    <Dependency Name="dotnet-format" Version="8.3.527101">
      <Uri>https://dev.azure.com/dnceng/internal/_git/dotnet-format</Uri>
      <Sha>35e0cea58ab3608488e0dca7c75e44a7f18ca189</Sha>
      <SourceBuild RepoName="format" ManagedOnly="true" />
    </Dependency>
<<<<<<< HEAD
    <Dependency Name="Microsoft.Net.Compilers.Toolset" Version="4.10.0-3.24271.3">
      <Uri>https://dev.azure.com/dnceng/internal/_git/dotnet-roslyn</Uri>
      <Sha>698bc7ffa21da8de7704787bc973471cbc8937bb</Sha>
      <SourceBuild RepoName="roslyn" ManagedOnly="true" />
    </Dependency>
    <Dependency Name="Microsoft.CodeAnalysis" Version="4.10.0-3.24271.3">
      <Uri>https://dev.azure.com/dnceng/internal/_git/dotnet-roslyn</Uri>
      <Sha>698bc7ffa21da8de7704787bc973471cbc8937bb</Sha>
    </Dependency>
    <Dependency Name="Microsoft.CodeAnalysis.CSharp" Version="4.10.0-3.24271.3">
      <Uri>https://dev.azure.com/dnceng/internal/_git/dotnet-roslyn</Uri>
      <Sha>698bc7ffa21da8de7704787bc973471cbc8937bb</Sha>
    </Dependency>
    <Dependency Name="Microsoft.CodeAnalysis.CSharp.CodeStyle" Version="4.10.0-3.24271.3">
      <Uri>https://dev.azure.com/dnceng/internal/_git/dotnet-roslyn</Uri>
      <Sha>698bc7ffa21da8de7704787bc973471cbc8937bb</Sha>
    </Dependency>
    <Dependency Name="Microsoft.CodeAnalysis.CSharp.Features" Version="4.10.0-3.24271.3">
      <Uri>https://dev.azure.com/dnceng/internal/_git/dotnet-roslyn</Uri>
      <Sha>698bc7ffa21da8de7704787bc973471cbc8937bb</Sha>
    </Dependency>
    <Dependency Name="Microsoft.CodeAnalysis.CSharp.Workspaces" Version="4.10.0-3.24271.3">
      <Uri>https://dev.azure.com/dnceng/internal/_git/dotnet-roslyn</Uri>
      <Sha>698bc7ffa21da8de7704787bc973471cbc8937bb</Sha>
    </Dependency>
    <Dependency Name="Microsoft.CodeAnalysis.Workspaces.MSBuild" Version="4.10.0-3.24271.3">
      <Uri>https://dev.azure.com/dnceng/internal/_git/dotnet-roslyn</Uri>
      <Sha>698bc7ffa21da8de7704787bc973471cbc8937bb</Sha>
=======
    <Dependency Name="Microsoft.Net.Compilers.Toolset" Version="4.10.0-3.24312.19">
      <Uri>https://github.com/dotnet/roslyn</Uri>
      <Sha>771f269b3abcbbd991f05becf8fe5e991d24b0c1</Sha>
      <SourceBuild RepoName="roslyn" ManagedOnly="true" />
    </Dependency>
    <Dependency Name="Microsoft.CodeAnalysis" Version="4.10.0-3.24312.19">
      <Uri>https://github.com/dotnet/roslyn</Uri>
      <Sha>771f269b3abcbbd991f05becf8fe5e991d24b0c1</Sha>
    </Dependency>
    <Dependency Name="Microsoft.CodeAnalysis.CSharp" Version="4.10.0-3.24312.19">
      <Uri>https://github.com/dotnet/roslyn</Uri>
      <Sha>771f269b3abcbbd991f05becf8fe5e991d24b0c1</Sha>
    </Dependency>
    <Dependency Name="Microsoft.CodeAnalysis.CSharp.CodeStyle" Version="4.10.0-3.24312.19">
      <Uri>https://github.com/dotnet/roslyn</Uri>
      <Sha>771f269b3abcbbd991f05becf8fe5e991d24b0c1</Sha>
    </Dependency>
    <Dependency Name="Microsoft.CodeAnalysis.CSharp.Features" Version="4.10.0-3.24312.19">
      <Uri>https://github.com/dotnet/roslyn</Uri>
      <Sha>771f269b3abcbbd991f05becf8fe5e991d24b0c1</Sha>
    </Dependency>
    <Dependency Name="Microsoft.CodeAnalysis.CSharp.Workspaces" Version="4.10.0-3.24312.19">
      <Uri>https://github.com/dotnet/roslyn</Uri>
      <Sha>771f269b3abcbbd991f05becf8fe5e991d24b0c1</Sha>
    </Dependency>
    <Dependency Name="Microsoft.CodeAnalysis.Workspaces.MSBuild" Version="4.10.0-3.24312.19">
      <Uri>https://github.com/dotnet/roslyn</Uri>
      <Sha>771f269b3abcbbd991f05becf8fe5e991d24b0c1</Sha>
>>>>>>> 2789db6a
    </Dependency>
    <Dependency Name="Microsoft.AspNetCore.DeveloperCertificates.XPlat" Version="8.0.7-servicing.24314.2">
      <Uri>https://dev.azure.com/dnceng/internal/_git/dotnet-aspnetcore</Uri>
      <Sha>2f1db20456007c9515068a35a65afdf99af70bc6</Sha>
    </Dependency>
    <Dependency Name="Microsoft.AspNetCore.TestHost" Version="8.0.7">
      <Uri>https://dev.azure.com/dnceng/internal/_git/dotnet-aspnetcore</Uri>
      <Sha>2f1db20456007c9515068a35a65afdf99af70bc6</Sha>
    </Dependency>
    <Dependency Name="Microsoft.Build.NuGetSdkResolver" Version="6.10.0-preview.2.97">
      <Uri>https://github.com/nuget/nuget.client</Uri>
      <Sha>fb50d1a45ed10b39b5f335bc3a4bdcaea9b951cf</Sha>
    </Dependency>
    <Dependency Name="NuGet.Build.Tasks" Version="6.10.0-preview.2.97">
      <Uri>https://github.com/nuget/nuget.client</Uri>
      <Sha>fb50d1a45ed10b39b5f335bc3a4bdcaea9b951cf</Sha>
    </Dependency>
    <Dependency Name="NuGet.Build.Tasks.Console" Version="6.10.0-preview.2.97">
      <Uri>https://github.com/nuget/nuget.client</Uri>
      <Sha>fb50d1a45ed10b39b5f335bc3a4bdcaea9b951cf</Sha>
    </Dependency>
    <Dependency Name="NuGet.Build.Tasks.Pack" Version="6.10.0-preview.2.97">
      <Uri>https://github.com/nuget/nuget.client</Uri>
      <Sha>fb50d1a45ed10b39b5f335bc3a4bdcaea9b951cf</Sha>
    </Dependency>
    <Dependency Name="NuGet.Commands" Version="6.10.0-preview.2.97">
      <Uri>https://github.com/nuget/nuget.client</Uri>
      <Sha>fb50d1a45ed10b39b5f335bc3a4bdcaea9b951cf</Sha>
    </Dependency>
    <Dependency Name="NuGet.CommandLine.XPlat" Version="6.10.0-preview.2.97">
      <Uri>https://github.com/nuget/nuget.client</Uri>
      <Sha>fb50d1a45ed10b39b5f335bc3a4bdcaea9b951cf</Sha>
    </Dependency>
    <Dependency Name="NuGet.Common" Version="6.10.0-preview.2.97">
      <Uri>https://github.com/nuget/nuget.client</Uri>
      <Sha>fb50d1a45ed10b39b5f335bc3a4bdcaea9b951cf</Sha>
    </Dependency>
    <Dependency Name="NuGet.Configuration" Version="6.10.0-preview.2.97">
      <Uri>https://github.com/nuget/nuget.client</Uri>
      <Sha>fb50d1a45ed10b39b5f335bc3a4bdcaea9b951cf</Sha>
    </Dependency>
    <Dependency Name="NuGet.Credentials" Version="6.10.0-preview.2.97">
      <Uri>https://github.com/nuget/nuget.client</Uri>
      <Sha>fb50d1a45ed10b39b5f335bc3a4bdcaea9b951cf</Sha>
    </Dependency>
    <Dependency Name="NuGet.DependencyResolver.Core" Version="6.10.0-preview.2.97">
      <Uri>https://github.com/nuget/nuget.client</Uri>
      <Sha>fb50d1a45ed10b39b5f335bc3a4bdcaea9b951cf</Sha>
    </Dependency>
    <Dependency Name="NuGet.Frameworks" Version="6.10.0-preview.2.97">
      <Uri>https://github.com/nuget/nuget.client</Uri>
      <Sha>fb50d1a45ed10b39b5f335bc3a4bdcaea9b951cf</Sha>
    </Dependency>
    <Dependency Name="NuGet.LibraryModel" Version="6.10.0-preview.2.97">
      <Uri>https://github.com/nuget/nuget.client</Uri>
      <Sha>fb50d1a45ed10b39b5f335bc3a4bdcaea9b951cf</Sha>
    </Dependency>
    <Dependency Name="NuGet.ProjectModel" Version="6.10.0-preview.2.97">
      <Uri>https://github.com/nuget/nuget.client</Uri>
      <Sha>fb50d1a45ed10b39b5f335bc3a4bdcaea9b951cf</Sha>
    </Dependency>
    <Dependency Name="NuGet.Protocol" Version="6.10.0-preview.2.97">
      <Uri>https://github.com/nuget/nuget.client</Uri>
      <Sha>fb50d1a45ed10b39b5f335bc3a4bdcaea9b951cf</Sha>
    </Dependency>
    <Dependency Name="NuGet.Packaging" Version="6.10.0-preview.2.97">
      <Uri>https://github.com/nuget/nuget.client</Uri>
      <Sha>fb50d1a45ed10b39b5f335bc3a4bdcaea9b951cf</Sha>
    </Dependency>
    <Dependency Name="NuGet.Versioning" Version="6.10.0-preview.2.97">
      <Uri>https://github.com/nuget/nuget.client</Uri>
      <Sha>fb50d1a45ed10b39b5f335bc3a4bdcaea9b951cf</Sha>
    </Dependency>
    <Dependency Name="NuGet.Localization" Version="6.10.0-preview.2.97">
      <Uri>https://github.com/nuget/nuget.client</Uri>
      <Sha>fb50d1a45ed10b39b5f335bc3a4bdcaea9b951cf</Sha>
    </Dependency>
    <Dependency Name="Microsoft.NET.Test.Sdk" Version="17.10.0-release-24272-11">
      <Uri>https://github.com/microsoft/vstest</Uri>
      <Sha>83d73f783bf54c336d1eab04a53d554f8a6c0b19</Sha>
      <SourceBuild RepoName="vstest" ManagedOnly="true" />
    </Dependency>
    <Dependency Name="Microsoft.TestPlatform.CLI" Version="17.10.0-release-24272-11">
      <Uri>https://github.com/microsoft/vstest</Uri>
      <Sha>83d73f783bf54c336d1eab04a53d554f8a6c0b19</Sha>
    </Dependency>
    <Dependency Name="Microsoft.TestPlatform.Build" Version="17.10.0-release-24272-11">
      <Uri>https://github.com/microsoft/vstest</Uri>
      <Sha>83d73f783bf54c336d1eab04a53d554f8a6c0b19</Sha>
    </Dependency>
    <Dependency Name="Microsoft.NET.ILLink.Tasks" Version="8.0.7">
      <Uri>https://dev.azure.com/dnceng/internal/_git/dotnet-runtime</Uri>
      <Sha>2aade6beb02ea367fd97c4070a4198802fe61c03</Sha>
    </Dependency>
    <Dependency Name="System.CodeDom" Version="8.0.0">
      <Uri>https://dev.azure.com/dnceng/internal/_git/dotnet-runtime</Uri>
      <Sha>5535e31a712343a63f5d7d796cd874e563e5ac14</Sha>
    </Dependency>
    <Dependency Name="System.Security.Cryptography.ProtectedData" Version="8.0.0">
      <Uri>https://dev.azure.com/dnceng/internal/_git/dotnet-runtime</Uri>
      <Sha>5535e31a712343a63f5d7d796cd874e563e5ac14</Sha>
    </Dependency>
    <Dependency Name="System.Text.Encoding.CodePages" Version="8.0.0">
      <Uri>https://dev.azure.com/dnceng/internal/_git/dotnet-runtime</Uri>
      <Sha>5535e31a712343a63f5d7d796cd874e563e5ac14</Sha>
    </Dependency>
    <Dependency Name="System.Resources.Extensions" Version="8.0.0">
      <Uri>https://dev.azure.com/dnceng/internal/_git/dotnet-runtime</Uri>
      <Sha>5535e31a712343a63f5d7d796cd874e563e5ac14</Sha>
    </Dependency>
    <Dependency Name="Microsoft.WindowsDesktop.App.Runtime.win-x64" Version="8.0.7">
      <Uri>https://dev.azure.com/dnceng/internal/_git/dotnet-windowsdesktop</Uri>
      <Sha>28ae95bc8703be1ebc194391b03b6477cf59bed2</Sha>
    </Dependency>
    <Dependency Name="VS.Redist.Common.WindowsDesktop.SharedFramework.x64.8.0" Version="8.0.7-servicing.24314.3">
      <Uri>https://dev.azure.com/dnceng/internal/_git/dotnet-windowsdesktop</Uri>
      <Sha>28ae95bc8703be1ebc194391b03b6477cf59bed2</Sha>
    </Dependency>
    <Dependency Name="Microsoft.WindowsDesktop.App.Ref" Version="8.0.7">
      <Uri>https://dev.azure.com/dnceng/internal/_git/dotnet-windowsdesktop</Uri>
      <Sha>28ae95bc8703be1ebc194391b03b6477cf59bed2</Sha>
    </Dependency>
    <Dependency Name="VS.Redist.Common.WindowsDesktop.TargetingPack.x64.8.0" Version="8.0.7-servicing.24314.3">
      <Uri>https://dev.azure.com/dnceng/internal/_git/dotnet-windowsdesktop</Uri>
      <Sha>28ae95bc8703be1ebc194391b03b6477cf59bed2</Sha>
    </Dependency>
    <Dependency Name="Microsoft.NET.Sdk.WindowsDesktop" Version="8.0.7-servicing.24313.7" CoherentParentDependency="Microsoft.WindowsDesktop.App.Ref">
      <Uri>https://dev.azure.com/dnceng/internal/_git/dotnet-wpf</Uri>
      <Sha>43bb8cc831c2658e1117415019264bfe6f644f94</Sha>
    </Dependency>
    <Dependency Name="Microsoft.AspNetCore.App.Ref" Version="8.0.7">
      <Uri>https://dev.azure.com/dnceng/internal/_git/dotnet-aspnetcore</Uri>
      <Sha>2f1db20456007c9515068a35a65afdf99af70bc6</Sha>
    </Dependency>
    <Dependency Name="Microsoft.AspNetCore.App.Ref.Internal" Version="8.0.7-servicing.24314.2">
      <Uri>https://dev.azure.com/dnceng/internal/_git/dotnet-aspnetcore</Uri>
      <Sha>2f1db20456007c9515068a35a65afdf99af70bc6</Sha>
    </Dependency>
    <Dependency Name="Microsoft.AspNetCore.App.Runtime.win-x64" Version="8.0.7">
      <Uri>https://dev.azure.com/dnceng/internal/_git/dotnet-aspnetcore</Uri>
      <Sha>2f1db20456007c9515068a35a65afdf99af70bc6</Sha>
    </Dependency>
    <Dependency Name="VS.Redist.Common.AspNetCore.SharedFramework.x64.8.0" Version="8.0.7-servicing.24314.2">
      <Uri>https://dev.azure.com/dnceng/internal/_git/dotnet-aspnetcore</Uri>
      <Sha>2f1db20456007c9515068a35a65afdf99af70bc6</Sha>
      <SourceBuild RepoName="aspnetcore" ManagedOnly="true" />
    </Dependency>
    <Dependency Name="dotnet-dev-certs" Version="8.0.7-servicing.24314.2">
      <Uri>https://dev.azure.com/dnceng/internal/_git/dotnet-aspnetcore</Uri>
      <Sha>2f1db20456007c9515068a35a65afdf99af70bc6</Sha>
    </Dependency>
    <Dependency Name="dotnet-user-jwts" Version="8.0.7-servicing.24314.2">
      <Uri>https://dev.azure.com/dnceng/internal/_git/dotnet-aspnetcore</Uri>
      <Sha>2f1db20456007c9515068a35a65afdf99af70bc6</Sha>
    </Dependency>
    <Dependency Name="dotnet-user-secrets" Version="8.0.7-servicing.24314.2">
      <Uri>https://dev.azure.com/dnceng/internal/_git/dotnet-aspnetcore</Uri>
      <Sha>2f1db20456007c9515068a35a65afdf99af70bc6</Sha>
    </Dependency>
    <Dependency Name="Microsoft.AspNetCore.Analyzers" Version="8.0.7-servicing.24314.2">
      <Uri>https://dev.azure.com/dnceng/internal/_git/dotnet-aspnetcore</Uri>
      <Sha>2f1db20456007c9515068a35a65afdf99af70bc6</Sha>
    </Dependency>
    <Dependency Name="Microsoft.AspNetCore.Components.SdkAnalyzers" Version="8.0.7-servicing.24314.2">
      <Uri>https://dev.azure.com/dnceng/internal/_git/dotnet-aspnetcore</Uri>
      <Sha>2f1db20456007c9515068a35a65afdf99af70bc6</Sha>
    </Dependency>
    <Dependency Name="Microsoft.AspNetCore.Mvc.Analyzers" Version="8.0.7-servicing.24314.2">
      <Uri>https://dev.azure.com/dnceng/internal/_git/dotnet-aspnetcore</Uri>
      <Sha>2f1db20456007c9515068a35a65afdf99af70bc6</Sha>
    </Dependency>
    <Dependency Name="Microsoft.AspNetCore.Mvc.Api.Analyzers" Version="8.0.7-servicing.24314.2">
      <Uri>https://dev.azure.com/dnceng/internal/_git/dotnet-aspnetcore</Uri>
      <Sha>2f1db20456007c9515068a35a65afdf99af70bc6</Sha>
    </Dependency>
    <Dependency Name="Microsoft.CodeAnalysis.Razor.Tooling.Internal" Version="7.0.0-preview.24312.2">
      <Uri>https://github.com/dotnet/razor</Uri>
      <Sha>c0bfb39f2018d2c077798ac992c799929df1453f</Sha>
      <SourceBuild RepoName="razor" ManagedOnly="true" />
    </Dependency>
    <Dependency Name="Microsoft.AspNetCore.Mvc.Razor.Extensions.Tooling.Internal" Version="7.0.0-preview.24312.2">
      <Uri>https://github.com/dotnet/razor</Uri>
      <Sha>c0bfb39f2018d2c077798ac992c799929df1453f</Sha>
    </Dependency>
    <Dependency Name="Microsoft.NET.Sdk.Razor.SourceGenerators.Transport" Version="7.0.0-preview.24312.2">
      <Uri>https://github.com/dotnet/razor</Uri>
      <Sha>c0bfb39f2018d2c077798ac992c799929df1453f</Sha>
    </Dependency>
    <Dependency Name="Microsoft.Extensions.FileProviders.Embedded" Version="8.0.7">
      <Uri>https://dev.azure.com/dnceng/internal/_git/dotnet-aspnetcore</Uri>
      <Sha>2f1db20456007c9515068a35a65afdf99af70bc6</Sha>
    </Dependency>
    <Dependency Name="Microsoft.AspNetCore.Authorization" Version="8.0.7">
      <Uri>https://dev.azure.com/dnceng/internal/_git/dotnet-aspnetcore</Uri>
      <Sha>2f1db20456007c9515068a35a65afdf99af70bc6</Sha>
    </Dependency>
    <Dependency Name="Microsoft.AspNetCore.Components.Web" Version="8.0.7">
      <Uri>https://dev.azure.com/dnceng/internal/_git/dotnet-aspnetcore</Uri>
      <Sha>2f1db20456007c9515068a35a65afdf99af70bc6</Sha>
    </Dependency>
    <Dependency Name="Microsoft.JSInterop" Version="8.0.7">
      <Uri>https://dev.azure.com/dnceng/internal/_git/dotnet-aspnetcore</Uri>
      <Sha>2f1db20456007c9515068a35a65afdf99af70bc6</Sha>
    </Dependency>
    <Dependency Name="Microsoft.Web.Xdt" Version="7.0.0-preview.22423.2" Pinned="true">
      <Uri>https://github.com/dotnet/xdt</Uri>
      <Sha>9a1c3e1b7f0c8763d4c96e593961a61a72679a7b</Sha>
      <SourceBuild RepoName="xdt" ManagedOnly="true" />
    </Dependency>
    <Dependency Name="Microsoft.CodeAnalysis.NetAnalyzers" Version="8.0.0-preview.23614.1">
      <Uri>https://github.com/dotnet/roslyn-analyzers</Uri>
      <Sha>abef8ced132657943b7150f01a308e2199a17d5d</Sha>
    </Dependency>
    <Dependency Name="Microsoft.CodeAnalysis.PublicApiAnalyzers" Version="3.11.0-beta1.23614.1">
      <Uri>https://github.com/dotnet/roslyn-analyzers</Uri>
      <Sha>abef8ced132657943b7150f01a308e2199a17d5d</Sha>
    </Dependency>
    <Dependency Name="Microsoft.SourceBuild.Intermediate.roslyn-analyzers" Version="3.11.0-beta1.23614.1">
      <Uri>https://github.com/dotnet/roslyn-analyzers</Uri>
      <Sha>abef8ced132657943b7150f01a308e2199a17d5d</Sha>
      <SourceBuild RepoName="roslyn-analyzers" ManagedOnly="true" />
    </Dependency>
    <Dependency Name="System.CommandLine" Version="2.0.0-beta4.23307.1">
      <Uri>https://github.com/dotnet/command-line-api</Uri>
      <Sha>02fe27cd6a9b001c8feb7938e6ef4b3799745759</Sha>
    </Dependency>
    <Dependency Name="Microsoft.SourceBuild.Intermediate.command-line-api" Version="0.1.430701">
      <Uri>https://github.com/dotnet/command-line-api</Uri>
      <Sha>02fe27cd6a9b001c8feb7938e6ef4b3799745759</Sha>
      <SourceBuild RepoName="command-line-api" ManagedOnly="true" />
    </Dependency>
    <Dependency Name="Microsoft.SourceBuild.Intermediate.source-build-externals" Version="8.0.0-alpha.1.24269.1">
      <Uri>https://github.com/dotnet/source-build-externals</Uri>
      <Sha>4f2151df120194f0268944f1b723c14820738fc8</Sha>
      <SourceBuild RepoName="source-build-externals" ManagedOnly="true" />
    </Dependency>
    <Dependency Name="Microsoft.SourceBuild.Intermediate.source-build-reference-packages" Version="8.0.0-alpha.1.24257.2">
      <Uri>https://github.com/dotnet/source-build-reference-packages</Uri>
      <Sha>6ed73280a6d70f7e7ac39c86f2abe8c10983f0bb</Sha>
      <SourceBuild RepoName="source-build-reference-packages" ManagedOnly="true" />
    </Dependency>
    <Dependency Name="Microsoft.Deployment.DotNet.Releases" Version="2.0.0-preview.1.23463.1">
      <Uri>https://github.com/dotnet/deployment-tools</Uri>
      <Sha>5957c5c5f85f17c145e7fab4ece37ad6aafcded9</Sha>
    </Dependency>
    <Dependency Name="Microsoft.Build.Tasks.Git" Version="8.0.0-beta.23615.1">
      <Uri>https://github.com/dotnet/sourcelink</Uri>
      <Sha>94eaac3385cafff41094454966e1af1d1cf60f00</Sha>
      <SourceBuild RepoName="sourcelink" ManagedOnly="true" />
    </Dependency>
    <Dependency Name="Microsoft.SourceLink.Common" Version="8.0.0-beta.23615.1">
      <Uri>https://github.com/dotnet/sourcelink</Uri>
      <Sha>94eaac3385cafff41094454966e1af1d1cf60f00</Sha>
    </Dependency>
    <Dependency Name="Microsoft.SourceLink.AzureRepos.Git" Version="8.0.0-beta.23615.1">
      <Uri>https://github.com/dotnet/sourcelink</Uri>
      <Sha>94eaac3385cafff41094454966e1af1d1cf60f00</Sha>
    </Dependency>
    <Dependency Name="Microsoft.SourceLink.GitHub" Version="8.0.0-beta.23615.1">
      <Uri>https://github.com/dotnet/sourcelink</Uri>
      <Sha>94eaac3385cafff41094454966e1af1d1cf60f00</Sha>
    </Dependency>
    <Dependency Name="Microsoft.SourceLink.GitLab" Version="8.0.0-beta.23615.1">
      <Uri>https://github.com/dotnet/sourcelink</Uri>
      <Sha>94eaac3385cafff41094454966e1af1d1cf60f00</Sha>
    </Dependency>
    <Dependency Name="Microsoft.SourceLink.Bitbucket.Git" Version="8.0.0-beta.23615.1">
      <Uri>https://github.com/dotnet/sourcelink</Uri>
      <Sha>94eaac3385cafff41094454966e1af1d1cf60f00</Sha>
    </Dependency>
    <!-- Explicit dependency because Microsoft.Deployment.DotNet.Releases has different versioning
         than the SB intermediate -->
    <Dependency Name="Microsoft.SourceBuild.Intermediate.deployment-tools" Version="8.0.0-preview.6.23463.1">
      <Uri>https://github.com/dotnet/deployment-tools</Uri>
      <Sha>5957c5c5f85f17c145e7fab4ece37ad6aafcded9</Sha>
      <SourceBuild RepoName="deployment-tools" ManagedOnly="true" />
    </Dependency>
    <Dependency Name="Microsoft.SourceBuild.Intermediate.symreader" Version="2.0.0-beta-23228-03">
      <Uri>https://github.com/dotnet/symreader</Uri>
      <Sha>27e584661980ee6d82c419a2a471ae505b7d122e</Sha>
      <SourceBuild RepoName="symreader" ManagedOnly="true" />
    </Dependency>
    <!-- Dependency required for flowing correct package version in source-build, using PVP flow. -->
    <Dependency Name="Microsoft.Extensions.Logging" Version="8.0.0">
      <Uri>https://dev.azure.com/dnceng/internal/_git/dotnet-runtime</Uri>
      <Sha>5535e31a712343a63f5d7d796cd874e563e5ac14</Sha>
    </Dependency>
    <!-- Dependency required for flowing correct package version in source-build, using PVP flow. -->
    <Dependency Name="Microsoft.Extensions.Logging.Abstractions" Version="8.0.1">
      <Uri>https://dev.azure.com/dnceng/internal/_git/dotnet-runtime</Uri>
      <Sha>9f4b1f5d664afdfc80e1508ab7ed099dff210fbd</Sha>
    </Dependency>
    <!-- Dependency required for flowing correct package version in source-build, using PVP flow. -->
    <Dependency Name="Microsoft.Extensions.Logging.Console" Version="8.0.0">
      <Uri>https://dev.azure.com/dnceng/internal/_git/dotnet-runtime</Uri>
      <Sha>5535e31a712343a63f5d7d796cd874e563e5ac14</Sha>
    </Dependency>
    <!-- Dependency required for flowing correct package version in source-build, using PVP flow. -->
    <Dependency Name="Microsoft.Extensions.FileSystemGlobbing" Version="8.0.0">
      <Uri>https://dev.azure.com/dnceng/internal/_git/dotnet-runtime</Uri>
      <Sha>5535e31a712343a63f5d7d796cd874e563e5ac14</Sha>
    </Dependency>
    <!-- Dependency required for flowing correct package version in source-build, using PVP flow. -->
    <Dependency Name="System.ServiceProcess.ServiceController" Version="8.0.0">
      <Uri>https://dev.azure.com/dnceng/internal/_git/dotnet-runtime</Uri>
      <Sha>5535e31a712343a63f5d7d796cd874e563e5ac14</Sha>
    </Dependency>
    <Dependency Name="System.Text.Json" Version="8.0.4">
      <Uri>https://dev.azure.com/dnceng/internal/_git/dotnet-runtime</Uri>
      <Sha>2aade6beb02ea367fd97c4070a4198802fe61c03</Sha>
    </Dependency>
    <Dependency Name="Microsoft.Bcl.AsyncInterfaces" Version="8.0.0">
      <Uri>https://dev.azure.com/dnceng/internal/_git/dotnet-runtime</Uri>
      <Sha>5535e31a712343a63f5d7d796cd874e563e5ac14</Sha>
    </Dependency>
    <Dependency Name="Microsoft.Extensions.FileProviders.Abstractions" Version="8.0.0">
      <Uri>https://dev.azure.com/dnceng/internal/_git/dotnet-runtime</Uri>
      <Sha>5535e31a712343a63f5d7d796cd874e563e5ac14</Sha>
    </Dependency>
    <Dependency Name="Microsoft.Extensions.ObjectPool" Version="8.0.7">
      <Uri>https://dev.azure.com/dnceng/internal/_git/dotnet-aspnetcore</Uri>
      <Sha>2f1db20456007c9515068a35a65afdf99af70bc6</Sha>
    </Dependency>
    <Dependency Name="Microsoft.Win32.SystemEvents" Version="8.0.0">
      <Uri>https://dev.azure.com/dnceng/internal/_git/dotnet-runtime</Uri>
      <Sha>5535e31a712343a63f5d7d796cd874e563e5ac14</Sha>
    </Dependency>
    <Dependency Name="System.Composition.AttributedModel" Version="8.0.0">
      <Uri>https://dev.azure.com/dnceng/internal/_git/dotnet-runtime</Uri>
      <Sha>5535e31a712343a63f5d7d796cd874e563e5ac14</Sha>
    </Dependency>
    <Dependency Name="System.Composition.Convention" Version="8.0.0">
      <Uri>https://dev.azure.com/dnceng/internal/_git/dotnet-runtime</Uri>
      <Sha>5535e31a712343a63f5d7d796cd874e563e5ac14</Sha>
    </Dependency>
    <Dependency Name="System.Composition.Hosting" Version="8.0.0">
      <Uri>https://dev.azure.com/dnceng/internal/_git/dotnet-runtime</Uri>
      <Sha>5535e31a712343a63f5d7d796cd874e563e5ac14</Sha>
    </Dependency>
    <Dependency Name="System.Composition.Runtime" Version="8.0.0">
      <Uri>https://dev.azure.com/dnceng/internal/_git/dotnet-runtime</Uri>
      <Sha>5535e31a712343a63f5d7d796cd874e563e5ac14</Sha>
    </Dependency>
    <Dependency Name="System.Composition.TypedParts" Version="8.0.0">
      <Uri>https://dev.azure.com/dnceng/internal/_git/dotnet-runtime</Uri>
      <Sha>5535e31a712343a63f5d7d796cd874e563e5ac14</Sha>
    </Dependency>
    <Dependency Name="System.Configuration.ConfigurationManager" Version="8.0.0">
      <Uri>https://dev.azure.com/dnceng/internal/_git/dotnet-runtime</Uri>
      <Sha>5535e31a712343a63f5d7d796cd874e563e5ac14</Sha>
    </Dependency>
    <Dependency Name="System.Drawing.Common" Version="8.0.4">
      <Uri>https://dev.azure.com/dnceng/internal/_git/dotnet-winforms</Uri>
      <Sha>41a4bd690229661e3ec74276ce3f93863b22435b</Sha>
    </Dependency>
    <Dependency Name="System.Security.Cryptography.Pkcs" Version="8.0.0">
      <Uri>https://dev.azure.com/dnceng/internal/_git/dotnet-runtime</Uri>
      <Sha>5535e31a712343a63f5d7d796cd874e563e5ac14</Sha>
    </Dependency>
    <Dependency Name="System.Security.Cryptography.Xml" Version="8.0.1">
      <Uri>https://dev.azure.com/dnceng/internal/_git/dotnet-runtime</Uri>
      <Sha>2aade6beb02ea367fd97c4070a4198802fe61c03</Sha>
    </Dependency>
    <Dependency Name="System.Security.Permissions" Version="8.0.0">
      <Uri>https://dev.azure.com/dnceng/internal/_git/dotnet-runtime</Uri>
      <Sha>5535e31a712343a63f5d7d796cd874e563e5ac14</Sha>
    </Dependency>
    <Dependency Name="System.Windows.Extensions" Version="8.0.0">
      <Uri>https://dev.azure.com/dnceng/internal/_git/dotnet-runtime</Uri>
      <Sha>5535e31a712343a63f5d7d796cd874e563e5ac14</Sha>
    </Dependency>
  </ProductDependencies>
  <ToolsetDependencies>
    <Dependency Name="Microsoft.DotNet.Arcade.Sdk" Version="8.0.0-beta.24310.5">
      <Uri>https://github.com/dotnet/arcade</Uri>
      <Sha>9f6799fdc16ae19b3e9478c55b997a6aab839d09</Sha>
      <SourceBuild RepoName="arcade" ManagedOnly="true" />
    </Dependency>
    <Dependency Name="Microsoft.DotNet.Helix.Sdk" Version="8.0.0-beta.24310.5">
      <Uri>https://github.com/dotnet/arcade</Uri>
      <Sha>9f6799fdc16ae19b3e9478c55b997a6aab839d09</Sha>
    </Dependency>
    <Dependency Name="Microsoft.DotNet.SignTool" Version="8.0.0-beta.24310.5">
      <Uri>https://github.com/dotnet/arcade</Uri>
      <Sha>9f6799fdc16ae19b3e9478c55b997a6aab839d09</Sha>
    </Dependency>
    <Dependency Name="Microsoft.DotNet.XUnitExtensions" Version="8.0.0-beta.24310.5">
      <Uri>https://github.com/dotnet/arcade</Uri>
      <Sha>9f6799fdc16ae19b3e9478c55b997a6aab839d09</Sha>
    </Dependency>
    <Dependency Name="System.Reflection.MetadataLoadContext" Version="8.0.0">
      <Uri>https://dev.azure.com/dnceng/internal/_git/dotnet-runtime</Uri>
      <Sha>5535e31a712343a63f5d7d796cd874e563e5ac14</Sha>
    </Dependency>
    <Dependency Name="Microsoft.DotNet.XliffTasks" Version="1.0.0-beta.23475.1" CoherentParentDependency="Microsoft.DotNet.Arcade.Sdk">
      <Uri>https://github.com/dotnet/xliff-tasks</Uri>
      <Sha>73f0850939d96131c28cf6ea6ee5aacb4da0083a</Sha>
      <SourceBuild RepoName="xliff-tasks" ManagedOnly="true" />
    </Dependency>
  </ToolsetDependencies>
</Dependencies><|MERGE_RESOLUTION|>--- conflicted
+++ resolved
@@ -82,41 +82,11 @@
       <Sha>35e0cea58ab3608488e0dca7c75e44a7f18ca189</Sha>
       <SourceBuild RepoName="format" ManagedOnly="true" />
     </Dependency>
-<<<<<<< HEAD
-    <Dependency Name="Microsoft.Net.Compilers.Toolset" Version="4.10.0-3.24271.3">
-      <Uri>https://dev.azure.com/dnceng/internal/_git/dotnet-roslyn</Uri>
-      <Sha>698bc7ffa21da8de7704787bc973471cbc8937bb</Sha>
+    <Dependency Name="Microsoft.Net.Compilers.Toolset" Version="4.10.0-3.24312.19">
+      <Uri>https://github.com/dotnet/roslyn</Uri>
+      <Sha>771f269b3abcbbd991f05becf8fe5e991d24b0c1</Sha>
       <SourceBuild RepoName="roslyn" ManagedOnly="true" />
     </Dependency>
-    <Dependency Name="Microsoft.CodeAnalysis" Version="4.10.0-3.24271.3">
-      <Uri>https://dev.azure.com/dnceng/internal/_git/dotnet-roslyn</Uri>
-      <Sha>698bc7ffa21da8de7704787bc973471cbc8937bb</Sha>
-    </Dependency>
-    <Dependency Name="Microsoft.CodeAnalysis.CSharp" Version="4.10.0-3.24271.3">
-      <Uri>https://dev.azure.com/dnceng/internal/_git/dotnet-roslyn</Uri>
-      <Sha>698bc7ffa21da8de7704787bc973471cbc8937bb</Sha>
-    </Dependency>
-    <Dependency Name="Microsoft.CodeAnalysis.CSharp.CodeStyle" Version="4.10.0-3.24271.3">
-      <Uri>https://dev.azure.com/dnceng/internal/_git/dotnet-roslyn</Uri>
-      <Sha>698bc7ffa21da8de7704787bc973471cbc8937bb</Sha>
-    </Dependency>
-    <Dependency Name="Microsoft.CodeAnalysis.CSharp.Features" Version="4.10.0-3.24271.3">
-      <Uri>https://dev.azure.com/dnceng/internal/_git/dotnet-roslyn</Uri>
-      <Sha>698bc7ffa21da8de7704787bc973471cbc8937bb</Sha>
-    </Dependency>
-    <Dependency Name="Microsoft.CodeAnalysis.CSharp.Workspaces" Version="4.10.0-3.24271.3">
-      <Uri>https://dev.azure.com/dnceng/internal/_git/dotnet-roslyn</Uri>
-      <Sha>698bc7ffa21da8de7704787bc973471cbc8937bb</Sha>
-    </Dependency>
-    <Dependency Name="Microsoft.CodeAnalysis.Workspaces.MSBuild" Version="4.10.0-3.24271.3">
-      <Uri>https://dev.azure.com/dnceng/internal/_git/dotnet-roslyn</Uri>
-      <Sha>698bc7ffa21da8de7704787bc973471cbc8937bb</Sha>
-=======
-    <Dependency Name="Microsoft.Net.Compilers.Toolset" Version="4.10.0-3.24312.19">
-      <Uri>https://github.com/dotnet/roslyn</Uri>
-      <Sha>771f269b3abcbbd991f05becf8fe5e991d24b0c1</Sha>
-      <SourceBuild RepoName="roslyn" ManagedOnly="true" />
-    </Dependency>
     <Dependency Name="Microsoft.CodeAnalysis" Version="4.10.0-3.24312.19">
       <Uri>https://github.com/dotnet/roslyn</Uri>
       <Sha>771f269b3abcbbd991f05becf8fe5e991d24b0c1</Sha>
@@ -140,7 +110,6 @@
     <Dependency Name="Microsoft.CodeAnalysis.Workspaces.MSBuild" Version="4.10.0-3.24312.19">
       <Uri>https://github.com/dotnet/roslyn</Uri>
       <Sha>771f269b3abcbbd991f05becf8fe5e991d24b0c1</Sha>
->>>>>>> 2789db6a
     </Dependency>
     <Dependency Name="Microsoft.AspNetCore.DeveloperCertificates.XPlat" Version="8.0.7-servicing.24314.2">
       <Uri>https://dev.azure.com/dnceng/internal/_git/dotnet-aspnetcore</Uri>
