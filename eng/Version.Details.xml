<?xml version="1.0" encoding="utf-8"?>
<Dependencies>
  <ProductDependencies>
    <Dependency Name="Microsoft.TemplateEngine.Abstractions" Version="8.0.305">
      <Uri>https://github.com/dotnet/templating</Uri>
<<<<<<< HEAD
      <Sha>b8bd28466fc57e72e9dd0beb985985488c39d37b</Sha>
    </Dependency>
    <Dependency Name="Microsoft.TemplateEngine.Mocks" Version="8.0.109-servicing.24414.3">
      <Uri>https://github.com/dotnet/templating</Uri>
      <Sha>b8bd28466fc57e72e9dd0beb985985488c39d37b</Sha>
    </Dependency>
    <Dependency Name="Microsoft.SourceBuild.Intermediate.templating" Version="8.0.109-servicing.24414.3">
      <Uri>https://github.com/dotnet/templating</Uri>
      <Sha>b8bd28466fc57e72e9dd0beb985985488c39d37b</Sha>
=======
      <Sha>60fbe5b3d89acb26ded4dbb02f456a52a8faa4b1</Sha>
    </Dependency>
    <Dependency Name="Microsoft.TemplateEngine.Mocks" Version="8.0.305-servicing.24407.5">
      <Uri>https://github.com/dotnet/templating</Uri>
      <Sha>60fbe5b3d89acb26ded4dbb02f456a52a8faa4b1</Sha>
    </Dependency>
    <Dependency Name="Microsoft.SourceBuild.Intermediate.templating" Version="8.0.305-servicing.24407.5">
      <Uri>https://github.com/dotnet/templating</Uri>
      <Sha>60fbe5b3d89acb26ded4dbb02f456a52a8faa4b1</Sha>
>>>>>>> 89ac11b0
      <SourceBuild RepoName="templating" ManagedOnly="true" />
    </Dependency>
    <Dependency Name="Microsoft.NETCore.App.Ref" Version="8.0.8">
      <Uri>https://dev.azure.com/dnceng/internal/_git/dotnet-runtime</Uri>
      <Sha>08338fcaa5c9b9a8190abb99222fed12aaba956c</Sha>
    </Dependency>
    <Dependency Name="VS.Redist.Common.NetCore.SharedFramework.x64.8.0" Version="8.0.8-servicing.24366.12">
      <Uri>https://dev.azure.com/dnceng/internal/_git/dotnet-runtime</Uri>
      <Sha>08338fcaa5c9b9a8190abb99222fed12aaba956c</Sha>
      <SourceBuild RepoName="runtime" ManagedOnly="false" />
    </Dependency>
    <Dependency Name="VS.Redist.Common.NetCore.TargetingPack.x64.8.0" Version="8.0.8-servicing.24366.12">
      <Uri>https://dev.azure.com/dnceng/internal/_git/dotnet-runtime</Uri>
      <Sha>08338fcaa5c9b9a8190abb99222fed12aaba956c</Sha>
    </Dependency>
    <Dependency Name="Microsoft.NETCore.App.Runtime.win-x64" Version="8.0.8">
      <Uri>https://dev.azure.com/dnceng/internal/_git/dotnet-runtime</Uri>
      <Sha>08338fcaa5c9b9a8190abb99222fed12aaba956c</Sha>
    </Dependency>
    <Dependency Name="Microsoft.NETCore.App.Host.win-x64" Version="8.0.8">
      <Uri>https://dev.azure.com/dnceng/internal/_git/dotnet-runtime</Uri>
      <Sha>08338fcaa5c9b9a8190abb99222fed12aaba956c</Sha>
    </Dependency>
    <Dependency Name="Microsoft.NETCore.Platforms" Version="8.0.8-servicing.24366.12">
      <Uri>https://dev.azure.com/dnceng/internal/_git/dotnet-runtime</Uri>
      <Sha>08338fcaa5c9b9a8190abb99222fed12aaba956c</Sha>
    </Dependency>
    <Dependency Name="Microsoft.NET.HostModel" Version="8.0.8-servicing.24366.12">
      <Uri>https://dev.azure.com/dnceng/internal/_git/dotnet-runtime</Uri>
      <Sha>08338fcaa5c9b9a8190abb99222fed12aaba956c</Sha>
    </Dependency>
    <Dependency Name="Microsoft.Extensions.DependencyModel" Version="8.0.1">
      <Uri>https://dev.azure.com/dnceng/internal/_git/dotnet-runtime</Uri>
      <Sha>2aade6beb02ea367fd97c4070a4198802fe61c03</Sha>
    </Dependency>
    <Dependency Name="Microsoft.NETCore.DotNetHostResolver" Version="8.0.8">
      <Uri>https://dev.azure.com/dnceng/internal/_git/dotnet-runtime</Uri>
      <Sha>08338fcaa5c9b9a8190abb99222fed12aaba956c</Sha>
    </Dependency>
    <Dependency Name="Microsoft.NET.Workload.Emscripten.Current.Manifest-8.0.100" Version="8.0.8" CoherentParentDependency="Microsoft.NETCore.App.Runtime.win-x64">
      <Uri>https://github.com/dotnet/emsdk</Uri>
      <Sha>e92f92efe5854b6fe013787830b59166cb9b4ed9</Sha>
    </Dependency>
    <Dependency Name="Microsoft.Build" Version="17.10.4">
      <Uri>https://github.com/dotnet/msbuild</Uri>
      <Sha>10fbfbf2eeb0597fdc1f600d87d38c7f57317bdc</Sha>
    </Dependency>
    <Dependency Name="Microsoft.Build.Localization" Version="17.10.4-preview-24218-02">
      <Uri>https://github.com/dotnet/msbuild</Uri>
      <Sha>10fbfbf2eeb0597fdc1f600d87d38c7f57317bdc</Sha>
    </Dependency>
    <Dependency Name="Microsoft.SourceBuild.Intermediate.msbuild" Version="17.10.4-preview-24218-02">
      <Uri>https://github.com/dotnet/msbuild</Uri>
      <Sha>10fbfbf2eeb0597fdc1f600d87d38c7f57317bdc</Sha>
      <SourceBuild RepoName="msbuild" ManagedOnly="true" />
    </Dependency>
    <Dependency Name="Microsoft.FSharp.Compiler" Version="12.8.301-beta.24271.6">
      <Uri>https://github.com/dotnet/fsharp</Uri>
      <Sha>80c165644db640d0f309affe0daa281c7e17b939</Sha>
    </Dependency>
    <Dependency Name="Microsoft.SourceBuild.Intermediate.fsharp" Version="8.0.301-beta.24271.6">
      <Uri>https://github.com/dotnet/fsharp</Uri>
      <Sha>80c165644db640d0f309affe0daa281c7e17b939</Sha>
      <SourceBuild RepoName="fsharp" ManagedOnly="true" />
    </Dependency>
    <Dependency Name="dotnet-format" Version="8.3.536002">
      <Uri>https://github.com/dotnet/format</Uri>
      <Sha>7bb270d0f3380ff4adcb5e917fb5a2111d50bbad</Sha>
      <SourceBuild RepoName="format" ManagedOnly="true" />
    </Dependency>
    <Dependency Name="Microsoft.Net.Compilers.Toolset" Version="4.10.0-3.24378.5">
      <Uri>https://github.com/dotnet/roslyn</Uri>
      <Sha>1c559959e2b25fea517c6f89d0c363698421865d</Sha>
      <SourceBuild RepoName="roslyn" ManagedOnly="true" />
    </Dependency>
    <Dependency Name="Microsoft.CodeAnalysis" Version="4.10.0-3.24378.5">
      <Uri>https://github.com/dotnet/roslyn</Uri>
      <Sha>1c559959e2b25fea517c6f89d0c363698421865d</Sha>
    </Dependency>
    <Dependency Name="Microsoft.CodeAnalysis.CSharp" Version="4.10.0-3.24378.5">
      <Uri>https://github.com/dotnet/roslyn</Uri>
      <Sha>1c559959e2b25fea517c6f89d0c363698421865d</Sha>
    </Dependency>
    <Dependency Name="Microsoft.CodeAnalysis.CSharp.CodeStyle" Version="4.10.0-3.24378.5">
      <Uri>https://github.com/dotnet/roslyn</Uri>
      <Sha>1c559959e2b25fea517c6f89d0c363698421865d</Sha>
    </Dependency>
    <Dependency Name="Microsoft.CodeAnalysis.CSharp.Features" Version="4.10.0-3.24378.5">
      <Uri>https://github.com/dotnet/roslyn</Uri>
      <Sha>1c559959e2b25fea517c6f89d0c363698421865d</Sha>
    </Dependency>
    <Dependency Name="Microsoft.CodeAnalysis.CSharp.Workspaces" Version="4.10.0-3.24378.5">
      <Uri>https://github.com/dotnet/roslyn</Uri>
      <Sha>1c559959e2b25fea517c6f89d0c363698421865d</Sha>
    </Dependency>
    <Dependency Name="Microsoft.CodeAnalysis.Workspaces.MSBuild" Version="4.10.0-3.24378.5">
      <Uri>https://github.com/dotnet/roslyn</Uri>
      <Sha>1c559959e2b25fea517c6f89d0c363698421865d</Sha>
    </Dependency>
    <Dependency Name="Microsoft.AspNetCore.DeveloperCertificates.XPlat" Version="8.0.8-servicing.24369.8">
      <Uri>https://dev.azure.com/dnceng/internal/_git/dotnet-aspnetcore</Uri>
      <Sha>954f61dd38b33caa2b736c73530bd5a294174437</Sha>
    </Dependency>
    <Dependency Name="Microsoft.AspNetCore.TestHost" Version="8.0.8">
      <Uri>https://dev.azure.com/dnceng/internal/_git/dotnet-aspnetcore</Uri>
      <Sha>954f61dd38b33caa2b736c73530bd5a294174437</Sha>
    </Dependency>
    <Dependency Name="Microsoft.Build.NuGetSdkResolver" Version="6.10.2-rc.8">
      <Uri>https://github.com/nuget/nuget.client</Uri>
      <Sha>b42cb884109d8d33c956311f1a8c89a90be0c195</Sha>
    </Dependency>
    <Dependency Name="NuGet.Build.Tasks" Version="6.10.2-rc.8">
      <Uri>https://github.com/nuget/nuget.client</Uri>
      <Sha>b42cb884109d8d33c956311f1a8c89a90be0c195</Sha>
    </Dependency>
    <Dependency Name="NuGet.Build.Tasks.Console" Version="6.10.2-rc.8">
      <Uri>https://github.com/nuget/nuget.client</Uri>
      <Sha>b42cb884109d8d33c956311f1a8c89a90be0c195</Sha>
    </Dependency>
    <Dependency Name="NuGet.Build.Tasks.Pack" Version="6.10.2-rc.8">
      <Uri>https://github.com/nuget/nuget.client</Uri>
      <Sha>b42cb884109d8d33c956311f1a8c89a90be0c195</Sha>
    </Dependency>
    <Dependency Name="NuGet.Commands" Version="6.10.2-rc.8">
      <Uri>https://github.com/nuget/nuget.client</Uri>
      <Sha>b42cb884109d8d33c956311f1a8c89a90be0c195</Sha>
    </Dependency>
    <Dependency Name="NuGet.CommandLine.XPlat" Version="6.10.2-rc.8">
      <Uri>https://github.com/nuget/nuget.client</Uri>
      <Sha>b42cb884109d8d33c956311f1a8c89a90be0c195</Sha>
    </Dependency>
    <Dependency Name="NuGet.Common" Version="6.10.2-rc.8">
      <Uri>https://github.com/nuget/nuget.client</Uri>
      <Sha>b42cb884109d8d33c956311f1a8c89a90be0c195</Sha>
    </Dependency>
    <Dependency Name="NuGet.Configuration" Version="6.10.2-rc.8">
      <Uri>https://github.com/nuget/nuget.client</Uri>
      <Sha>b42cb884109d8d33c956311f1a8c89a90be0c195</Sha>
    </Dependency>
    <Dependency Name="NuGet.Credentials" Version="6.10.2-rc.8">
      <Uri>https://github.com/nuget/nuget.client</Uri>
      <Sha>b42cb884109d8d33c956311f1a8c89a90be0c195</Sha>
    </Dependency>
    <Dependency Name="NuGet.DependencyResolver.Core" Version="6.10.2-rc.8">
      <Uri>https://github.com/nuget/nuget.client</Uri>
      <Sha>b42cb884109d8d33c956311f1a8c89a90be0c195</Sha>
    </Dependency>
    <Dependency Name="NuGet.Frameworks" Version="6.10.2-rc.8">
      <Uri>https://github.com/nuget/nuget.client</Uri>
      <Sha>b42cb884109d8d33c956311f1a8c89a90be0c195</Sha>
    </Dependency>
    <Dependency Name="NuGet.LibraryModel" Version="6.10.2-rc.8">
      <Uri>https://github.com/nuget/nuget.client</Uri>
      <Sha>b42cb884109d8d33c956311f1a8c89a90be0c195</Sha>
    </Dependency>
    <Dependency Name="NuGet.ProjectModel" Version="6.10.2-rc.8">
      <Uri>https://github.com/nuget/nuget.client</Uri>
      <Sha>b42cb884109d8d33c956311f1a8c89a90be0c195</Sha>
    </Dependency>
    <Dependency Name="NuGet.Protocol" Version="6.10.2-rc.8">
      <Uri>https://github.com/nuget/nuget.client</Uri>
      <Sha>b42cb884109d8d33c956311f1a8c89a90be0c195</Sha>
    </Dependency>
    <Dependency Name="NuGet.Packaging" Version="6.10.2-rc.8">
      <Uri>https://github.com/nuget/nuget.client</Uri>
      <Sha>b42cb884109d8d33c956311f1a8c89a90be0c195</Sha>
    </Dependency>
    <Dependency Name="NuGet.Versioning" Version="6.10.2-rc.8">
      <Uri>https://github.com/nuget/nuget.client</Uri>
      <Sha>b42cb884109d8d33c956311f1a8c89a90be0c195</Sha>
    </Dependency>
    <Dependency Name="NuGet.Localization" Version="6.10.2-rc.8">
      <Uri>https://github.com/nuget/nuget.client</Uri>
      <Sha>b42cb884109d8d33c956311f1a8c89a90be0c195</Sha>
    </Dependency>
    <Dependency Name="Microsoft.NET.Test.Sdk" Version="17.10.0-release-24317-02">
      <Uri>https://github.com/microsoft/vstest</Uri>
      <Sha>c4d80397805bec06b354d20aeb1773e243c6add0</Sha>
      <SourceBuild RepoName="vstest" ManagedOnly="true" />
    </Dependency>
    <Dependency Name="Microsoft.TestPlatform.CLI" Version="17.10.0-release-24317-02">
      <Uri>https://github.com/microsoft/vstest</Uri>
      <Sha>c4d80397805bec06b354d20aeb1773e243c6add0</Sha>
    </Dependency>
    <Dependency Name="Microsoft.TestPlatform.Build" Version="17.10.0-release-24317-02">
      <Uri>https://github.com/microsoft/vstest</Uri>
      <Sha>c4d80397805bec06b354d20aeb1773e243c6add0</Sha>
    </Dependency>
    <Dependency Name="Microsoft.NET.ILLink.Tasks" Version="8.0.8">
      <Uri>https://dev.azure.com/dnceng/internal/_git/dotnet-runtime</Uri>
      <Sha>08338fcaa5c9b9a8190abb99222fed12aaba956c</Sha>
    </Dependency>
    <Dependency Name="System.Formats.Asn1" Version="8.0.1">
      <Uri>https://dev.azure.com/dnceng/internal/_git/dotnet-runtime</Uri>
      <Sha>2aade6beb02ea367fd97c4070a4198802fe61c03</Sha>
    </Dependency>
    <Dependency Name="System.CodeDom" Version="8.0.0">
      <Uri>https://dev.azure.com/dnceng/internal/_git/dotnet-runtime</Uri>
      <Sha>5535e31a712343a63f5d7d796cd874e563e5ac14</Sha>
    </Dependency>
    <Dependency Name="System.Security.Cryptography.ProtectedData" Version="8.0.0">
      <Uri>https://dev.azure.com/dnceng/internal/_git/dotnet-runtime</Uri>
      <Sha>5535e31a712343a63f5d7d796cd874e563e5ac14</Sha>
    </Dependency>
    <Dependency Name="System.Text.Encoding.CodePages" Version="8.0.0">
      <Uri>https://dev.azure.com/dnceng/internal/_git/dotnet-runtime</Uri>
      <Sha>5535e31a712343a63f5d7d796cd874e563e5ac14</Sha>
    </Dependency>
    <Dependency Name="System.Resources.Extensions" Version="8.0.0">
      <Uri>https://dev.azure.com/dnceng/internal/_git/dotnet-runtime</Uri>
      <Sha>5535e31a712343a63f5d7d796cd874e563e5ac14</Sha>
    </Dependency>
    <Dependency Name="Microsoft.WindowsDesktop.App.Runtime.win-x64" Version="8.0.8">
      <Uri>https://dev.azure.com/dnceng/internal/_git/dotnet-windowsdesktop</Uri>
      <Sha>1526afd4eae1d862d586402ef8e005151a919d52</Sha>
    </Dependency>
    <Dependency Name="VS.Redist.Common.WindowsDesktop.SharedFramework.x64.8.0" Version="8.0.8-servicing.24366.8">
      <Uri>https://dev.azure.com/dnceng/internal/_git/dotnet-windowsdesktop</Uri>
      <Sha>1526afd4eae1d862d586402ef8e005151a919d52</Sha>
    </Dependency>
    <Dependency Name="Microsoft.WindowsDesktop.App.Ref" Version="8.0.8">
      <Uri>https://dev.azure.com/dnceng/internal/_git/dotnet-windowsdesktop</Uri>
      <Sha>1526afd4eae1d862d586402ef8e005151a919d52</Sha>
    </Dependency>
    <Dependency Name="VS.Redist.Common.WindowsDesktop.TargetingPack.x64.8.0" Version="8.0.8-servicing.24366.8">
      <Uri>https://dev.azure.com/dnceng/internal/_git/dotnet-windowsdesktop</Uri>
      <Sha>1526afd4eae1d862d586402ef8e005151a919d52</Sha>
    </Dependency>
    <Dependency Name="Microsoft.NET.Sdk.WindowsDesktop" Version="8.0.8-servicing.24366.7" CoherentParentDependency="Microsoft.WindowsDesktop.App.Ref">
      <Uri>https://dev.azure.com/dnceng/internal/_git/dotnet-wpf</Uri>
      <Sha>883fc207bb50622d4458ff09ae6a62548783826a</Sha>
    </Dependency>
    <Dependency Name="Microsoft.AspNetCore.App.Ref" Version="8.0.8">
      <Uri>https://dev.azure.com/dnceng/internal/_git/dotnet-aspnetcore</Uri>
      <Sha>954f61dd38b33caa2b736c73530bd5a294174437</Sha>
    </Dependency>
    <Dependency Name="Microsoft.AspNetCore.App.Ref.Internal" Version="8.0.8-servicing.24369.8">
      <Uri>https://dev.azure.com/dnceng/internal/_git/dotnet-aspnetcore</Uri>
      <Sha>954f61dd38b33caa2b736c73530bd5a294174437</Sha>
    </Dependency>
    <Dependency Name="Microsoft.AspNetCore.App.Runtime.win-x64" Version="8.0.8">
      <Uri>https://dev.azure.com/dnceng/internal/_git/dotnet-aspnetcore</Uri>
      <Sha>954f61dd38b33caa2b736c73530bd5a294174437</Sha>
    </Dependency>
    <Dependency Name="VS.Redist.Common.AspNetCore.SharedFramework.x64.8.0" Version="8.0.8-servicing.24369.8">
      <Uri>https://dev.azure.com/dnceng/internal/_git/dotnet-aspnetcore</Uri>
      <Sha>954f61dd38b33caa2b736c73530bd5a294174437</Sha>
      <SourceBuild RepoName="aspnetcore" ManagedOnly="true" />
    </Dependency>
    <Dependency Name="dotnet-dev-certs" Version="8.0.8-servicing.24369.8">
      <Uri>https://dev.azure.com/dnceng/internal/_git/dotnet-aspnetcore</Uri>
      <Sha>954f61dd38b33caa2b736c73530bd5a294174437</Sha>
    </Dependency>
    <Dependency Name="dotnet-user-jwts" Version="8.0.8-servicing.24369.8">
      <Uri>https://dev.azure.com/dnceng/internal/_git/dotnet-aspnetcore</Uri>
      <Sha>954f61dd38b33caa2b736c73530bd5a294174437</Sha>
    </Dependency>
    <Dependency Name="dotnet-user-secrets" Version="8.0.8-servicing.24369.8">
      <Uri>https://dev.azure.com/dnceng/internal/_git/dotnet-aspnetcore</Uri>
      <Sha>954f61dd38b33caa2b736c73530bd5a294174437</Sha>
    </Dependency>
    <Dependency Name="Microsoft.AspNetCore.Analyzers" Version="8.0.8-servicing.24369.8">
      <Uri>https://dev.azure.com/dnceng/internal/_git/dotnet-aspnetcore</Uri>
      <Sha>954f61dd38b33caa2b736c73530bd5a294174437</Sha>
    </Dependency>
    <Dependency Name="Microsoft.AspNetCore.Components.SdkAnalyzers" Version="8.0.8-servicing.24369.8">
      <Uri>https://dev.azure.com/dnceng/internal/_git/dotnet-aspnetcore</Uri>
      <Sha>954f61dd38b33caa2b736c73530bd5a294174437</Sha>
    </Dependency>
    <Dependency Name="Microsoft.AspNetCore.Mvc.Analyzers" Version="8.0.8-servicing.24369.8">
      <Uri>https://dev.azure.com/dnceng/internal/_git/dotnet-aspnetcore</Uri>
      <Sha>954f61dd38b33caa2b736c73530bd5a294174437</Sha>
    </Dependency>
    <Dependency Name="Microsoft.AspNetCore.Mvc.Api.Analyzers" Version="8.0.8-servicing.24369.8">
      <Uri>https://dev.azure.com/dnceng/internal/_git/dotnet-aspnetcore</Uri>
      <Sha>954f61dd38b33caa2b736c73530bd5a294174437</Sha>
    </Dependency>
    <Dependency Name="Microsoft.CodeAnalysis.Razor.Tooling.Internal" Version="7.0.0-preview.24407.1">
      <Uri>https://github.com/dotnet/razor</Uri>
      <Sha>b5c4983ae50d899cac4847531295feafa5e442b2</Sha>
      <SourceBuild RepoName="razor" ManagedOnly="true" />
    </Dependency>
    <Dependency Name="Microsoft.AspNetCore.Mvc.Razor.Extensions.Tooling.Internal" Version="7.0.0-preview.24407.1">
      <Uri>https://github.com/dotnet/razor</Uri>
      <Sha>b5c4983ae50d899cac4847531295feafa5e442b2</Sha>
    </Dependency>
    <Dependency Name="Microsoft.NET.Sdk.Razor.SourceGenerators.Transport" Version="7.0.0-preview.24407.1">
      <Uri>https://github.com/dotnet/razor</Uri>
      <Sha>b5c4983ae50d899cac4847531295feafa5e442b2</Sha>
    </Dependency>
    <Dependency Name="Microsoft.Extensions.FileProviders.Embedded" Version="8.0.8">
      <Uri>https://dev.azure.com/dnceng/internal/_git/dotnet-aspnetcore</Uri>
      <Sha>954f61dd38b33caa2b736c73530bd5a294174437</Sha>
    </Dependency>
    <Dependency Name="Microsoft.AspNetCore.Authorization" Version="8.0.8">
      <Uri>https://dev.azure.com/dnceng/internal/_git/dotnet-aspnetcore</Uri>
      <Sha>954f61dd38b33caa2b736c73530bd5a294174437</Sha>
    </Dependency>
    <Dependency Name="Microsoft.AspNetCore.Components.Web" Version="8.0.8">
      <Uri>https://dev.azure.com/dnceng/internal/_git/dotnet-aspnetcore</Uri>
      <Sha>954f61dd38b33caa2b736c73530bd5a294174437</Sha>
    </Dependency>
    <Dependency Name="Microsoft.JSInterop" Version="8.0.8">
      <Uri>https://dev.azure.com/dnceng/internal/_git/dotnet-aspnetcore</Uri>
      <Sha>954f61dd38b33caa2b736c73530bd5a294174437</Sha>
    </Dependency>
    <Dependency Name="Microsoft.Web.Xdt" Version="7.0.0-preview.22423.2" Pinned="true">
      <Uri>https://github.com/dotnet/xdt</Uri>
      <Sha>9a1c3e1b7f0c8763d4c96e593961a61a72679a7b</Sha>
      <SourceBuild RepoName="xdt" ManagedOnly="true" />
    </Dependency>
    <Dependency Name="Microsoft.CodeAnalysis.NetAnalyzers" Version="8.0.0-preview.23614.1">
      <Uri>https://github.com/dotnet/roslyn-analyzers</Uri>
      <Sha>abef8ced132657943b7150f01a308e2199a17d5d</Sha>
    </Dependency>
    <Dependency Name="Microsoft.CodeAnalysis.PublicApiAnalyzers" Version="3.11.0-beta1.23614.1">
      <Uri>https://github.com/dotnet/roslyn-analyzers</Uri>
      <Sha>abef8ced132657943b7150f01a308e2199a17d5d</Sha>
    </Dependency>
    <Dependency Name="Microsoft.SourceBuild.Intermediate.roslyn-analyzers" Version="3.11.0-beta1.23614.1">
      <Uri>https://github.com/dotnet/roslyn-analyzers</Uri>
      <Sha>abef8ced132657943b7150f01a308e2199a17d5d</Sha>
      <SourceBuild RepoName="roslyn-analyzers" ManagedOnly="true" />
    </Dependency>
    <Dependency Name="System.CommandLine" Version="2.0.0-beta4.23307.1">
      <Uri>https://github.com/dotnet/command-line-api</Uri>
      <Sha>02fe27cd6a9b001c8feb7938e6ef4b3799745759</Sha>
    </Dependency>
    <Dependency Name="Microsoft.SourceBuild.Intermediate.command-line-api" Version="0.1.430701">
      <Uri>https://github.com/dotnet/command-line-api</Uri>
      <Sha>02fe27cd6a9b001c8feb7938e6ef4b3799745759</Sha>
      <SourceBuild RepoName="command-line-api" ManagedOnly="true" />
    </Dependency>
    <Dependency Name="Microsoft.SourceBuild.Intermediate.source-build-externals" Version="8.0.0-alpha.1.24379.1">
      <Uri>https://github.com/dotnet/source-build-externals</Uri>
      <Sha>fb970eccb0a9cae3092464e29cbabda0d4115049</Sha>
      <SourceBuild RepoName="source-build-externals" ManagedOnly="true" />
    </Dependency>
    <Dependency Name="Microsoft.SourceBuild.Intermediate.source-build-reference-packages" Version="8.0.0-alpha.1.24372.3">
      <Uri>https://github.com/dotnet/source-build-reference-packages</Uri>
      <Sha>30ed464acd37779c64e9dc652d4460543ebf9966</Sha>
      <SourceBuild RepoName="source-build-reference-packages" ManagedOnly="true" />
    </Dependency>
    <Dependency Name="Microsoft.Deployment.DotNet.Releases" Version="2.0.0-preview.1.23463.1">
      <Uri>https://github.com/dotnet/deployment-tools</Uri>
      <Sha>5957c5c5f85f17c145e7fab4ece37ad6aafcded9</Sha>
    </Dependency>
    <Dependency Name="Microsoft.Build.Tasks.Git" Version="8.0.0-beta.23615.1">
      <Uri>https://github.com/dotnet/sourcelink</Uri>
      <Sha>94eaac3385cafff41094454966e1af1d1cf60f00</Sha>
      <SourceBuild RepoName="sourcelink" ManagedOnly="true" />
    </Dependency>
    <Dependency Name="Microsoft.SourceLink.Common" Version="8.0.0-beta.23615.1">
      <Uri>https://github.com/dotnet/sourcelink</Uri>
      <Sha>94eaac3385cafff41094454966e1af1d1cf60f00</Sha>
    </Dependency>
    <Dependency Name="Microsoft.SourceLink.AzureRepos.Git" Version="8.0.0-beta.23615.1">
      <Uri>https://github.com/dotnet/sourcelink</Uri>
      <Sha>94eaac3385cafff41094454966e1af1d1cf60f00</Sha>
    </Dependency>
    <Dependency Name="Microsoft.SourceLink.GitHub" Version="8.0.0-beta.23615.1">
      <Uri>https://github.com/dotnet/sourcelink</Uri>
      <Sha>94eaac3385cafff41094454966e1af1d1cf60f00</Sha>
    </Dependency>
    <Dependency Name="Microsoft.SourceLink.GitLab" Version="8.0.0-beta.23615.1">
      <Uri>https://github.com/dotnet/sourcelink</Uri>
      <Sha>94eaac3385cafff41094454966e1af1d1cf60f00</Sha>
    </Dependency>
    <Dependency Name="Microsoft.SourceLink.Bitbucket.Git" Version="8.0.0-beta.23615.1">
      <Uri>https://github.com/dotnet/sourcelink</Uri>
      <Sha>94eaac3385cafff41094454966e1af1d1cf60f00</Sha>
    </Dependency>
    <!-- Explicit dependency because Microsoft.Deployment.DotNet.Releases has different versioning
         than the SB intermediate -->
    <Dependency Name="Microsoft.SourceBuild.Intermediate.deployment-tools" Version="8.0.0-preview.6.23463.1">
      <Uri>https://github.com/dotnet/deployment-tools</Uri>
      <Sha>5957c5c5f85f17c145e7fab4ece37ad6aafcded9</Sha>
      <SourceBuild RepoName="deployment-tools" ManagedOnly="true" />
    </Dependency>
    <Dependency Name="Microsoft.SourceBuild.Intermediate.symreader" Version="2.0.0-beta-23228-03">
      <Uri>https://github.com/dotnet/symreader</Uri>
      <Sha>27e584661980ee6d82c419a2a471ae505b7d122e</Sha>
      <SourceBuild RepoName="symreader" ManagedOnly="true" />
    </Dependency>
    <!-- Dependency required for flowing correct package version in source-build, using PVP flow. -->
    <Dependency Name="Microsoft.Extensions.Logging" Version="8.0.0">
      <Uri>https://dev.azure.com/dnceng/internal/_git/dotnet-runtime</Uri>
      <Sha>5535e31a712343a63f5d7d796cd874e563e5ac14</Sha>
    </Dependency>
    <!-- Dependency required for flowing correct package version in source-build, using PVP flow. -->
    <Dependency Name="Microsoft.Extensions.Logging.Abstractions" Version="8.0.1">
      <Uri>https://dev.azure.com/dnceng/internal/_git/dotnet-runtime</Uri>
      <Sha>9f4b1f5d664afdfc80e1508ab7ed099dff210fbd</Sha>
    </Dependency>
    <!-- Dependency required for flowing correct package version in source-build, using PVP flow. -->
    <Dependency Name="Microsoft.Extensions.Logging.Console" Version="8.0.0">
      <Uri>https://dev.azure.com/dnceng/internal/_git/dotnet-runtime</Uri>
      <Sha>5535e31a712343a63f5d7d796cd874e563e5ac14</Sha>
    </Dependency>
    <!-- Dependency required for flowing correct package version in source-build, using PVP flow. -->
    <Dependency Name="Microsoft.Extensions.FileSystemGlobbing" Version="8.0.0">
      <Uri>https://dev.azure.com/dnceng/internal/_git/dotnet-runtime</Uri>
      <Sha>5535e31a712343a63f5d7d796cd874e563e5ac14</Sha>
    </Dependency>
    <!-- Dependency required for flowing correct package version in source-build, using PVP flow. -->
    <Dependency Name="System.ServiceProcess.ServiceController" Version="8.0.0">
      <Uri>https://dev.azure.com/dnceng/internal/_git/dotnet-runtime</Uri>
      <Sha>5535e31a712343a63f5d7d796cd874e563e5ac14</Sha>
    </Dependency>
    <Dependency Name="System.Text.Json" Version="8.0.4">
      <Uri>https://dev.azure.com/dnceng/internal/_git/dotnet-runtime</Uri>
      <Sha>2aade6beb02ea367fd97c4070a4198802fe61c03</Sha>
    </Dependency>
    <Dependency Name="Microsoft.Bcl.AsyncInterfaces" Version="8.0.0">
      <Uri>https://dev.azure.com/dnceng/internal/_git/dotnet-runtime</Uri>
      <Sha>5535e31a712343a63f5d7d796cd874e563e5ac14</Sha>
    </Dependency>
    <Dependency Name="Microsoft.Extensions.FileProviders.Abstractions" Version="8.0.0">
      <Uri>https://dev.azure.com/dnceng/internal/_git/dotnet-runtime</Uri>
      <Sha>5535e31a712343a63f5d7d796cd874e563e5ac14</Sha>
    </Dependency>
    <Dependency Name="Microsoft.Extensions.ObjectPool" Version="8.0.8">
      <Uri>https://dev.azure.com/dnceng/internal/_git/dotnet-aspnetcore</Uri>
      <Sha>954f61dd38b33caa2b736c73530bd5a294174437</Sha>
    </Dependency>
    <Dependency Name="Microsoft.Win32.SystemEvents" Version="8.0.0">
      <Uri>https://dev.azure.com/dnceng/internal/_git/dotnet-runtime</Uri>
      <Sha>5535e31a712343a63f5d7d796cd874e563e5ac14</Sha>
    </Dependency>
    <Dependency Name="System.Composition.AttributedModel" Version="8.0.0">
      <Uri>https://dev.azure.com/dnceng/internal/_git/dotnet-runtime</Uri>
      <Sha>5535e31a712343a63f5d7d796cd874e563e5ac14</Sha>
    </Dependency>
    <Dependency Name="System.Composition.Convention" Version="8.0.0">
      <Uri>https://dev.azure.com/dnceng/internal/_git/dotnet-runtime</Uri>
      <Sha>5535e31a712343a63f5d7d796cd874e563e5ac14</Sha>
    </Dependency>
    <Dependency Name="System.Composition.Hosting" Version="8.0.0">
      <Uri>https://dev.azure.com/dnceng/internal/_git/dotnet-runtime</Uri>
      <Sha>5535e31a712343a63f5d7d796cd874e563e5ac14</Sha>
    </Dependency>
    <Dependency Name="System.Composition.Runtime" Version="8.0.0">
      <Uri>https://dev.azure.com/dnceng/internal/_git/dotnet-runtime</Uri>
      <Sha>5535e31a712343a63f5d7d796cd874e563e5ac14</Sha>
    </Dependency>
    <Dependency Name="System.Composition.TypedParts" Version="8.0.0">
      <Uri>https://dev.azure.com/dnceng/internal/_git/dotnet-runtime</Uri>
      <Sha>5535e31a712343a63f5d7d796cd874e563e5ac14</Sha>
    </Dependency>
    <Dependency Name="System.Configuration.ConfigurationManager" Version="8.0.0">
      <Uri>https://dev.azure.com/dnceng/internal/_git/dotnet-runtime</Uri>
      <Sha>5535e31a712343a63f5d7d796cd874e563e5ac14</Sha>
    </Dependency>
    <Dependency Name="System.Drawing.Common" Version="8.0.4">
      <Uri>https://dev.azure.com/dnceng/internal/_git/dotnet-winforms</Uri>
      <Sha>41a4bd690229661e3ec74276ce3f93863b22435b</Sha>
    </Dependency>
    <Dependency Name="System.Security.Cryptography.Pkcs" Version="8.0.0">
      <Uri>https://dev.azure.com/dnceng/internal/_git/dotnet-runtime</Uri>
      <Sha>5535e31a712343a63f5d7d796cd874e563e5ac14</Sha>
    </Dependency>
    <Dependency Name="System.Security.Cryptography.Xml" Version="8.0.1">
      <Uri>https://dev.azure.com/dnceng/internal/_git/dotnet-runtime</Uri>
      <Sha>2aade6beb02ea367fd97c4070a4198802fe61c03</Sha>
    </Dependency>
    <Dependency Name="System.Security.Permissions" Version="8.0.0">
      <Uri>https://dev.azure.com/dnceng/internal/_git/dotnet-runtime</Uri>
      <Sha>5535e31a712343a63f5d7d796cd874e563e5ac14</Sha>
    </Dependency>
    <Dependency Name="System.Windows.Extensions" Version="8.0.0">
      <Uri>https://dev.azure.com/dnceng/internal/_git/dotnet-runtime</Uri>
      <Sha>5535e31a712343a63f5d7d796cd874e563e5ac14</Sha>
    </Dependency>
  </ProductDependencies>
  <ToolsetDependencies>
    <Dependency Name="Microsoft.DotNet.Arcade.Sdk" Version="8.0.0-beta.24412.1">
      <Uri>https://github.com/dotnet/arcade</Uri>
      <Sha>770e16f44e6727d0efe1168e62279a399cc92edd</Sha>
      <SourceBuild RepoName="arcade" ManagedOnly="true" />
    </Dependency>
    <Dependency Name="Microsoft.DotNet.Helix.Sdk" Version="8.0.0-beta.24412.1">
      <Uri>https://github.com/dotnet/arcade</Uri>
      <Sha>770e16f44e6727d0efe1168e62279a399cc92edd</Sha>
    </Dependency>
    <Dependency Name="Microsoft.DotNet.SignTool" Version="8.0.0-beta.24412.1">
      <Uri>https://github.com/dotnet/arcade</Uri>
      <Sha>770e16f44e6727d0efe1168e62279a399cc92edd</Sha>
    </Dependency>
    <Dependency Name="Microsoft.DotNet.XUnitExtensions" Version="8.0.0-beta.24412.1">
      <Uri>https://github.com/dotnet/arcade</Uri>
      <Sha>770e16f44e6727d0efe1168e62279a399cc92edd</Sha>
    </Dependency>
    <Dependency Name="System.Reflection.MetadataLoadContext" Version="8.0.0">
      <Uri>https://dev.azure.com/dnceng/internal/_git/dotnet-runtime</Uri>
      <Sha>5535e31a712343a63f5d7d796cd874e563e5ac14</Sha>
    </Dependency>
    <Dependency Name="Microsoft.DotNet.XliffTasks" Version="1.0.0-beta.23475.1" CoherentParentDependency="Microsoft.DotNet.Arcade.Sdk">
      <Uri>https://github.com/dotnet/xliff-tasks</Uri>
      <Sha>73f0850939d96131c28cf6ea6ee5aacb4da0083a</Sha>
      <SourceBuild RepoName="xliff-tasks" ManagedOnly="true" />
    </Dependency>
    <Dependency Name="Microsoft.IO.Redist" Version="6.0.1">
      <Uri>https://github.com/dotnet/runtime</Uri>
      <Sha>e77011b31a3e5c47d931248a64b47f9b2d47853d</Sha>
    </Dependency>
  </ToolsetDependencies>
</Dependencies><|MERGE_RESOLUTION|>--- conflicted
+++ resolved
@@ -3,17 +3,6 @@
   <ProductDependencies>
     <Dependency Name="Microsoft.TemplateEngine.Abstractions" Version="8.0.305">
       <Uri>https://github.com/dotnet/templating</Uri>
-<<<<<<< HEAD
-      <Sha>b8bd28466fc57e72e9dd0beb985985488c39d37b</Sha>
-    </Dependency>
-    <Dependency Name="Microsoft.TemplateEngine.Mocks" Version="8.0.109-servicing.24414.3">
-      <Uri>https://github.com/dotnet/templating</Uri>
-      <Sha>b8bd28466fc57e72e9dd0beb985985488c39d37b</Sha>
-    </Dependency>
-    <Dependency Name="Microsoft.SourceBuild.Intermediate.templating" Version="8.0.109-servicing.24414.3">
-      <Uri>https://github.com/dotnet/templating</Uri>
-      <Sha>b8bd28466fc57e72e9dd0beb985985488c39d37b</Sha>
-=======
       <Sha>60fbe5b3d89acb26ded4dbb02f456a52a8faa4b1</Sha>
     </Dependency>
     <Dependency Name="Microsoft.TemplateEngine.Mocks" Version="8.0.305-servicing.24407.5">
@@ -23,7 +12,6 @@
     <Dependency Name="Microsoft.SourceBuild.Intermediate.templating" Version="8.0.305-servicing.24407.5">
       <Uri>https://github.com/dotnet/templating</Uri>
       <Sha>60fbe5b3d89acb26ded4dbb02f456a52a8faa4b1</Sha>
->>>>>>> 89ac11b0
       <SourceBuild RepoName="templating" ManagedOnly="true" />
     </Dependency>
     <Dependency Name="Microsoft.NETCore.App.Ref" Version="8.0.8">
