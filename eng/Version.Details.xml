--- conflicted
+++ resolved
@@ -7,15 +7,11 @@
       <Uri>https://github.com/dotnet/arcade</Uri>
       <Sha>35c10b82920baacbb3945fd952a0e49c4caec708</Sha>
     </Dependency>
-<<<<<<< HEAD
-    <Dependency Name="Microsoft.DotNet.Helix.Sdk" Version="2.0.0-beta.19474.3">
+    <Dependency Name="Microsoft.DotNet.Helix.Sdk" Version="5.0.0-beta.19530.15">
       <Uri>https://github.com/dotnet/arcade</Uri>
-      <Sha>0e9ffd6464aff37aef2dc41dc2162d258f266e32</Sha>
+      <Sha>35c10b82920baacbb3945fd952a0e49c4caec708</Sha>
     </Dependency>
-    <Dependency Name="Microsoft.DotNet.SignTool" Version="1.0.0-beta.19474.3">
-=======
     <Dependency Name="Microsoft.DotNet.SignTool" Version="5.0.0-beta.19530.15">
->>>>>>> 04d93a51
       <Uri>https://github.com/dotnet/arcade</Uri>
       <Sha>35c10b82920baacbb3945fd952a0e49c4caec708</Sha>
     </Dependency>
