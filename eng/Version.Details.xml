--- conflicted
+++ resolved
@@ -1,61 +1,6 @@
 <?xml version="1.0" encoding="utf-8"?>
 <Dependencies>
   <ProductDependencies>
-<<<<<<< HEAD
-    <Dependency Name="Microsoft.TemplateEngine.Abstractions" Version="8.0.404">
-      <Uri>https://github.com/dotnet/templating</Uri>
-      <Sha>045cb44bcc38cc0ec4c8e202d94209b6cd11de35</Sha>
-    </Dependency>
-    <Dependency Name="Microsoft.TemplateEngine.Mocks" Version="8.0.404-servicing.24508.6">
-      <Uri>https://github.com/dotnet/templating</Uri>
-      <Sha>045cb44bcc38cc0ec4c8e202d94209b6cd11de35</Sha>
-    </Dependency>
-    <Dependency Name="Microsoft.SourceBuild.Intermediate.templating" Version="8.0.404-servicing.24508.6">
-      <Uri>https://github.com/dotnet/templating</Uri>
-      <Sha>045cb44bcc38cc0ec4c8e202d94209b6cd11de35</Sha>
-      <SourceBuild RepoName="templating" ManagedOnly="true" />
-    </Dependency>
-    <Dependency Name="Microsoft.NETCore.App.Ref" Version="8.0.10">
-      <Uri>https://dev.azure.com/dnceng/internal/_git/dotnet-runtime</Uri>
-      <Sha>81cabf2857a01351e5ab578947c7403a5b128ad1</Sha>
-    </Dependency>
-    <Dependency Name="VS.Redist.Common.NetCore.SharedFramework.x64.8.0" Version="8.0.10-servicing.24466.10">
-      <Uri>https://dev.azure.com/dnceng/internal/_git/dotnet-runtime</Uri>
-      <Sha>81cabf2857a01351e5ab578947c7403a5b128ad1</Sha>
-      <SourceBuild RepoName="runtime" ManagedOnly="false" />
-    </Dependency>
-    <Dependency Name="VS.Redist.Common.NetCore.TargetingPack.x64.8.0" Version="8.0.10-servicing.24466.10">
-      <Uri>https://dev.azure.com/dnceng/internal/_git/dotnet-runtime</Uri>
-      <Sha>81cabf2857a01351e5ab578947c7403a5b128ad1</Sha>
-    </Dependency>
-    <Dependency Name="Microsoft.NETCore.App.Runtime.win-x64" Version="8.0.10">
-      <Uri>https://dev.azure.com/dnceng/internal/_git/dotnet-runtime</Uri>
-      <Sha>81cabf2857a01351e5ab578947c7403a5b128ad1</Sha>
-    </Dependency>
-    <Dependency Name="Microsoft.NETCore.App.Host.win-x64" Version="8.0.10">
-      <Uri>https://dev.azure.com/dnceng/internal/_git/dotnet-runtime</Uri>
-      <Sha>81cabf2857a01351e5ab578947c7403a5b128ad1</Sha>
-    </Dependency>
-    <Dependency Name="Microsoft.NETCore.Platforms" Version="8.0.10-servicing.24466.10">
-      <Uri>https://dev.azure.com/dnceng/internal/_git/dotnet-runtime</Uri>
-      <Sha>81cabf2857a01351e5ab578947c7403a5b128ad1</Sha>
-    </Dependency>
-    <Dependency Name="Microsoft.NET.HostModel" Version="8.0.10-servicing.24466.10">
-      <Uri>https://dev.azure.com/dnceng/internal/_git/dotnet-runtime</Uri>
-      <Sha>81cabf2857a01351e5ab578947c7403a5b128ad1</Sha>
-    </Dependency>
-    <Dependency Name="Microsoft.Extensions.DependencyModel" Version="8.0.2">
-      <Uri>https://dev.azure.com/dnceng/internal/_git/dotnet-runtime</Uri>
-      <Sha>81cabf2857a01351e5ab578947c7403a5b128ad1</Sha>
-    </Dependency>
-    <Dependency Name="Microsoft.NETCore.DotNetHostResolver" Version="8.0.10">
-      <Uri>https://dev.azure.com/dnceng/internal/_git/dotnet-runtime</Uri>
-      <Sha>81cabf2857a01351e5ab578947c7403a5b128ad1</Sha>
-    </Dependency>
-    <Dependency Name="Microsoft.NET.Workload.Emscripten.Current.Manifest-8.0.100" Version="8.0.9" CoherentParentDependency="Microsoft.NETCore.App.Runtime.win-x64">
-      <Uri>https://github.com/dotnet/emsdk</Uri>
-      <Sha>d6672570f0fde2a4a3c7e65d60cec9f8406b039c</Sha>
-=======
     <Dependency Name="Microsoft.TemplateEngine.Abstractions" Version="9.0.100-rc.2.24463.2">
       <Uri>https://github.com/dotnet/templating</Uri>
       <Sha>a23da1c15c737b5e121650cfa5a86805e74e34fc</Sha>
@@ -123,7 +68,6 @@
       <Uri>https://github.com/dotnet/emsdk</Uri>
       <Sha>8e660ff41e91879977e3a9d837e068bd72234c26</Sha>
       <SourceBuild RepoName="emsdk" ManagedOnly="true" />
->>>>>>> 01f8435f
     </Dependency>
     <Dependency Name="Microsoft.Build" Version="17.12.3">
       <Uri>https://github.com/dotnet/msbuild</Uri>
@@ -139,58 +83,6 @@
       <Sha>4ae11fa8e4a86aef804cc79a42102641ad528106</Sha>
       <SourceBuild RepoName="msbuild" ManagedOnly="true" />
     </Dependency>
-<<<<<<< HEAD
-    <Dependency Name="Microsoft.FSharp.Compiler" Version="12.8.403-beta.24508.1">
-      <Uri>https://github.com/dotnet/fsharp</Uri>
-      <Sha>8904b38e77a2f12b46a860e74aac0f0f6e2a5e29</Sha>
-    </Dependency>
-    <Dependency Name="Microsoft.SourceBuild.Intermediate.fsharp" Version="8.0.403-beta.24508.1">
-      <Uri>https://github.com/dotnet/fsharp</Uri>
-      <Sha>8904b38e77a2f12b46a860e74aac0f0f6e2a5e29</Sha>
-      <SourceBuild RepoName="fsharp" ManagedOnly="true" />
-    </Dependency>
-    <Dependency Name="dotnet-format" Version="8.3.546805">
-      <Uri>https://dev.azure.com/dnceng/internal/_git/dotnet-format</Uri>
-      <Sha>86f5186deeea364bd8541d51657e52a54b2a96b2</Sha>
-      <SourceBuild RepoName="format" ManagedOnly="true" />
-    </Dependency>
-    <Dependency Name="Microsoft.Net.Compilers.Toolset" Version="4.11.0-3.24468.6">
-      <Uri>https://dev.azure.com/dnceng/internal/_git/dotnet-roslyn</Uri>
-      <Sha>b4e5d1dde7212b8c1636632220682ca40bed90b7</Sha>
-      <SourceBuild RepoName="roslyn" ManagedOnly="true" />
-    </Dependency>
-    <Dependency Name="Microsoft.CodeAnalysis" Version="4.11.0-3.24468.6">
-      <Uri>https://dev.azure.com/dnceng/internal/_git/dotnet-roslyn</Uri>
-      <Sha>b4e5d1dde7212b8c1636632220682ca40bed90b7</Sha>
-    </Dependency>
-    <Dependency Name="Microsoft.CodeAnalysis.CSharp" Version="4.11.0-3.24468.6">
-      <Uri>https://dev.azure.com/dnceng/internal/_git/dotnet-roslyn</Uri>
-      <Sha>b4e5d1dde7212b8c1636632220682ca40bed90b7</Sha>
-    </Dependency>
-    <Dependency Name="Microsoft.CodeAnalysis.CSharp.CodeStyle" Version="4.11.0-3.24468.6">
-      <Uri>https://dev.azure.com/dnceng/internal/_git/dotnet-roslyn</Uri>
-      <Sha>b4e5d1dde7212b8c1636632220682ca40bed90b7</Sha>
-    </Dependency>
-    <Dependency Name="Microsoft.CodeAnalysis.CSharp.Features" Version="4.11.0-3.24468.6">
-      <Uri>https://dev.azure.com/dnceng/internal/_git/dotnet-roslyn</Uri>
-      <Sha>b4e5d1dde7212b8c1636632220682ca40bed90b7</Sha>
-    </Dependency>
-    <Dependency Name="Microsoft.CodeAnalysis.CSharp.Workspaces" Version="4.11.0-3.24468.6">
-      <Uri>https://dev.azure.com/dnceng/internal/_git/dotnet-roslyn</Uri>
-      <Sha>b4e5d1dde7212b8c1636632220682ca40bed90b7</Sha>
-    </Dependency>
-    <Dependency Name="Microsoft.CodeAnalysis.Workspaces.MSBuild" Version="4.11.0-3.24468.6">
-      <Uri>https://dev.azure.com/dnceng/internal/_git/dotnet-roslyn</Uri>
-      <Sha>b4e5d1dde7212b8c1636632220682ca40bed90b7</Sha>
-    </Dependency>
-    <Dependency Name="Microsoft.AspNetCore.DeveloperCertificates.XPlat" Version="8.0.10-servicing.24468.4">
-      <Uri>https://dev.azure.com/dnceng/internal/_git/dotnet-aspnetcore</Uri>
-      <Sha>c2a442982e736e17ae6bcadbfd8ccba278ee1be6</Sha>
-    </Dependency>
-    <Dependency Name="Microsoft.AspNetCore.TestHost" Version="8.0.10">
-      <Uri>https://dev.azure.com/dnceng/internal/_git/dotnet-aspnetcore</Uri>
-      <Sha>c2a442982e736e17ae6bcadbfd8ccba278ee1be6</Sha>
-=======
     <Dependency Name="Microsoft.FSharp.Compiler" Version="12.9.100-beta.24501.1">
       <Uri>https://github.com/dotnet/fsharp</Uri>
       <Sha>19610c0b654766eec49d044cb97ca6eaa2a63d16</Sha>
@@ -246,7 +138,6 @@
     <Dependency Name="Microsoft.AspNetCore.TestHost" Version="9.0.0-rtm.24509.6">
       <Uri>https://github.com/dotnet/aspnetcore</Uri>
       <Sha>5a4c466e076e8c55227068786d14d5b8b7750be8</Sha>
->>>>>>> 01f8435f
     </Dependency>
     <Dependency Name="Microsoft.Build.NuGetSdkResolver" Version="6.12.0-rc.127">
       <Uri>https://github.com/nuget/nuget.client</Uri>
@@ -329,17 +220,11 @@
       <Uri>https://github.com/microsoft/vstest</Uri>
       <Sha>bc9161306b23641b0364b8f93d546da4d48da1eb</Sha>
     </Dependency>
-<<<<<<< HEAD
-    <Dependency Name="Microsoft.NET.ILLink.Tasks" Version="8.0.10">
-      <Uri>https://dev.azure.com/dnceng/internal/_git/dotnet-runtime</Uri>
-      <Sha>81cabf2857a01351e5ab578947c7403a5b128ad1</Sha>
-=======
     <!-- Intermediate is necessary for source build. -->
     <Dependency Name="Microsoft.SourceBuild.Intermediate.vstest" Version="17.12.0-release-24508-01">
       <Uri>https://github.com/microsoft/vstest</Uri>
       <Sha>bc9161306b23641b0364b8f93d546da4d48da1eb</Sha>
       <SourceBuild RepoName="vstest" ManagedOnly="true" />
->>>>>>> 01f8435f
     </Dependency>
     <Dependency Name="Microsoft.NET.ILLink.Tasks" Version="9.0.0-rtm.24503.8">
       <Uri>https://github.com/dotnet/runtime</Uri>
@@ -357,19 +242,9 @@
       <Uri>https://github.com/dotnet/runtime</Uri>
       <Sha>3429fee9ed58213a8916e1e2aa921fda6ba24aa2</Sha>
     </Dependency>
-<<<<<<< HEAD
-    <Dependency Name="System.Diagnostics.EventLog" Version="8.0.1">
-      <Uri>https://dev.azure.com/dnceng/internal/_git/dotnet-runtime</Uri>
-      <Sha>81cabf2857a01351e5ab578947c7403a5b128ad1</Sha>
-    </Dependency>
-    <Dependency Name="System.Security.Cryptography.ProtectedData" Version="8.0.0">
-      <Uri>https://dev.azure.com/dnceng/internal/_git/dotnet-runtime</Uri>
-      <Sha>5535e31a712343a63f5d7d796cd874e563e5ac14</Sha>
-=======
     <Dependency Name="System.Text.Encoding.CodePages" Version="9.0.0-rtm.24503.8">
       <Uri>https://github.com/dotnet/runtime</Uri>
       <Sha>3429fee9ed58213a8916e1e2aa921fda6ba24aa2</Sha>
->>>>>>> 01f8435f
     </Dependency>
     <Dependency Name="System.Resources.Extensions" Version="9.0.0-rtm.24503.8">
       <Uri>https://github.com/dotnet/runtime</Uri>
@@ -380,72 +255,6 @@
       <Sha>3e194e4cbf1fd161480a18e44c26709af04da360</Sha>
       <SourceBuildTarball RepoName="windowsdesktop" ManagedOnly="true" />
     </Dependency>
-<<<<<<< HEAD
-    <Dependency Name="Microsoft.WindowsDesktop.App.Runtime.win-x64" Version="8.0.10">
-      <Uri>https://dev.azure.com/dnceng/internal/_git/dotnet-windowsdesktop</Uri>
-      <Sha>f655eecd22b6810f2989d8ec783f5798a709ab06</Sha>
-    </Dependency>
-    <Dependency Name="VS.Redist.Common.WindowsDesktop.SharedFramework.x64.8.0" Version="8.0.10-servicing.24468.5">
-      <Uri>https://dev.azure.com/dnceng/internal/_git/dotnet-windowsdesktop</Uri>
-      <Sha>f655eecd22b6810f2989d8ec783f5798a709ab06</Sha>
-    </Dependency>
-    <Dependency Name="Microsoft.WindowsDesktop.App.Ref" Version="8.0.10">
-      <Uri>https://dev.azure.com/dnceng/internal/_git/dotnet-windowsdesktop</Uri>
-      <Sha>f655eecd22b6810f2989d8ec783f5798a709ab06</Sha>
-    </Dependency>
-    <Dependency Name="VS.Redist.Common.WindowsDesktop.TargetingPack.x64.8.0" Version="8.0.10-servicing.24468.5">
-      <Uri>https://dev.azure.com/dnceng/internal/_git/dotnet-windowsdesktop</Uri>
-      <Sha>f655eecd22b6810f2989d8ec783f5798a709ab06</Sha>
-    </Dependency>
-    <Dependency Name="Microsoft.NET.Sdk.WindowsDesktop" Version="8.0.10-servicing.24468.10" CoherentParentDependency="Microsoft.WindowsDesktop.App.Ref">
-      <Uri>https://dev.azure.com/dnceng/internal/_git/dotnet-wpf</Uri>
-      <Sha>e84ed744bb7989299c544f715056d05e220c7e00</Sha>
-    </Dependency>
-    <Dependency Name="Microsoft.AspNetCore.App.Ref" Version="8.0.10">
-      <Uri>https://dev.azure.com/dnceng/internal/_git/dotnet-aspnetcore</Uri>
-      <Sha>c2a442982e736e17ae6bcadbfd8ccba278ee1be6</Sha>
-    </Dependency>
-    <Dependency Name="Microsoft.AspNetCore.App.Ref.Internal" Version="8.0.10-servicing.24468.4">
-      <Uri>https://dev.azure.com/dnceng/internal/_git/dotnet-aspnetcore</Uri>
-      <Sha>c2a442982e736e17ae6bcadbfd8ccba278ee1be6</Sha>
-    </Dependency>
-    <Dependency Name="Microsoft.AspNetCore.App.Runtime.win-x64" Version="8.0.10">
-      <Uri>https://dev.azure.com/dnceng/internal/_git/dotnet-aspnetcore</Uri>
-      <Sha>c2a442982e736e17ae6bcadbfd8ccba278ee1be6</Sha>
-    </Dependency>
-    <Dependency Name="VS.Redist.Common.AspNetCore.SharedFramework.x64.8.0" Version="8.0.10-servicing.24468.4">
-      <Uri>https://dev.azure.com/dnceng/internal/_git/dotnet-aspnetcore</Uri>
-      <Sha>c2a442982e736e17ae6bcadbfd8ccba278ee1be6</Sha>
-      <SourceBuild RepoName="aspnetcore" ManagedOnly="true" />
-    </Dependency>
-    <Dependency Name="dotnet-dev-certs" Version="8.0.10-servicing.24468.4">
-      <Uri>https://dev.azure.com/dnceng/internal/_git/dotnet-aspnetcore</Uri>
-      <Sha>c2a442982e736e17ae6bcadbfd8ccba278ee1be6</Sha>
-    </Dependency>
-    <Dependency Name="dotnet-user-jwts" Version="8.0.10-servicing.24468.4">
-      <Uri>https://dev.azure.com/dnceng/internal/_git/dotnet-aspnetcore</Uri>
-      <Sha>c2a442982e736e17ae6bcadbfd8ccba278ee1be6</Sha>
-    </Dependency>
-    <Dependency Name="dotnet-user-secrets" Version="8.0.10-servicing.24468.4">
-      <Uri>https://dev.azure.com/dnceng/internal/_git/dotnet-aspnetcore</Uri>
-      <Sha>c2a442982e736e17ae6bcadbfd8ccba278ee1be6</Sha>
-    </Dependency>
-    <Dependency Name="Microsoft.AspNetCore.Analyzers" Version="8.0.10-servicing.24468.4">
-      <Uri>https://dev.azure.com/dnceng/internal/_git/dotnet-aspnetcore</Uri>
-      <Sha>c2a442982e736e17ae6bcadbfd8ccba278ee1be6</Sha>
-    </Dependency>
-    <Dependency Name="Microsoft.AspNetCore.Components.SdkAnalyzers" Version="8.0.10-servicing.24468.4">
-      <Uri>https://dev.azure.com/dnceng/internal/_git/dotnet-aspnetcore</Uri>
-      <Sha>c2a442982e736e17ae6bcadbfd8ccba278ee1be6</Sha>
-    </Dependency>
-    <Dependency Name="Microsoft.AspNetCore.Mvc.Analyzers" Version="8.0.10-servicing.24468.4">
-      <Uri>https://dev.azure.com/dnceng/internal/_git/dotnet-aspnetcore</Uri>
-      <Sha>c2a442982e736e17ae6bcadbfd8ccba278ee1be6</Sha>
-    </Dependency>
-    <Dependency Name="Microsoft.AspNetCore.Mvc.Api.Analyzers" Version="8.0.10-servicing.24468.4">
-      <Uri>https://dev.azure.com/dnceng/internal/_git/dotnet-aspnetcore</Uri>
-      <Sha>c2a442982e736e17ae6bcadbfd8ccba278ee1be6</Sha>
-=======
     <Dependency Name="VS.Redist.Common.WindowsDesktop.SharedFramework.x64.9.0" Version="9.0.0-rtm.24508.2">
       <Uri>https://github.com/dotnet/windowsdesktop</Uri>
       <Sha>3e194e4cbf1fd161480a18e44c26709af04da360</Sha>
@@ -511,7 +320,6 @@
       <Uri>https://github.com/dotnet/aspnetcore</Uri>
       <Sha>5a4c466e076e8c55227068786d14d5b8b7750be8</Sha>
       <SourceBuild RepoName="aspnetcore" ManagedOnly="true" />
->>>>>>> 01f8435f
     </Dependency>
     <Dependency Name="Microsoft.CodeAnalysis.Razor.Tooling.Internal" Version="9.0.0-preview.24507.4">
       <Uri>https://github.com/dotnet/razor</Uri>
@@ -559,23 +367,6 @@
       <Uri>https://github.com/dotnet/test-templates</Uri>
       <Sha>becc4bd157cd6608b51a5ffe414a5d2de6330272</Sha>
     </Dependency>
-<<<<<<< HEAD
-    <Dependency Name="Microsoft.Extensions.FileProviders.Embedded" Version="8.0.10">
-      <Uri>https://dev.azure.com/dnceng/internal/_git/dotnet-aspnetcore</Uri>
-      <Sha>c2a442982e736e17ae6bcadbfd8ccba278ee1be6</Sha>
-    </Dependency>
-    <Dependency Name="Microsoft.AspNetCore.Authorization" Version="8.0.10">
-      <Uri>https://dev.azure.com/dnceng/internal/_git/dotnet-aspnetcore</Uri>
-      <Sha>c2a442982e736e17ae6bcadbfd8ccba278ee1be6</Sha>
-    </Dependency>
-    <Dependency Name="Microsoft.AspNetCore.Components.Web" Version="8.0.10">
-      <Uri>https://dev.azure.com/dnceng/internal/_git/dotnet-aspnetcore</Uri>
-      <Sha>c2a442982e736e17ae6bcadbfd8ccba278ee1be6</Sha>
-    </Dependency>
-    <Dependency Name="Microsoft.JSInterop" Version="8.0.10">
-      <Uri>https://dev.azure.com/dnceng/internal/_git/dotnet-aspnetcore</Uri>
-      <Sha>c2a442982e736e17ae6bcadbfd8ccba278ee1be6</Sha>
-=======
     <Dependency Name="Microsoft.DotNet.Test.ProjectTemplates.7.0" Version="1.1.0-rc.24069.1">
       <Uri>https://github.com/dotnet/test-templates</Uri>
       <Sha>becc4bd157cd6608b51a5ffe414a5d2de6330272</Sha>
@@ -593,7 +384,6 @@
       <Uri>https://github.com/dotnet/test-templates</Uri>
       <Sha>9f1f944a1aa00a016e69dc911aa12b24945fba79</Sha>
       <SourceBuild RepoName="test-templates" ManagedOnly="true" />
->>>>>>> 01f8435f
     </Dependency>
     <!-- For coherency purposes, these versions should be gated by the versions of winforms and wpf routed via windowsdesktop -->
     <Dependency Name="Microsoft.Dotnet.WinForms.ProjectTemplates" Version="9.0.0-rtm.24504.2" CoherentParentDependency="Microsoft.WindowsDesktop.App.Runtime.win-x64">
@@ -709,21 +499,6 @@
       <SourceBuild RepoName="symreader" ManagedOnly="true" />
     </Dependency>
     <!-- Dependency required for flowing correct package version in source-build, using PVP flow. -->
-<<<<<<< HEAD
-    <Dependency Name="Microsoft.Extensions.Logging" Version="8.0.1">
-      <Uri>https://dev.azure.com/dnceng/internal/_git/dotnet-runtime</Uri>
-      <Sha>81cabf2857a01351e5ab578947c7403a5b128ad1</Sha>
-    </Dependency>
-    <!-- Dependency required for flowing correct package version in source-build, using PVP flow. -->
-    <Dependency Name="Microsoft.Extensions.Logging.Abstractions" Version="8.0.2">
-      <Uri>https://dev.azure.com/dnceng/internal/_git/dotnet-runtime</Uri>
-      <Sha>81cabf2857a01351e5ab578947c7403a5b128ad1</Sha>
-    </Dependency>
-    <!-- Dependency required for flowing correct package version in source-build, using PVP flow. -->
-    <Dependency Name="Microsoft.Extensions.Logging.Console" Version="8.0.1">
-      <Uri>https://dev.azure.com/dnceng/internal/_git/dotnet-runtime</Uri>
-      <Sha>81cabf2857a01351e5ab578947c7403a5b128ad1</Sha>
-=======
     <Dependency Name="Microsoft.Extensions.Logging" Version="9.0.0-rtm.24503.8">
       <Uri>https://github.com/dotnet/runtime</Uri>
       <Sha>3429fee9ed58213a8916e1e2aa921fda6ba24aa2</Sha>
@@ -737,7 +512,6 @@
     <Dependency Name="Microsoft.Extensions.Logging.Console" Version="9.0.0-rtm.24503.8">
       <Uri>https://github.com/dotnet/runtime</Uri>
       <Sha>3429fee9ed58213a8916e1e2aa921fda6ba24aa2</Sha>
->>>>>>> 01f8435f
     </Dependency>
     <!-- Dependency required for flowing correct package version in source-build, using PVP flow. -->
     <Dependency Name="Microsoft.Extensions.FileSystemGlobbing" Version="9.0.0-rtm.24503.8">
@@ -745,19 +519,9 @@
       <Sha>3429fee9ed58213a8916e1e2aa921fda6ba24aa2</Sha>
     </Dependency>
     <!-- Dependency required for flowing correct package version in source-build, using PVP flow. -->
-<<<<<<< HEAD
-    <Dependency Name="System.ServiceProcess.ServiceController" Version="8.0.1">
-      <Uri>https://dev.azure.com/dnceng/internal/_git/dotnet-runtime</Uri>
-      <Sha>81cabf2857a01351e5ab578947c7403a5b128ad1</Sha>
-    </Dependency>
-    <Dependency Name="System.Text.Json" Version="8.0.5">
-      <Uri>https://dev.azure.com/dnceng/internal/_git/dotnet-runtime</Uri>
-      <Sha>81cabf2857a01351e5ab578947c7403a5b128ad1</Sha>
-=======
     <Dependency Name="System.ServiceProcess.ServiceController" Version="9.0.0-rtm.24503.8">
       <Uri>https://github.com/dotnet/runtime</Uri>
       <Sha>3429fee9ed58213a8916e1e2aa921fda6ba24aa2</Sha>
->>>>>>> 01f8435f
     </Dependency>
     <Dependency Name="System.Text.Json" Version="9.0.0-rtm.24503.8">
       <Uri>https://github.com/dotnet/runtime</Uri>
@@ -767,15 +531,9 @@
       <Uri>https://github.com/dotnet/runtime</Uri>
       <Sha>3429fee9ed58213a8916e1e2aa921fda6ba24aa2</Sha>
     </Dependency>
-<<<<<<< HEAD
-    <Dependency Name="Microsoft.Extensions.ObjectPool" Version="8.0.10">
-      <Uri>https://dev.azure.com/dnceng/internal/_git/dotnet-aspnetcore</Uri>
-      <Sha>c2a442982e736e17ae6bcadbfd8ccba278ee1be6</Sha>
-=======
     <Dependency Name="Microsoft.Extensions.FileProviders.Abstractions" Version="9.0.0-rtm.24503.8">
       <Uri>https://github.com/dotnet/runtime</Uri>
       <Sha>3429fee9ed58213a8916e1e2aa921fda6ba24aa2</Sha>
->>>>>>> 01f8435f
     </Dependency>
     <Dependency Name="Microsoft.Extensions.ObjectPool" Version="9.0.0-rtm.24509.6">
       <Uri>https://github.com/dotnet/aspnetcore</Uri>
@@ -801,29 +559,14 @@
       <Uri>https://github.com/dotnet/runtime</Uri>
       <Sha>3429fee9ed58213a8916e1e2aa921fda6ba24aa2</Sha>
     </Dependency>
-<<<<<<< HEAD
-    <Dependency Name="System.Configuration.ConfigurationManager" Version="8.0.1">
-      <Uri>https://dev.azure.com/dnceng/internal/_git/dotnet-runtime</Uri>
-      <Sha>81cabf2857a01351e5ab578947c7403a5b128ad1</Sha>
-=======
     <Dependency Name="System.Composition.TypedParts" Version="9.0.0-rtm.24503.8">
       <Uri>https://github.com/dotnet/runtime</Uri>
       <Sha>3429fee9ed58213a8916e1e2aa921fda6ba24aa2</Sha>
->>>>>>> 01f8435f
     </Dependency>
     <Dependency Name="System.Configuration.ConfigurationManager" Version="9.0.0-rtm.24503.8">
       <Uri>https://github.com/dotnet/runtime</Uri>
       <Sha>3429fee9ed58213a8916e1e2aa921fda6ba24aa2</Sha>
     </Dependency>
-<<<<<<< HEAD
-    <Dependency Name="System.Security.Cryptography.Pkcs" Version="8.0.1">
-      <Uri>https://dev.azure.com/dnceng/internal/_git/dotnet-runtime</Uri>
-      <Sha>81cabf2857a01351e5ab578947c7403a5b128ad1</Sha>
-    </Dependency>
-    <Dependency Name="System.Security.Cryptography.Xml" Version="8.0.2">
-      <Uri>https://dev.azure.com/dnceng/internal/_git/dotnet-runtime</Uri>
-      <Sha>81cabf2857a01351e5ab578947c7403a5b128ad1</Sha>
-=======
     <Dependency Name="System.Security.Cryptography.Pkcs" Version="9.0.0-rtm.24503.8">
       <Uri>https://github.com/dotnet/runtime</Uri>
       <Sha>3429fee9ed58213a8916e1e2aa921fda6ba24aa2</Sha>
@@ -831,7 +574,6 @@
     <Dependency Name="System.Security.Cryptography.Xml" Version="9.0.0-rtm.24503.8">
       <Uri>https://github.com/dotnet/runtime</Uri>
       <Sha>3429fee9ed58213a8916e1e2aa921fda6ba24aa2</Sha>
->>>>>>> 01f8435f
     </Dependency>
     <Dependency Name="System.Security.Permissions" Version="9.0.0-rtm.24503.8">
       <Uri>https://github.com/dotnet/runtime</Uri>
@@ -843,28 +585,6 @@
     </Dependency>
   </ProductDependencies>
   <ToolsetDependencies>
-<<<<<<< HEAD
-    <Dependency Name="Microsoft.DotNet.Arcade.Sdk" Version="8.0.0-beta.24504.2">
-      <Uri>https://github.com/dotnet/arcade</Uri>
-      <Sha>103916ccdbe7f4ab2e194068a1a3cd330542601f</Sha>
-      <SourceBuild RepoName="arcade" ManagedOnly="true" />
-    </Dependency>
-    <Dependency Name="Microsoft.DotNet.Helix.Sdk" Version="8.0.0-beta.24504.2">
-      <Uri>https://github.com/dotnet/arcade</Uri>
-      <Sha>103916ccdbe7f4ab2e194068a1a3cd330542601f</Sha>
-    </Dependency>
-    <Dependency Name="Microsoft.DotNet.SignTool" Version="8.0.0-beta.24504.2">
-      <Uri>https://github.com/dotnet/arcade</Uri>
-      <Sha>103916ccdbe7f4ab2e194068a1a3cd330542601f</Sha>
-    </Dependency>
-    <Dependency Name="Microsoft.DotNet.XUnitExtensions" Version="8.0.0-beta.24504.2">
-      <Uri>https://github.com/dotnet/arcade</Uri>
-      <Sha>103916ccdbe7f4ab2e194068a1a3cd330542601f</Sha>
-    </Dependency>
-    <Dependency Name="System.Reflection.MetadataLoadContext" Version="8.0.1">
-      <Uri>https://dev.azure.com/dnceng/internal/_git/dotnet-runtime</Uri>
-      <Sha>81cabf2857a01351e5ab578947c7403a5b128ad1</Sha>
-=======
     <Dependency Name="Microsoft.DotNet.Arcade.Sdk" Version="9.0.0-beta.24503.2">
       <Uri>https://github.com/dotnet/arcade</Uri>
       <Sha>beb827ded6acdff8c7333dfc6583cc984a8f2620</Sha>
@@ -888,7 +608,6 @@
     <Dependency Name="Microsoft.DotNet.XliffTasks" Version="9.0.0-beta.24503.2">
       <Uri>https://github.com/dotnet/arcade</Uri>
       <Sha>beb827ded6acdff8c7333dfc6583cc984a8f2620</Sha>
->>>>>>> 01f8435f
     </Dependency>
     <!-- Intermediate is necessary for source build. -->
     <Dependency Name="Microsoft.SourceBuild.Intermediate.arcade" Version="9.0.0-beta.24503.2">
