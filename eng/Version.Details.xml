<?xml version="1.0" encoding="utf-8"?>
<Dependencies>
  <ProductDependencies>
    <Dependency Name="Microsoft.TemplateEngine.Abstractions" Version="9.0.200">
      <Uri>https://github.com/dotnet/templating</Uri>
<<<<<<< HEAD
      <Sha>e660cd905cc907f7167c0826e2c30eb57a87e4da</Sha>
    </Dependency>
    <Dependency Name="Microsoft.TemplateEngine.Mocks" Version="9.0.101-servicing.24565.5">
      <Uri>https://github.com/dotnet/templating</Uri>
      <Sha>e660cd905cc907f7167c0826e2c30eb57a87e4da</Sha>
    </Dependency>
    <!-- Intermediate is necessary for source build. -->
    <Dependency Name="Microsoft.SourceBuild.Intermediate.templating" Version="9.0.101-servicing.24565.5">
      <Uri>https://github.com/dotnet/templating</Uri>
      <Sha>e660cd905cc907f7167c0826e2c30eb57a87e4da</Sha>
=======
      <Sha>44a0b49cb0ae4d3c5400360b5124d451a9c5362e</Sha>
    </Dependency>
    <Dependency Name="Microsoft.TemplateEngine.Mocks" Version="9.0.200-rtm.24523.1">
      <Uri>https://github.com/dotnet/templating</Uri>
      <Sha>44a0b49cb0ae4d3c5400360b5124d451a9c5362e</Sha>
    </Dependency>
    <!-- Intermediate is necessary for source build. -->
    <Dependency Name="Microsoft.SourceBuild.Intermediate.templating" Version="9.0.200-rtm.24523.1">
      <Uri>https://github.com/dotnet/templating</Uri>
      <Sha>44a0b49cb0ae4d3c5400360b5124d451a9c5362e</Sha>
>>>>>>> 4f0bcf1a
      <SourceBuild RepoName="templating" ManagedOnly="true" />
    </Dependency>
    <Dependency Name="Microsoft.NETCore.App.Ref" Version="9.0.0">
      <Uri>https://dev.azure.com/dnceng/internal/_git/dotnet-runtime</Uri>
      <Sha>9d5a6a9aa463d6d10b0b0ba6d5982cc82f363dc3</Sha>
    </Dependency>
    <Dependency Name="VS.Redist.Common.NetCore.SharedFramework.x64.9.0" Version="9.0.0-rtm.24528.9">
      <Uri>https://dev.azure.com/dnceng/internal/_git/dotnet-runtime</Uri>
      <Sha>9d5a6a9aa463d6d10b0b0ba6d5982cc82f363dc3</Sha>
    </Dependency>
    <Dependency Name="VS.Redist.Common.NetCore.TargetingPack.x64.9.0" Version="9.0.0-rtm.24528.9">
      <Uri>https://dev.azure.com/dnceng/internal/_git/dotnet-runtime</Uri>
      <Sha>9d5a6a9aa463d6d10b0b0ba6d5982cc82f363dc3</Sha>
    </Dependency>
    <Dependency Name="Microsoft.NETCore.App.Runtime.win-x64" Version="9.0.0">
      <Uri>https://dev.azure.com/dnceng/internal/_git/dotnet-runtime</Uri>
      <Sha>9d5a6a9aa463d6d10b0b0ba6d5982cc82f363dc3</Sha>
    </Dependency>
    <Dependency Name="Microsoft.NETCore.App.Host.win-x64" Version="9.0.0">
      <Uri>https://dev.azure.com/dnceng/internal/_git/dotnet-runtime</Uri>
      <Sha>9d5a6a9aa463d6d10b0b0ba6d5982cc82f363dc3</Sha>
    </Dependency>
    <Dependency Name="Microsoft.NETCore.Platforms" Version="9.0.0-rtm.24528.9">
      <Uri>https://dev.azure.com/dnceng/internal/_git/dotnet-runtime</Uri>
      <Sha>9d5a6a9aa463d6d10b0b0ba6d5982cc82f363dc3</Sha>
    </Dependency>
    <Dependency Name="Microsoft.NET.HostModel" Version="9.0.0-rtm.24528.9">
      <Uri>https://dev.azure.com/dnceng/internal/_git/dotnet-runtime</Uri>
      <Sha>9d5a6a9aa463d6d10b0b0ba6d5982cc82f363dc3</Sha>
    </Dependency>
    <Dependency Name="Microsoft.Extensions.DependencyModel" Version="9.0.0">
      <Uri>https://dev.azure.com/dnceng/internal/_git/dotnet-runtime</Uri>
      <Sha>9d5a6a9aa463d6d10b0b0ba6d5982cc82f363dc3</Sha>
    </Dependency>
    <!-- Intermediate is necessary for source build. -->
    <Dependency Name="Microsoft.SourceBuild.Intermediate.runtime.linux-x64" Version="9.0.0-rtm.24528.9">
      <Uri>https://dev.azure.com/dnceng/internal/_git/dotnet-runtime</Uri>
      <Sha>9d5a6a9aa463d6d10b0b0ba6d5982cc82f363dc3</Sha>
      <SourceBuild RepoName="runtime" ManagedOnly="false" />
    </Dependency>
    <!-- Change blob version in GenerateLayout.targets if this is unpinned to service targeting pack -->
    <!-- No new netstandard.library planned for 3.1 timeframe at this time. -->
    <Dependency Name="NETStandard.Library.Ref" Version="2.1.0" Pinned="true">
      <Uri>https://github.com/dotnet/core-setup</Uri>
      <Sha>7d57652f33493fa022125b7f63aad0d70c52d810</Sha>
    </Dependency>
<<<<<<< HEAD
    <Dependency Name="Microsoft.NET.Workload.Emscripten.Current.Manifest-9.0.100.Transport" Version="9.0.0-rtm.24528.2" CoherentParentDependency="Microsoft.NETCore.App.Runtime.win-x64">
      <Uri>https://github.com/dotnet/emsdk</Uri>
      <Sha>763d10a1a251be35337ee736832bfde3f9200672</Sha>
    </Dependency>
=======
>>>>>>> 4f0bcf1a
    <Dependency Name="Microsoft.NET.Workload.Emscripten.Current.Manifest-9.0.100" Version="9.0.0" CoherentParentDependency="Microsoft.NETCore.App.Runtime.win-x64">
      <Uri>https://github.com/dotnet/emsdk</Uri>
      <Sha>763d10a1a251be35337ee736832bfde3f9200672</Sha>
    </Dependency>
    <!-- Intermediate is necessary for source build. -->
    <Dependency Name="Microsoft.SourceBuild.Intermediate.emsdk" Version="9.0.0-rtm.24528.2" CoherentParentDependency="Microsoft.NETCore.App.Runtime.win-x64">
      <Uri>https://github.com/dotnet/emsdk</Uri>
      <Sha>763d10a1a251be35337ee736832bfde3f9200672</Sha>
      <SourceBuild RepoName="emsdk" ManagedOnly="true" />
    </Dependency>
    <Dependency Name="Microsoft.Build" Version="17.13.0-preview-24568-05">
      <Uri>https://github.com/dotnet/msbuild</Uri>
      <Sha>37fc8280dd8516257e7d04b9fc5e426de33091f2</Sha>
    </Dependency>
    <Dependency Name="Microsoft.Build.Localization" Version="17.13.0-preview-24568-05">
      <Uri>https://github.com/dotnet/msbuild</Uri>
      <Sha>37fc8280dd8516257e7d04b9fc5e426de33091f2</Sha>
    </Dependency>
    <!-- Intermediate is necessary for source build. -->
    <Dependency Name="Microsoft.SourceBuild.Intermediate.msbuild" Version="17.13.0-preview-24568-05">
      <Uri>https://github.com/dotnet/msbuild</Uri>
      <Sha>37fc8280dd8516257e7d04b9fc5e426de33091f2</Sha>
      <SourceBuild RepoName="msbuild" ManagedOnly="true" />
    </Dependency>
    <Dependency Name="Microsoft.FSharp.Compiler" Version="13.9.200-beta.24561.2">
      <Uri>https://github.com/dotnet/fsharp</Uri>
      <Sha>e9dab83bc86ec414b7288d3f8be48a2b14eabb5d</Sha>
    </Dependency>
    <!-- Intermediate is necessary for source build. -->
    <Dependency Name="Microsoft.SourceBuild.Intermediate.fsharp" Version="9.0.200-beta.24561.2">
      <Uri>https://github.com/dotnet/fsharp</Uri>
      <Sha>e9dab83bc86ec414b7288d3f8be48a2b14eabb5d</Sha>
      <SourceBuild RepoName="fsharp" ManagedOnly="true" />
    </Dependency>
    <Dependency Name="Microsoft.Net.Compilers.Toolset" Version="4.13.0-2.24558.12">
      <Uri>https://github.com/dotnet/roslyn</Uri>
      <Sha>c0b2f366d0fb54cf49040a82f0d044bb959a9e73</Sha>
    </Dependency>
    <!-- Intermediate is necessary for source build. -->
    <Dependency Name="Microsoft.SourceBuild.Intermediate.roslyn" Version="4.13.0-2.24558.12">
      <Uri>https://github.com/dotnet/roslyn</Uri>
      <Sha>c0b2f366d0fb54cf49040a82f0d044bb959a9e73</Sha>
      <SourceBuild RepoName="roslyn" ManagedOnly="true" />
    </Dependency>
    <Dependency Name="Microsoft.Net.Compilers.Toolset.Framework" Version="4.13.0-2.24558.12">
      <Uri>https://github.com/dotnet/roslyn</Uri>
      <Sha>c0b2f366d0fb54cf49040a82f0d044bb959a9e73</Sha>
    </Dependency>
    <Dependency Name="Microsoft.CodeAnalysis" Version="4.13.0-2.24558.12">
      <Uri>https://github.com/dotnet/roslyn</Uri>
      <Sha>c0b2f366d0fb54cf49040a82f0d044bb959a9e73</Sha>
    </Dependency>
    <Dependency Name="Microsoft.CodeAnalysis.CSharp" Version="4.13.0-2.24558.12">
      <Uri>https://github.com/dotnet/roslyn</Uri>
      <Sha>c0b2f366d0fb54cf49040a82f0d044bb959a9e73</Sha>
    </Dependency>
    <Dependency Name="Microsoft.CodeAnalysis.CSharp.CodeStyle" Version="4.13.0-2.24558.12">
      <Uri>https://github.com/dotnet/roslyn</Uri>
      <Sha>c0b2f366d0fb54cf49040a82f0d044bb959a9e73</Sha>
    </Dependency>
    <Dependency Name="Microsoft.CodeAnalysis.CSharp.Features" Version="4.13.0-2.24558.12">
      <Uri>https://github.com/dotnet/roslyn</Uri>
      <Sha>c0b2f366d0fb54cf49040a82f0d044bb959a9e73</Sha>
    </Dependency>
    <Dependency Name="Microsoft.CodeAnalysis.CSharp.Workspaces" Version="4.13.0-2.24558.12">
      <Uri>https://github.com/dotnet/roslyn</Uri>
      <Sha>c0b2f366d0fb54cf49040a82f0d044bb959a9e73</Sha>
    </Dependency>
    <Dependency Name="Microsoft.CodeAnalysis.Workspaces.MSBuild" Version="4.13.0-2.24558.12">
      <Uri>https://github.com/dotnet/roslyn</Uri>
      <Sha>c0b2f366d0fb54cf49040a82f0d044bb959a9e73</Sha>
    </Dependency>
    <Dependency Name="Microsoft.AspNetCore.DeveloperCertificates.XPlat" Version="9.0.0-rtm.24529.3">
      <Uri>https://dev.azure.com/dnceng/internal/_git/dotnet-aspnetcore</Uri>
      <Sha>af22effae4069a5dfb9b0735859de48820104f5b</Sha>
    </Dependency>
    <Dependency Name="Microsoft.AspNetCore.TestHost" Version="9.0.0">
      <Uri>https://dev.azure.com/dnceng/internal/_git/dotnet-aspnetcore</Uri>
      <Sha>af22effae4069a5dfb9b0735859de48820104f5b</Sha>
    </Dependency>
    <Dependency Name="Microsoft.Build.NuGetSdkResolver" Version="6.13.0-preview.1.62">
      <Uri>https://github.com/nuget/nuget.client</Uri>
      <Sha>ce95a567627472f8abd9d155047392e22142ff72</Sha>
    </Dependency>
    <Dependency Name="NuGet.Build.Tasks" Version="6.13.0-preview.1.62">
      <Uri>https://github.com/nuget/nuget.client</Uri>
      <Sha>ce95a567627472f8abd9d155047392e22142ff72</Sha>
      <SourceBuildTarball RepoName="nuget-client" ManagedOnly="true" />
    </Dependency>
    <Dependency Name="NuGet.Build.Tasks.Console" Version="6.13.0-preview.1.62">
      <Uri>https://github.com/nuget/nuget.client</Uri>
      <Sha>ce95a567627472f8abd9d155047392e22142ff72</Sha>
    </Dependency>
    <Dependency Name="NuGet.Build.Tasks.Pack" Version="6.13.0-preview.1.62">
      <Uri>https://github.com/nuget/nuget.client</Uri>
      <Sha>ce95a567627472f8abd9d155047392e22142ff72</Sha>
    </Dependency>
    <Dependency Name="NuGet.Commands" Version="6.13.0-preview.1.62">
      <Uri>https://github.com/nuget/nuget.client</Uri>
      <Sha>ce95a567627472f8abd9d155047392e22142ff72</Sha>
    </Dependency>
    <Dependency Name="NuGet.CommandLine.XPlat" Version="6.13.0-preview.1.62">
      <Uri>https://github.com/nuget/nuget.client</Uri>
      <Sha>ce95a567627472f8abd9d155047392e22142ff72</Sha>
    </Dependency>
    <Dependency Name="NuGet.Common" Version="6.13.0-preview.1.62">
      <Uri>https://github.com/nuget/nuget.client</Uri>
      <Sha>ce95a567627472f8abd9d155047392e22142ff72</Sha>
    </Dependency>
    <Dependency Name="NuGet.Configuration" Version="6.13.0-preview.1.62">
      <Uri>https://github.com/nuget/nuget.client</Uri>
      <Sha>ce95a567627472f8abd9d155047392e22142ff72</Sha>
    </Dependency>
    <Dependency Name="NuGet.Credentials" Version="6.13.0-preview.1.62">
      <Uri>https://github.com/nuget/nuget.client</Uri>
      <Sha>ce95a567627472f8abd9d155047392e22142ff72</Sha>
    </Dependency>
    <Dependency Name="NuGet.DependencyResolver.Core" Version="6.13.0-preview.1.62">
      <Uri>https://github.com/nuget/nuget.client</Uri>
      <Sha>ce95a567627472f8abd9d155047392e22142ff72</Sha>
    </Dependency>
    <Dependency Name="NuGet.Frameworks" Version="6.13.0-preview.1.62">
      <Uri>https://github.com/nuget/nuget.client</Uri>
      <Sha>ce95a567627472f8abd9d155047392e22142ff72</Sha>
    </Dependency>
    <Dependency Name="NuGet.LibraryModel" Version="6.13.0-preview.1.62">
      <Uri>https://github.com/nuget/nuget.client</Uri>
      <Sha>ce95a567627472f8abd9d155047392e22142ff72</Sha>
    </Dependency>
    <Dependency Name="NuGet.ProjectModel" Version="6.13.0-preview.1.62">
      <Uri>https://github.com/nuget/nuget.client</Uri>
      <Sha>ce95a567627472f8abd9d155047392e22142ff72</Sha>
    </Dependency>
    <Dependency Name="NuGet.Protocol" Version="6.13.0-preview.1.62">
      <Uri>https://github.com/nuget/nuget.client</Uri>
      <Sha>ce95a567627472f8abd9d155047392e22142ff72</Sha>
    </Dependency>
    <Dependency Name="NuGet.Packaging" Version="6.13.0-preview.1.62">
      <Uri>https://github.com/nuget/nuget.client</Uri>
      <Sha>ce95a567627472f8abd9d155047392e22142ff72</Sha>
    </Dependency>
    <Dependency Name="NuGet.Versioning" Version="6.13.0-preview.1.62">
      <Uri>https://github.com/nuget/nuget.client</Uri>
      <Sha>ce95a567627472f8abd9d155047392e22142ff72</Sha>
    </Dependency>
    <Dependency Name="NuGet.Localization" Version="6.13.0-preview.1.62">
      <Uri>https://github.com/nuget/nuget.client</Uri>
      <Sha>ce95a567627472f8abd9d155047392e22142ff72</Sha>
    </Dependency>
    <Dependency Name="Microsoft.NET.Test.Sdk" Version="17.12.0-release-24508-01">
      <Uri>https://github.com/microsoft/vstest</Uri>
      <Sha>bc9161306b23641b0364b8f93d546da4d48da1eb</Sha>
    </Dependency>
    <Dependency Name="Microsoft.TestPlatform.CLI" Version="17.12.0-release-24508-01">
      <Uri>https://github.com/microsoft/vstest</Uri>
      <Sha>bc9161306b23641b0364b8f93d546da4d48da1eb</Sha>
    </Dependency>
    <Dependency Name="Microsoft.TestPlatform.Build" Version="17.12.0-release-24508-01">
      <Uri>https://github.com/microsoft/vstest</Uri>
      <Sha>bc9161306b23641b0364b8f93d546da4d48da1eb</Sha>
    </Dependency>
    <!-- Intermediate is necessary for source build. -->
    <Dependency Name="Microsoft.SourceBuild.Intermediate.vstest" Version="17.12.0-release-24508-01">
      <Uri>https://github.com/microsoft/vstest</Uri>
      <Sha>bc9161306b23641b0364b8f93d546da4d48da1eb</Sha>
      <SourceBuild RepoName="vstest" ManagedOnly="true" />
    </Dependency>
    <Dependency Name="Microsoft.NET.ILLink.Tasks" Version="9.0.0">
      <Uri>https://dev.azure.com/dnceng/internal/_git/dotnet-runtime</Uri>
      <Sha>9d5a6a9aa463d6d10b0b0ba6d5982cc82f363dc3</Sha>
    </Dependency>
    <Dependency Name="System.CodeDom" Version="9.0.0">
      <Uri>https://dev.azure.com/dnceng/internal/_git/dotnet-runtime</Uri>
      <Sha>9d5a6a9aa463d6d10b0b0ba6d5982cc82f363dc3</Sha>
    </Dependency>
    <Dependency Name="System.Formats.Asn1" Version="9.0.0">
      <Uri>https://dev.azure.com/dnceng/internal/_git/dotnet-runtime</Uri>
      <Sha>9d5a6a9aa463d6d10b0b0ba6d5982cc82f363dc3</Sha>
    </Dependency>
    <Dependency Name="System.Security.Cryptography.ProtectedData" Version="9.0.0">
      <Uri>https://dev.azure.com/dnceng/internal/_git/dotnet-runtime</Uri>
      <Sha>9d5a6a9aa463d6d10b0b0ba6d5982cc82f363dc3</Sha>
    </Dependency>
    <Dependency Name="System.Text.Encoding.CodePages" Version="9.0.0">
      <Uri>https://dev.azure.com/dnceng/internal/_git/dotnet-runtime</Uri>
      <Sha>9d5a6a9aa463d6d10b0b0ba6d5982cc82f363dc3</Sha>
    </Dependency>
    <Dependency Name="System.Resources.Extensions" Version="9.0.0">
      <Uri>https://dev.azure.com/dnceng/internal/_git/dotnet-runtime</Uri>
      <Sha>9d5a6a9aa463d6d10b0b0ba6d5982cc82f363dc3</Sha>
    </Dependency>
    <Dependency Name="Microsoft.WindowsDesktop.App.Runtime.win-x64" Version="9.0.0">
      <Uri>https://dev.azure.com/dnceng/internal/_git/dotnet-windowsdesktop</Uri>
      <Sha>308dc7955704be60afc72ec00902cc18e028c3c2</Sha>
      <SourceBuildTarball RepoName="windowsdesktop" ManagedOnly="true" />
    </Dependency>
    <Dependency Name="VS.Redist.Common.WindowsDesktop.SharedFramework.x64.9.0" Version="9.0.0-rtm.24529.2">
      <Uri>https://dev.azure.com/dnceng/internal/_git/dotnet-windowsdesktop</Uri>
      <Sha>308dc7955704be60afc72ec00902cc18e028c3c2</Sha>
    </Dependency>
    <Dependency Name="Microsoft.WindowsDesktop.App.Ref" Version="9.0.0">
      <Uri>https://dev.azure.com/dnceng/internal/_git/dotnet-windowsdesktop</Uri>
      <Sha>308dc7955704be60afc72ec00902cc18e028c3c2</Sha>
    </Dependency>
    <Dependency Name="VS.Redist.Common.WindowsDesktop.TargetingPack.x64.9.0" Version="9.0.0-rtm.24529.2">
      <Uri>https://dev.azure.com/dnceng/internal/_git/dotnet-windowsdesktop</Uri>
      <Sha>308dc7955704be60afc72ec00902cc18e028c3c2</Sha>
    </Dependency>
    <Dependency Name="Microsoft.NET.Sdk.WindowsDesktop" Version="9.0.0-rtm.24529.2" CoherentParentDependency="Microsoft.WindowsDesktop.App.Ref">
      <Uri>https://dev.azure.com/dnceng/internal/_git/dotnet-wpf</Uri>
      <Sha>a04736acb8edb533756131d3d5fc55f15cd03d6a</Sha>
    </Dependency>
    <Dependency Name="Microsoft.AspNetCore.App.Ref" Version="9.0.0">
      <Uri>https://dev.azure.com/dnceng/internal/_git/dotnet-aspnetcore</Uri>
      <Sha>af22effae4069a5dfb9b0735859de48820104f5b</Sha>
    </Dependency>
    <Dependency Name="Microsoft.AspNetCore.App.Ref.Internal" Version="9.0.0-rtm.24529.3">
      <Uri>https://dev.azure.com/dnceng/internal/_git/dotnet-aspnetcore</Uri>
      <Sha>af22effae4069a5dfb9b0735859de48820104f5b</Sha>
    </Dependency>
    <Dependency Name="Microsoft.AspNetCore.App.Runtime.win-x64" Version="9.0.0">
      <Uri>https://dev.azure.com/dnceng/internal/_git/dotnet-aspnetcore</Uri>
      <Sha>af22effae4069a5dfb9b0735859de48820104f5b</Sha>
    </Dependency>
    <Dependency Name="VS.Redist.Common.AspNetCore.SharedFramework.x64.9.0" Version="9.0.0-rtm.24529.3">
      <Uri>https://dev.azure.com/dnceng/internal/_git/dotnet-aspnetcore</Uri>
      <Sha>af22effae4069a5dfb9b0735859de48820104f5b</Sha>
    </Dependency>
    <Dependency Name="dotnet-dev-certs" Version="9.0.0-rtm.24529.3">
      <Uri>https://dev.azure.com/dnceng/internal/_git/dotnet-aspnetcore</Uri>
      <Sha>af22effae4069a5dfb9b0735859de48820104f5b</Sha>
    </Dependency>
    <Dependency Name="dotnet-user-jwts" Version="9.0.0-rtm.24529.3">
      <Uri>https://dev.azure.com/dnceng/internal/_git/dotnet-aspnetcore</Uri>
      <Sha>af22effae4069a5dfb9b0735859de48820104f5b</Sha>
    </Dependency>
    <Dependency Name="dotnet-user-secrets" Version="9.0.0-rtm.24529.3">
      <Uri>https://dev.azure.com/dnceng/internal/_git/dotnet-aspnetcore</Uri>
      <Sha>af22effae4069a5dfb9b0735859de48820104f5b</Sha>
    </Dependency>
    <Dependency Name="Microsoft.AspNetCore.Analyzers" Version="9.0.0-rtm.24529.3">
      <Uri>https://dev.azure.com/dnceng/internal/_git/dotnet-aspnetcore</Uri>
      <Sha>af22effae4069a5dfb9b0735859de48820104f5b</Sha>
    </Dependency>
    <Dependency Name="Microsoft.AspNetCore.Components.SdkAnalyzers" Version="9.0.0-rtm.24529.3">
      <Uri>https://dev.azure.com/dnceng/internal/_git/dotnet-aspnetcore</Uri>
      <Sha>af22effae4069a5dfb9b0735859de48820104f5b</Sha>
    </Dependency>
    <Dependency Name="Microsoft.AspNetCore.Mvc.Analyzers" Version="9.0.0-rtm.24529.3">
      <Uri>https://dev.azure.com/dnceng/internal/_git/dotnet-aspnetcore</Uri>
      <Sha>af22effae4069a5dfb9b0735859de48820104f5b</Sha>
    </Dependency>
    <Dependency Name="Microsoft.AspNetCore.Mvc.Api.Analyzers" Version="9.0.0-rtm.24529.3">
      <Uri>https://dev.azure.com/dnceng/internal/_git/dotnet-aspnetcore</Uri>
      <Sha>af22effae4069a5dfb9b0735859de48820104f5b</Sha>
    </Dependency>
    <!-- Intermediate is necessary for source build. -->
    <Dependency Name="Microsoft.SourceBuild.Intermediate.aspnetcore" Version="9.0.0-rtm.24529.3">
      <Uri>https://dev.azure.com/dnceng/internal/_git/dotnet-aspnetcore</Uri>
      <Sha>af22effae4069a5dfb9b0735859de48820104f5b</Sha>
      <SourceBuild RepoName="aspnetcore" ManagedOnly="true" />
    </Dependency>
<<<<<<< HEAD
    <Dependency Name="Microsoft.CodeAnalysis.Razor.Tooling.Internal" Version="9.0.0-preview.24565.8">
      <Uri>https://github.com/dotnet/razor</Uri>
      <Sha>88f8675df43ec706bb4089bd5f91d0a5dbbd3f94</Sha>
    </Dependency>
    <Dependency Name="Microsoft.AspNetCore.Mvc.Razor.Extensions.Tooling.Internal" Version="9.0.0-preview.24565.8">
      <Uri>https://github.com/dotnet/razor</Uri>
      <Sha>88f8675df43ec706bb4089bd5f91d0a5dbbd3f94</Sha>
    </Dependency>
    <Dependency Name="Microsoft.NET.Sdk.Razor.SourceGenerators.Transport" Version="9.0.0-preview.24565.8">
      <Uri>https://github.com/dotnet/razor</Uri>
      <Sha>88f8675df43ec706bb4089bd5f91d0a5dbbd3f94</Sha>
    </Dependency>
    <!-- Intermediate is necessary for source build. -->
    <Dependency Name="Microsoft.SourceBuild.Intermediate.razor" Version="9.0.0-preview.24565.8">
      <Uri>https://github.com/dotnet/razor</Uri>
      <Sha>88f8675df43ec706bb4089bd5f91d0a5dbbd3f94</Sha>
=======
    <Dependency Name="Microsoft.CodeAnalysis.Razor.Tooling.Internal" Version="9.0.0-preview.24569.2">
      <Uri>https://github.com/dotnet/razor</Uri>
      <Sha>70303665960a0a97758b178c288e7c2f88905bcc</Sha>
    </Dependency>
    <Dependency Name="Microsoft.AspNetCore.Mvc.Razor.Extensions.Tooling.Internal" Version="9.0.0-preview.24569.2">
      <Uri>https://github.com/dotnet/razor</Uri>
      <Sha>70303665960a0a97758b178c288e7c2f88905bcc</Sha>
    </Dependency>
    <Dependency Name="Microsoft.NET.Sdk.Razor.SourceGenerators.Transport" Version="9.0.0-preview.24569.2">
      <Uri>https://github.com/dotnet/razor</Uri>
      <Sha>70303665960a0a97758b178c288e7c2f88905bcc</Sha>
    </Dependency>
    <!-- Intermediate is necessary for source build. -->
    <Dependency Name="Microsoft.SourceBuild.Intermediate.razor" Version="9.0.0-preview.24569.2">
      <Uri>https://github.com/dotnet/razor</Uri>
      <Sha>70303665960a0a97758b178c288e7c2f88905bcc</Sha>
>>>>>>> 4f0bcf1a
      <SourceBuild RepoName="razor" ManagedOnly="true" />
    </Dependency>
    <Dependency Name="Microsoft.Extensions.FileProviders.Embedded" Version="9.0.0">
      <Uri>https://dev.azure.com/dnceng/internal/_git/dotnet-aspnetcore</Uri>
      <Sha>af22effae4069a5dfb9b0735859de48820104f5b</Sha>
    </Dependency>
    <Dependency Name="Microsoft.AspNetCore.Authorization" Version="9.0.0">
      <Uri>https://dev.azure.com/dnceng/internal/_git/dotnet-aspnetcore</Uri>
      <Sha>af22effae4069a5dfb9b0735859de48820104f5b</Sha>
    </Dependency>
    <Dependency Name="Microsoft.AspNetCore.Components.Web" Version="9.0.0">
      <Uri>https://dev.azure.com/dnceng/internal/_git/dotnet-aspnetcore</Uri>
      <Sha>af22effae4069a5dfb9b0735859de48820104f5b</Sha>
    </Dependency>
    <Dependency Name="Microsoft.JSInterop" Version="9.0.0">
      <Uri>https://dev.azure.com/dnceng/internal/_git/dotnet-aspnetcore</Uri>
      <Sha>af22effae4069a5dfb9b0735859de48820104f5b</Sha>
    </Dependency>
    <Dependency Name="Microsoft.DotNet.Test.ProjectTemplates.2.1" Version="1.0.2-beta4.22406.1">
      <Uri>https://github.com/dotnet/test-templates</Uri>
      <Sha>0385265f4d0b6413d64aea0223172366a9b9858c</Sha>
    </Dependency>
    <Dependency Name="Microsoft.DotNet.Test.ProjectTemplates.5.0" Version="1.1.0-rc.23558.1">
      <Uri>https://github.com/dotnet/test-templates</Uri>
      <Sha>307b8f538d83a955d8f6dd909eee41a5555f2f4d</Sha>
    </Dependency>
    <Dependency Name="Microsoft.DotNet.Test.ProjectTemplates.6.0" Version="1.1.0-rc.24069.1">
      <Uri>https://github.com/dotnet/test-templates</Uri>
      <Sha>becc4bd157cd6608b51a5ffe414a5d2de6330272</Sha>
    </Dependency>
    <Dependency Name="Microsoft.DotNet.Test.ProjectTemplates.7.0" Version="1.1.0-rc.24069.1">
      <Uri>https://github.com/dotnet/test-templates</Uri>
      <Sha>becc4bd157cd6608b51a5ffe414a5d2de6330272</Sha>
    </Dependency>
    <Dependency Name="Microsoft.DotNet.Test.ProjectTemplates.8.0" Version="1.1.0-rc.24202.1">
      <Uri>https://github.com/dotnet/test-templates</Uri>
      <Sha>49c9ad01f057b3c6352bbec12b117acc2224493c</Sha>
    </Dependency>
<<<<<<< HEAD
    <Dependency Name="Microsoft.DotNet.Test.ProjectTemplates.9.0" Version="1.1.0-rtm.24568.1">
      <Uri>https://github.com/dotnet/test-templates</Uri>
      <Sha>25628d789b54ec56a8648d02847c1ad1b0ea31df</Sha>
    </Dependency>
    <!-- Intermediate is necessary for source build. -->
    <Dependency Name="Microsoft.SourceBuild.Intermediate.test-templates" Version="1.1.0-rtm.24568.1">
      <Uri>https://github.com/dotnet/test-templates</Uri>
      <Sha>25628d789b54ec56a8648d02847c1ad1b0ea31df</Sha>
=======
    <Dependency Name="Microsoft.DotNet.Test.ProjectTemplates.9.0" Version="1.1.0-rtm.24561.1">
      <Uri>https://github.com/dotnet/test-templates</Uri>
      <Sha>282a2113ba98fd9c9dc18021d5c79d446ef7d45d</Sha>
    </Dependency>
    <!-- Intermediate is necessary for source build. -->
    <Dependency Name="Microsoft.SourceBuild.Intermediate.test-templates" Version="1.1.0-rtm.24561.1">
      <Uri>https://github.com/dotnet/test-templates</Uri>
      <Sha>282a2113ba98fd9c9dc18021d5c79d446ef7d45d</Sha>
>>>>>>> 4f0bcf1a
      <SourceBuild RepoName="test-templates" ManagedOnly="true" />
    </Dependency>
    <!-- For coherency purposes, these versions should be gated by the versions of winforms and wpf routed via windowsdesktop -->
    <Dependency Name="Microsoft.Dotnet.WinForms.ProjectTemplates" Version="9.0.0-rtm.24529.1" CoherentParentDependency="Microsoft.WindowsDesktop.App.Runtime.win-x64">
      <Uri>https://dev.azure.com/dnceng/internal/_git/dotnet-winforms</Uri>
      <Sha>62ebdb4b0d5cc7e163b8dc9331dc196e576bf162</Sha>
    </Dependency>
    <Dependency Name="Microsoft.DotNet.Wpf.ProjectTemplates" Version="9.0.0-rtm.24529.2" CoherentParentDependency="Microsoft.WindowsDesktop.App.Runtime.win-x64">
      <Uri>https://dev.azure.com/dnceng/internal/_git/dotnet-wpf</Uri>
      <Sha>a04736acb8edb533756131d3d5fc55f15cd03d6a</Sha>
    </Dependency>
    <Dependency Name="Microsoft.Web.Xdt" Version="9.0.0-preview.24522.2">
      <Uri>https://github.com/dotnet/xdt</Uri>
      <Sha>1a54480f52703fb45fac2a6b955247d33758383e</Sha>
    </Dependency>
    <!-- Intermediate is necessary for source build. -->
    <Dependency Name="Microsoft.SourceBuild.Intermediate.xdt" Version="9.0.0-preview.24522.2">
      <Uri>https://github.com/dotnet/xdt</Uri>
      <Sha>1a54480f52703fb45fac2a6b955247d33758383e</Sha>
      <SourceBuild RepoName="xdt" ManagedOnly="true" />
    </Dependency>
    <Dependency Name="Microsoft.CodeAnalysis.NetAnalyzers" Version="9.0.0-preview.24527.2">
      <Uri>https://github.com/dotnet/roslyn-analyzers</Uri>
      <Sha>3d61c57c73c3dd5f1f407ef9cd3414d94bf0eaf2</Sha>
    </Dependency>
    <Dependency Name="Microsoft.CodeAnalysis.PublicApiAnalyzers" Version="3.11.0-beta1.24527.2">
      <Uri>https://github.com/dotnet/roslyn-analyzers</Uri>
      <Sha>3d61c57c73c3dd5f1f407ef9cd3414d94bf0eaf2</Sha>
    </Dependency>
    <!-- Intermediate is necessary for source build. -->
    <Dependency Name="Microsoft.SourceBuild.Intermediate.roslyn-analyzers" Version="3.11.0-beta1.24527.2">
      <Uri>https://github.com/dotnet/roslyn-analyzers</Uri>
      <Sha>3d61c57c73c3dd5f1f407ef9cd3414d94bf0eaf2</Sha>
      <SourceBuild RepoName="roslyn-analyzers" ManagedOnly="true" />
    </Dependency>
    <Dependency Name="System.CommandLine" Version="2.0.0-beta4.24324.3">
      <Uri>https://github.com/dotnet/command-line-api</Uri>
      <Sha>803d8598f98fb4efd94604b32627ee9407f246db</Sha>
    </Dependency>
    <Dependency Name="System.CommandLine.Rendering" Version="0.4.0-alpha.24324.3">
      <Uri>https://github.com/dotnet/command-line-api</Uri>
      <Sha>803d8598f98fb4efd94604b32627ee9407f246db</Sha>
    </Dependency>
    <!-- Microsoft.CodeAnalysis.Workspaces.MSBuild transitively references M.Bcl.AsyncInterfaces.
         Adding an explicit dependency to make sure the latest version is used instead of the SBRP
         one under source build. -->
    <!-- Intermediate is necessary for source build. -->
    <Dependency Name="Microsoft.DiaSymReader" Version="2.2.0-beta.24327.2">
      <Uri>https://github.com/dotnet/symreader</Uri>
      <Sha>0710a7892d89999956e8808c28e9dd0512bd53f3</Sha>
    </Dependency>
    <!-- Intermediate is necessary for source build. -->
    <Dependency Name="Microsoft.SourceBuild.Intermediate.command-line-api" Version="0.1.532403">
      <Uri>https://github.com/dotnet/command-line-api</Uri>
      <Sha>803d8598f98fb4efd94604b32627ee9407f246db</Sha>
      <SourceBuild RepoName="command-line-api" ManagedOnly="true" />
    </Dependency>
    <!-- Intermediate is necessary for source build. -->
<<<<<<< HEAD
    <Dependency Name="Microsoft.SourceBuild.Intermediate.source-build-externals" Version="9.0.0-alpha.1.24568.2">
      <Uri>https://github.com/dotnet/source-build-externals</Uri>
      <Sha>c65b1c1affed1f4847f9c3f81623dfa929d21e1a</Sha>
      <SourceBuild RepoName="source-build-externals" ManagedOnly="true" />
    </Dependency>
    <!-- Intermediate is necessary for source build. -->
    <Dependency Name="Microsoft.SourceBuild.Intermediate.source-build-reference-packages" Version="9.0.0-alpha.1.24568.3">
      <Uri>https://github.com/dotnet/source-build-reference-packages</Uri>
      <Sha>a3776f67d97bd5d9ada92122330454b284bfe915</Sha>
=======
    <Dependency Name="Microsoft.SourceBuild.Intermediate.source-build-externals" Version="9.0.0-alpha.1.24510.1">
      <Uri>https://github.com/dotnet/source-build-externals</Uri>
      <Sha>b11ed370b79aa475535a5803856b7c7d0977235e</Sha>
      <SourceBuild RepoName="source-build-externals" ManagedOnly="true" />
    </Dependency>
    <!-- Intermediate is necessary for source build. -->
    <Dependency Name="Microsoft.SourceBuild.Intermediate.source-build-reference-packages" Version="9.0.0-alpha.1.24511.3">
      <Uri>https://github.com/dotnet/source-build-reference-packages</Uri>
      <Sha>c43ee853e96528e2f2eb0f6d8c151ddc07b6a844</Sha>
>>>>>>> 4f0bcf1a
      <SourceBuild RepoName="source-build-reference-packages" ManagedOnly="true" />
    </Dependency>
    <Dependency Name="Microsoft.Deployment.DotNet.Releases" Version="2.0.0-preview.1.24406.1">
      <Uri>https://github.com/dotnet/deployment-tools</Uri>
      <Sha>7871ee378dce87b64d930d4f33dca9c888f4034d</Sha>
    </Dependency>
<<<<<<< HEAD
    <Dependency Name="Microsoft.Build.Tasks.Git" Version="9.0.0-beta.24568.2">
      <Uri>https://github.com/dotnet/sourcelink</Uri>
      <Sha>234bdefe64fdaee50f0c9343d5eca283bd4342b5</Sha>
    </Dependency>
    <Dependency Name="Microsoft.SourceLink.Common" Version="9.0.0-beta.24568.2">
      <Uri>https://github.com/dotnet/sourcelink</Uri>
      <Sha>234bdefe64fdaee50f0c9343d5eca283bd4342b5</Sha>
    </Dependency>
    <Dependency Name="Microsoft.SourceLink.AzureRepos.Git" Version="9.0.0-beta.24568.2">
      <Uri>https://github.com/dotnet/sourcelink</Uri>
      <Sha>234bdefe64fdaee50f0c9343d5eca283bd4342b5</Sha>
    </Dependency>
    <Dependency Name="Microsoft.SourceLink.GitHub" Version="9.0.0-beta.24568.2">
      <Uri>https://github.com/dotnet/sourcelink</Uri>
      <Sha>234bdefe64fdaee50f0c9343d5eca283bd4342b5</Sha>
    </Dependency>
    <Dependency Name="Microsoft.SourceLink.GitLab" Version="9.0.0-beta.24568.2">
      <Uri>https://github.com/dotnet/sourcelink</Uri>
      <Sha>234bdefe64fdaee50f0c9343d5eca283bd4342b5</Sha>
    </Dependency>
    <Dependency Name="Microsoft.SourceLink.Bitbucket.Git" Version="9.0.0-beta.24568.2">
      <Uri>https://github.com/dotnet/sourcelink</Uri>
      <Sha>234bdefe64fdaee50f0c9343d5eca283bd4342b5</Sha>
    </Dependency>
    <!-- Intermediate is necessary for source build. -->
    <Dependency Name="Microsoft.SourceBuild.Intermediate.sourcelink" Version="9.0.0-beta.24568.2">
      <Uri>https://github.com/dotnet/sourcelink</Uri>
      <Sha>234bdefe64fdaee50f0c9343d5eca283bd4342b5</Sha>
=======
    <Dependency Name="Microsoft.Build.Tasks.Git" Version="9.0.0-beta.24561.1">
      <Uri>https://github.com/dotnet/sourcelink</Uri>
      <Sha>bb76840309871e5812f911b44eccc3b648e2c3d2</Sha>
    </Dependency>
    <Dependency Name="Microsoft.SourceLink.Common" Version="9.0.0-beta.24561.1">
      <Uri>https://github.com/dotnet/sourcelink</Uri>
      <Sha>bb76840309871e5812f911b44eccc3b648e2c3d2</Sha>
    </Dependency>
    <Dependency Name="Microsoft.SourceLink.AzureRepos.Git" Version="9.0.0-beta.24561.1">
      <Uri>https://github.com/dotnet/sourcelink</Uri>
      <Sha>bb76840309871e5812f911b44eccc3b648e2c3d2</Sha>
    </Dependency>
    <Dependency Name="Microsoft.SourceLink.GitHub" Version="9.0.0-beta.24561.1">
      <Uri>https://github.com/dotnet/sourcelink</Uri>
      <Sha>bb76840309871e5812f911b44eccc3b648e2c3d2</Sha>
    </Dependency>
    <Dependency Name="Microsoft.SourceLink.GitLab" Version="9.0.0-beta.24561.1">
      <Uri>https://github.com/dotnet/sourcelink</Uri>
      <Sha>bb76840309871e5812f911b44eccc3b648e2c3d2</Sha>
    </Dependency>
    <Dependency Name="Microsoft.SourceLink.Bitbucket.Git" Version="9.0.0-beta.24561.1">
      <Uri>https://github.com/dotnet/sourcelink</Uri>
      <Sha>bb76840309871e5812f911b44eccc3b648e2c3d2</Sha>
    </Dependency>
    <!-- Intermediate is necessary for source build. -->
    <Dependency Name="Microsoft.SourceBuild.Intermediate.sourcelink" Version="9.0.0-beta.24561.1">
      <Uri>https://github.com/dotnet/sourcelink</Uri>
      <Sha>bb76840309871e5812f911b44eccc3b648e2c3d2</Sha>
>>>>>>> 4f0bcf1a
      <SourceBuild RepoName="sourcelink" ManagedOnly="true" />
    </Dependency>
    <!-- Intermediate is necessary for source build. -->
    <Dependency Name="Microsoft.SourceBuild.Intermediate.deployment-tools" Version="9.0.0-preview.1.24406.1">
      <Uri>https://github.com/dotnet/deployment-tools</Uri>
      <Sha>7871ee378dce87b64d930d4f33dca9c888f4034d</Sha>
      <SourceBuild RepoName="deployment-tools" ManagedOnly="true" />
    </Dependency>
    <!-- Intermediate is necessary for source build. -->
    <Dependency Name="Microsoft.SourceBuild.Intermediate.symreader" Version="2.2.0-beta.24327.2">
      <Uri>https://github.com/dotnet/symreader</Uri>
      <Sha>0710a7892d89999956e8808c28e9dd0512bd53f3</Sha>
      <SourceBuild RepoName="symreader" ManagedOnly="true" />
    </Dependency>
    <!-- Dependency required for flowing correct package version in source-build, using PVP flow. -->
    <Dependency Name="Microsoft.Extensions.Logging" Version="9.0.0">
      <Uri>https://dev.azure.com/dnceng/internal/_git/dotnet-runtime</Uri>
      <Sha>9d5a6a9aa463d6d10b0b0ba6d5982cc82f363dc3</Sha>
    </Dependency>
    <!-- Dependency required for flowing correct package version in source-build, using PVP flow. -->
    <Dependency Name="Microsoft.Extensions.Logging.Abstractions" Version="9.0.0">
      <Uri>https://dev.azure.com/dnceng/internal/_git/dotnet-runtime</Uri>
      <Sha>9d5a6a9aa463d6d10b0b0ba6d5982cc82f363dc3</Sha>
    </Dependency>
    <!-- Dependency required for flowing correct package version in source-build, using PVP flow. -->
    <Dependency Name="Microsoft.Extensions.Logging.Console" Version="9.0.0">
      <Uri>https://dev.azure.com/dnceng/internal/_git/dotnet-runtime</Uri>
      <Sha>9d5a6a9aa463d6d10b0b0ba6d5982cc82f363dc3</Sha>
    </Dependency>
    <!-- Dependency required for flowing correct package version in source-build, using PVP flow. -->
    <Dependency Name="Microsoft.Extensions.FileSystemGlobbing" Version="9.0.0">
      <Uri>https://dev.azure.com/dnceng/internal/_git/dotnet-runtime</Uri>
      <Sha>9d5a6a9aa463d6d10b0b0ba6d5982cc82f363dc3</Sha>
    </Dependency>
    <!-- Dependency required for flowing correct package version in source-build, using PVP flow. -->
    <Dependency Name="System.ServiceProcess.ServiceController" Version="9.0.0">
      <Uri>https://dev.azure.com/dnceng/internal/_git/dotnet-runtime</Uri>
      <Sha>9d5a6a9aa463d6d10b0b0ba6d5982cc82f363dc3</Sha>
    </Dependency>
    <Dependency Name="System.Text.Json" Version="9.0.0">
      <Uri>https://dev.azure.com/dnceng/internal/_git/dotnet-runtime</Uri>
      <Sha>9d5a6a9aa463d6d10b0b0ba6d5982cc82f363dc3</Sha>
    </Dependency>
    <Dependency Name="Microsoft.Bcl.AsyncInterfaces" Version="9.0.0">
      <Uri>https://dev.azure.com/dnceng/internal/_git/dotnet-runtime</Uri>
      <Sha>9d5a6a9aa463d6d10b0b0ba6d5982cc82f363dc3</Sha>
    </Dependency>
    <Dependency Name="Microsoft.Extensions.FileProviders.Abstractions" Version="9.0.0">
      <Uri>https://dev.azure.com/dnceng/internal/_git/dotnet-runtime</Uri>
      <Sha>9d5a6a9aa463d6d10b0b0ba6d5982cc82f363dc3</Sha>
    </Dependency>
    <Dependency Name="Microsoft.Extensions.ObjectPool" Version="9.0.0">
      <Uri>https://dev.azure.com/dnceng/internal/_git/dotnet-aspnetcore</Uri>
      <Sha>af22effae4069a5dfb9b0735859de48820104f5b</Sha>
    </Dependency>
    <Dependency Name="Microsoft.Win32.SystemEvents" Version="9.0.0">
      <Uri>https://dev.azure.com/dnceng/internal/_git/dotnet-runtime</Uri>
      <Sha>9d5a6a9aa463d6d10b0b0ba6d5982cc82f363dc3</Sha>
    </Dependency>
    <Dependency Name="System.Composition.AttributedModel" Version="9.0.0">
      <Uri>https://dev.azure.com/dnceng/internal/_git/dotnet-runtime</Uri>
      <Sha>9d5a6a9aa463d6d10b0b0ba6d5982cc82f363dc3</Sha>
    </Dependency>
    <Dependency Name="System.Composition.Convention" Version="9.0.0">
      <Uri>https://dev.azure.com/dnceng/internal/_git/dotnet-runtime</Uri>
      <Sha>9d5a6a9aa463d6d10b0b0ba6d5982cc82f363dc3</Sha>
    </Dependency>
    <Dependency Name="System.Composition.Hosting" Version="9.0.0">
      <Uri>https://dev.azure.com/dnceng/internal/_git/dotnet-runtime</Uri>
      <Sha>9d5a6a9aa463d6d10b0b0ba6d5982cc82f363dc3</Sha>
    </Dependency>
    <Dependency Name="System.Composition.Runtime" Version="9.0.0">
      <Uri>https://dev.azure.com/dnceng/internal/_git/dotnet-runtime</Uri>
      <Sha>9d5a6a9aa463d6d10b0b0ba6d5982cc82f363dc3</Sha>
    </Dependency>
    <Dependency Name="System.Composition.TypedParts" Version="9.0.0">
      <Uri>https://dev.azure.com/dnceng/internal/_git/dotnet-runtime</Uri>
      <Sha>9d5a6a9aa463d6d10b0b0ba6d5982cc82f363dc3</Sha>
    </Dependency>
    <Dependency Name="System.Configuration.ConfigurationManager" Version="9.0.0">
      <Uri>https://dev.azure.com/dnceng/internal/_git/dotnet-runtime</Uri>
      <Sha>9d5a6a9aa463d6d10b0b0ba6d5982cc82f363dc3</Sha>
    </Dependency>
    <Dependency Name="System.Security.Cryptography.Pkcs" Version="9.0.0">
      <Uri>https://dev.azure.com/dnceng/internal/_git/dotnet-runtime</Uri>
      <Sha>9d5a6a9aa463d6d10b0b0ba6d5982cc82f363dc3</Sha>
    </Dependency>
    <Dependency Name="System.Security.Cryptography.Xml" Version="9.0.0">
      <Uri>https://dev.azure.com/dnceng/internal/_git/dotnet-runtime</Uri>
      <Sha>9d5a6a9aa463d6d10b0b0ba6d5982cc82f363dc3</Sha>
    </Dependency>
    <Dependency Name="System.Security.Permissions" Version="9.0.0">
      <Uri>https://dev.azure.com/dnceng/internal/_git/dotnet-runtime</Uri>
      <Sha>9d5a6a9aa463d6d10b0b0ba6d5982cc82f363dc3</Sha>
    </Dependency>
    <Dependency Name="System.Windows.Extensions" Version="9.0.0">
      <Uri>https://dev.azure.com/dnceng/internal/_git/dotnet-runtime</Uri>
      <Sha>9d5a6a9aa463d6d10b0b0ba6d5982cc82f363dc3</Sha>
    </Dependency>
  </ProductDependencies>
  <ToolsetDependencies>
    <Dependency Name="Microsoft.DotNet.Arcade.Sdk" Version="9.0.0-beta.24562.13">
      <Uri>https://github.com/dotnet/arcade</Uri>
      <Sha>1c7e09a8d9c9c9b15ba574cd6a496553505559de</Sha>
    </Dependency>
    <Dependency Name="Microsoft.DotNet.Build.Tasks.Installers" Version="9.0.0-beta.24562.13">
      <Uri>https://github.com/dotnet/arcade</Uri>
      <Sha>1c7e09a8d9c9c9b15ba574cd6a496553505559de</Sha>
    </Dependency>
    <Dependency Name="Microsoft.DotNet.Helix.Sdk" Version="9.0.0-beta.24562.13">
      <Uri>https://github.com/dotnet/arcade</Uri>
      <Sha>1c7e09a8d9c9c9b15ba574cd6a496553505559de</Sha>
    </Dependency>
    <Dependency Name="Microsoft.DotNet.SignTool" Version="9.0.0-beta.24562.13">
      <Uri>https://github.com/dotnet/arcade</Uri>
      <Sha>1c7e09a8d9c9c9b15ba574cd6a496553505559de</Sha>
    </Dependency>
    <Dependency Name="Microsoft.DotNet.XUnitExtensions" Version="9.0.0-beta.24562.13">
      <Uri>https://github.com/dotnet/arcade</Uri>
      <Sha>1c7e09a8d9c9c9b15ba574cd6a496553505559de</Sha>
    </Dependency>
    <Dependency Name="Microsoft.DotNet.XliffTasks" Version="9.0.0-beta.24562.13">
      <Uri>https://github.com/dotnet/arcade</Uri>
      <Sha>1c7e09a8d9c9c9b15ba574cd6a496553505559de</Sha>
    </Dependency>
    <!-- Intermediate is necessary for source build. -->
    <Dependency Name="Microsoft.SourceBuild.Intermediate.arcade" Version="9.0.0-beta.24562.13">
      <Uri>https://github.com/dotnet/arcade</Uri>
      <Sha>1c7e09a8d9c9c9b15ba574cd6a496553505559de</Sha>
      <SourceBuild RepoName="arcade" ManagedOnly="true" />
    </Dependency>
    <Dependency Name="System.Reflection.MetadataLoadContext" Version="9.0.0">
      <Uri>https://dev.azure.com/dnceng/internal/_git/dotnet-runtime</Uri>
      <Sha>9d5a6a9aa463d6d10b0b0ba6d5982cc82f363dc3</Sha>
    </Dependency>
    <Dependency Name="Microsoft.DotNet.Darc" Version="1.1.0-beta.24367.3">
      <Uri>https://github.com/dotnet/arcade-services</Uri>
      <Sha>47e3672c762970073e4282bd563233da86bcca3e</Sha>
    </Dependency>
    <Dependency Name="Microsoft.DotNet.DarcLib" Version="1.1.0-beta.24367.3">
      <Uri>https://github.com/dotnet/arcade-services</Uri>
      <Sha>47e3672c762970073e4282bd563233da86bcca3e</Sha>
    </Dependency>
    <Dependency Name="Microsoft.DotNet.ScenarioTests.SdkTemplateTests" Version="9.0.0-preview.24514.1">
      <Uri>https://github.com/dotnet/scenario-tests</Uri>
      <Sha>1009e3b6d23e049de56b91de82fe975fe84444f8</Sha>
    </Dependency>
    <!-- Intermediate is necessary for source build. -->
    <Dependency Name="Microsoft.SourceBuild.Intermediate.scenario-tests" Version="9.0.0-preview.24514.1">
      <Uri>https://github.com/dotnet/scenario-tests</Uri>
      <Sha>1009e3b6d23e049de56b91de82fe975fe84444f8</Sha>
      <SourceBuild RepoName="scenario-tests" ManagedOnly="true" />
    </Dependency>
    <!--
      Aspire isn't really a toolset dependency. However, it only inserts a baseline manifest in sdk,
      and if you squint at it, this means we can say that its specific dependency versions don't matter to sdk.
      It also doesn't currently ship 9.0 preview versions, meaning the version is locked to the latest shipped from 8.0 era.
      Avoiding this as a product dependency avoids a long coherency path (aspnetcore->extensions->aspire->sdk).
      **It is** of course possible that an incoherent aspire means that aspire depends on versions of extensions that
      aren't shipping, or those extensions packages depend on aspnetcore packages that won't ship. However, given the cost
      of maintaining this coherency path is high. This being toolset means that aspire is responsible for its own coherency.
    -->
    <Dependency Name="Microsoft.NET.Sdk.Aspire.Manifest-8.0.100" Version="8.2.2">
      <Uri>https://github.com/dotnet/aspire</Uri>
      <Sha>5fa9337a84a52e9bd185d04d156eccbdcf592f74</Sha>
    </Dependency>
    <!-- Intermediate is necessary for source build. -->
    <Dependency Name="Microsoft.SourceBuild.Intermediate.aspire" Version="8.2.2-preview.1.24521.5">
      <Uri>https://github.com/dotnet/aspire</Uri>
      <Sha>5fa9337a84a52e9bd185d04d156eccbdcf592f74</Sha>
      <SourceBuild RepoName="aspire" ManagedOnly="true" />
    </Dependency>
    <Dependency Name="Microsoft.IO.Redist" Version="6.0.1">
      <Uri>https://github.com/dotnet/runtime</Uri>
      <Sha>e77011b31a3e5c47d931248a64b47f9b2d47853d</Sha>
    </Dependency>
  </ToolsetDependencies>
</Dependencies><|MERGE_RESOLUTION|>--- conflicted
+++ resolved
@@ -3,18 +3,6 @@
   <ProductDependencies>
     <Dependency Name="Microsoft.TemplateEngine.Abstractions" Version="9.0.200">
       <Uri>https://github.com/dotnet/templating</Uri>
-<<<<<<< HEAD
-      <Sha>e660cd905cc907f7167c0826e2c30eb57a87e4da</Sha>
-    </Dependency>
-    <Dependency Name="Microsoft.TemplateEngine.Mocks" Version="9.0.101-servicing.24565.5">
-      <Uri>https://github.com/dotnet/templating</Uri>
-      <Sha>e660cd905cc907f7167c0826e2c30eb57a87e4da</Sha>
-    </Dependency>
-    <!-- Intermediate is necessary for source build. -->
-    <Dependency Name="Microsoft.SourceBuild.Intermediate.templating" Version="9.0.101-servicing.24565.5">
-      <Uri>https://github.com/dotnet/templating</Uri>
-      <Sha>e660cd905cc907f7167c0826e2c30eb57a87e4da</Sha>
-=======
       <Sha>44a0b49cb0ae4d3c5400360b5124d451a9c5362e</Sha>
     </Dependency>
     <Dependency Name="Microsoft.TemplateEngine.Mocks" Version="9.0.200-rtm.24523.1">
@@ -25,7 +13,6 @@
     <Dependency Name="Microsoft.SourceBuild.Intermediate.templating" Version="9.0.200-rtm.24523.1">
       <Uri>https://github.com/dotnet/templating</Uri>
       <Sha>44a0b49cb0ae4d3c5400360b5124d451a9c5362e</Sha>
->>>>>>> 4f0bcf1a
       <SourceBuild RepoName="templating" ManagedOnly="true" />
     </Dependency>
     <Dependency Name="Microsoft.NETCore.App.Ref" Version="9.0.0">
@@ -72,13 +59,6 @@
       <Uri>https://github.com/dotnet/core-setup</Uri>
       <Sha>7d57652f33493fa022125b7f63aad0d70c52d810</Sha>
     </Dependency>
-<<<<<<< HEAD
-    <Dependency Name="Microsoft.NET.Workload.Emscripten.Current.Manifest-9.0.100.Transport" Version="9.0.0-rtm.24528.2" CoherentParentDependency="Microsoft.NETCore.App.Runtime.win-x64">
-      <Uri>https://github.com/dotnet/emsdk</Uri>
-      <Sha>763d10a1a251be35337ee736832bfde3f9200672</Sha>
-    </Dependency>
-=======
->>>>>>> 4f0bcf1a
     <Dependency Name="Microsoft.NET.Workload.Emscripten.Current.Manifest-9.0.100" Version="9.0.0" CoherentParentDependency="Microsoft.NETCore.App.Runtime.win-x64">
       <Uri>https://github.com/dotnet/emsdk</Uri>
       <Sha>763d10a1a251be35337ee736832bfde3f9200672</Sha>
@@ -341,24 +321,6 @@
       <Sha>af22effae4069a5dfb9b0735859de48820104f5b</Sha>
       <SourceBuild RepoName="aspnetcore" ManagedOnly="true" />
     </Dependency>
-<<<<<<< HEAD
-    <Dependency Name="Microsoft.CodeAnalysis.Razor.Tooling.Internal" Version="9.0.0-preview.24565.8">
-      <Uri>https://github.com/dotnet/razor</Uri>
-      <Sha>88f8675df43ec706bb4089bd5f91d0a5dbbd3f94</Sha>
-    </Dependency>
-    <Dependency Name="Microsoft.AspNetCore.Mvc.Razor.Extensions.Tooling.Internal" Version="9.0.0-preview.24565.8">
-      <Uri>https://github.com/dotnet/razor</Uri>
-      <Sha>88f8675df43ec706bb4089bd5f91d0a5dbbd3f94</Sha>
-    </Dependency>
-    <Dependency Name="Microsoft.NET.Sdk.Razor.SourceGenerators.Transport" Version="9.0.0-preview.24565.8">
-      <Uri>https://github.com/dotnet/razor</Uri>
-      <Sha>88f8675df43ec706bb4089bd5f91d0a5dbbd3f94</Sha>
-    </Dependency>
-    <!-- Intermediate is necessary for source build. -->
-    <Dependency Name="Microsoft.SourceBuild.Intermediate.razor" Version="9.0.0-preview.24565.8">
-      <Uri>https://github.com/dotnet/razor</Uri>
-      <Sha>88f8675df43ec706bb4089bd5f91d0a5dbbd3f94</Sha>
-=======
     <Dependency Name="Microsoft.CodeAnalysis.Razor.Tooling.Internal" Version="9.0.0-preview.24569.2">
       <Uri>https://github.com/dotnet/razor</Uri>
       <Sha>70303665960a0a97758b178c288e7c2f88905bcc</Sha>
@@ -375,7 +337,6 @@
     <Dependency Name="Microsoft.SourceBuild.Intermediate.razor" Version="9.0.0-preview.24569.2">
       <Uri>https://github.com/dotnet/razor</Uri>
       <Sha>70303665960a0a97758b178c288e7c2f88905bcc</Sha>
->>>>>>> 4f0bcf1a
       <SourceBuild RepoName="razor" ManagedOnly="true" />
     </Dependency>
     <Dependency Name="Microsoft.Extensions.FileProviders.Embedded" Version="9.0.0">
@@ -414,16 +375,6 @@
       <Uri>https://github.com/dotnet/test-templates</Uri>
       <Sha>49c9ad01f057b3c6352bbec12b117acc2224493c</Sha>
     </Dependency>
-<<<<<<< HEAD
-    <Dependency Name="Microsoft.DotNet.Test.ProjectTemplates.9.0" Version="1.1.0-rtm.24568.1">
-      <Uri>https://github.com/dotnet/test-templates</Uri>
-      <Sha>25628d789b54ec56a8648d02847c1ad1b0ea31df</Sha>
-    </Dependency>
-    <!-- Intermediate is necessary for source build. -->
-    <Dependency Name="Microsoft.SourceBuild.Intermediate.test-templates" Version="1.1.0-rtm.24568.1">
-      <Uri>https://github.com/dotnet/test-templates</Uri>
-      <Sha>25628d789b54ec56a8648d02847c1ad1b0ea31df</Sha>
-=======
     <Dependency Name="Microsoft.DotNet.Test.ProjectTemplates.9.0" Version="1.1.0-rtm.24561.1">
       <Uri>https://github.com/dotnet/test-templates</Uri>
       <Sha>282a2113ba98fd9c9dc18021d5c79d446ef7d45d</Sha>
@@ -432,7 +383,6 @@
     <Dependency Name="Microsoft.SourceBuild.Intermediate.test-templates" Version="1.1.0-rtm.24561.1">
       <Uri>https://github.com/dotnet/test-templates</Uri>
       <Sha>282a2113ba98fd9c9dc18021d5c79d446ef7d45d</Sha>
->>>>>>> 4f0bcf1a
       <SourceBuild RepoName="test-templates" ManagedOnly="true" />
     </Dependency>
     <!-- For coherency purposes, these versions should be gated by the versions of winforms and wpf routed via windowsdesktop -->
@@ -491,17 +441,6 @@
       <SourceBuild RepoName="command-line-api" ManagedOnly="true" />
     </Dependency>
     <!-- Intermediate is necessary for source build. -->
-<<<<<<< HEAD
-    <Dependency Name="Microsoft.SourceBuild.Intermediate.source-build-externals" Version="9.0.0-alpha.1.24568.2">
-      <Uri>https://github.com/dotnet/source-build-externals</Uri>
-      <Sha>c65b1c1affed1f4847f9c3f81623dfa929d21e1a</Sha>
-      <SourceBuild RepoName="source-build-externals" ManagedOnly="true" />
-    </Dependency>
-    <!-- Intermediate is necessary for source build. -->
-    <Dependency Name="Microsoft.SourceBuild.Intermediate.source-build-reference-packages" Version="9.0.0-alpha.1.24568.3">
-      <Uri>https://github.com/dotnet/source-build-reference-packages</Uri>
-      <Sha>a3776f67d97bd5d9ada92122330454b284bfe915</Sha>
-=======
     <Dependency Name="Microsoft.SourceBuild.Intermediate.source-build-externals" Version="9.0.0-alpha.1.24510.1">
       <Uri>https://github.com/dotnet/source-build-externals</Uri>
       <Sha>b11ed370b79aa475535a5803856b7c7d0977235e</Sha>
@@ -511,43 +450,12 @@
     <Dependency Name="Microsoft.SourceBuild.Intermediate.source-build-reference-packages" Version="9.0.0-alpha.1.24511.3">
       <Uri>https://github.com/dotnet/source-build-reference-packages</Uri>
       <Sha>c43ee853e96528e2f2eb0f6d8c151ddc07b6a844</Sha>
->>>>>>> 4f0bcf1a
       <SourceBuild RepoName="source-build-reference-packages" ManagedOnly="true" />
     </Dependency>
     <Dependency Name="Microsoft.Deployment.DotNet.Releases" Version="2.0.0-preview.1.24406.1">
       <Uri>https://github.com/dotnet/deployment-tools</Uri>
       <Sha>7871ee378dce87b64d930d4f33dca9c888f4034d</Sha>
     </Dependency>
-<<<<<<< HEAD
-    <Dependency Name="Microsoft.Build.Tasks.Git" Version="9.0.0-beta.24568.2">
-      <Uri>https://github.com/dotnet/sourcelink</Uri>
-      <Sha>234bdefe64fdaee50f0c9343d5eca283bd4342b5</Sha>
-    </Dependency>
-    <Dependency Name="Microsoft.SourceLink.Common" Version="9.0.0-beta.24568.2">
-      <Uri>https://github.com/dotnet/sourcelink</Uri>
-      <Sha>234bdefe64fdaee50f0c9343d5eca283bd4342b5</Sha>
-    </Dependency>
-    <Dependency Name="Microsoft.SourceLink.AzureRepos.Git" Version="9.0.0-beta.24568.2">
-      <Uri>https://github.com/dotnet/sourcelink</Uri>
-      <Sha>234bdefe64fdaee50f0c9343d5eca283bd4342b5</Sha>
-    </Dependency>
-    <Dependency Name="Microsoft.SourceLink.GitHub" Version="9.0.0-beta.24568.2">
-      <Uri>https://github.com/dotnet/sourcelink</Uri>
-      <Sha>234bdefe64fdaee50f0c9343d5eca283bd4342b5</Sha>
-    </Dependency>
-    <Dependency Name="Microsoft.SourceLink.GitLab" Version="9.0.0-beta.24568.2">
-      <Uri>https://github.com/dotnet/sourcelink</Uri>
-      <Sha>234bdefe64fdaee50f0c9343d5eca283bd4342b5</Sha>
-    </Dependency>
-    <Dependency Name="Microsoft.SourceLink.Bitbucket.Git" Version="9.0.0-beta.24568.2">
-      <Uri>https://github.com/dotnet/sourcelink</Uri>
-      <Sha>234bdefe64fdaee50f0c9343d5eca283bd4342b5</Sha>
-    </Dependency>
-    <!-- Intermediate is necessary for source build. -->
-    <Dependency Name="Microsoft.SourceBuild.Intermediate.sourcelink" Version="9.0.0-beta.24568.2">
-      <Uri>https://github.com/dotnet/sourcelink</Uri>
-      <Sha>234bdefe64fdaee50f0c9343d5eca283bd4342b5</Sha>
-=======
     <Dependency Name="Microsoft.Build.Tasks.Git" Version="9.0.0-beta.24561.1">
       <Uri>https://github.com/dotnet/sourcelink</Uri>
       <Sha>bb76840309871e5812f911b44eccc3b648e2c3d2</Sha>
@@ -576,7 +484,6 @@
     <Dependency Name="Microsoft.SourceBuild.Intermediate.sourcelink" Version="9.0.0-beta.24561.1">
       <Uri>https://github.com/dotnet/sourcelink</Uri>
       <Sha>bb76840309871e5812f911b44eccc3b648e2c3d2</Sha>
->>>>>>> 4f0bcf1a
       <SourceBuild RepoName="sourcelink" ManagedOnly="true" />
     </Dependency>
     <!-- Intermediate is necessary for source build. -->
