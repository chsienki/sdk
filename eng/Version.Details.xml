<?xml version="1.0" encoding="utf-8"?>
<Dependencies>
  <ProductDependencies>
    <Dependency Name="Microsoft.TemplateEngine.Abstractions" Version="9.0.300-preview.25209.5">
      <Uri>https://github.com/dotnet/templating</Uri>
      <Sha>b73682307aa0128c5edbec94c2e6a070d13ae6bb</Sha>
    </Dependency>
    <Dependency Name="Microsoft.TemplateEngine.Mocks" Version="9.0.300-preview.25209.5">
      <Uri>https://github.com/dotnet/templating</Uri>
      <Sha>b73682307aa0128c5edbec94c2e6a070d13ae6bb</Sha>
    </Dependency>
    <!-- Intermediate is necessary for source build. -->
    <Dependency Name="Microsoft.SourceBuild.Intermediate.templating" Version="9.0.300-preview.25209.5">
      <Uri>https://github.com/dotnet/templating</Uri>
      <Sha>b73682307aa0128c5edbec94c2e6a070d13ae6bb</Sha>
      <SourceBuild RepoName="templating" ManagedOnly="true" />
    </Dependency>
    <Dependency Name="Microsoft.NETCore.App.Ref" Version="9.0.4">
      <Uri>https://dev.azure.com/dnceng/internal/_git/dotnet-runtime</Uri>
      <Sha>f57e6dc747158ab7ade4e62a75a6750d16b771e8</Sha>
    </Dependency>
    <Dependency Name="VS.Redist.Common.NetCore.SharedFramework.x64.9.0" Version="9.0.4-servicing.25163.5">
      <Uri>https://dev.azure.com/dnceng/internal/_git/dotnet-runtime</Uri>
      <Sha>f57e6dc747158ab7ade4e62a75a6750d16b771e8</Sha>
    </Dependency>
    <Dependency Name="VS.Redist.Common.NetCore.TargetingPack.x64.9.0" Version="9.0.4-servicing.25163.5">
      <Uri>https://dev.azure.com/dnceng/internal/_git/dotnet-runtime</Uri>
      <Sha>f57e6dc747158ab7ade4e62a75a6750d16b771e8</Sha>
    </Dependency>
    <Dependency Name="Microsoft.NETCore.App.Runtime.win-x64" Version="9.0.4">
      <Uri>https://dev.azure.com/dnceng/internal/_git/dotnet-runtime</Uri>
      <Sha>f57e6dc747158ab7ade4e62a75a6750d16b771e8</Sha>
    </Dependency>
    <Dependency Name="Microsoft.NETCore.App.Host.win-x64" Version="9.0.4">
      <Uri>https://dev.azure.com/dnceng/internal/_git/dotnet-runtime</Uri>
      <Sha>f57e6dc747158ab7ade4e62a75a6750d16b771e8</Sha>
    </Dependency>
    <Dependency Name="Microsoft.NETCore.Platforms" Version="9.0.4-servicing.25163.5">
      <Uri>https://dev.azure.com/dnceng/internal/_git/dotnet-runtime</Uri>
      <Sha>f57e6dc747158ab7ade4e62a75a6750d16b771e8</Sha>
    </Dependency>
    <Dependency Name="Microsoft.NET.HostModel" Version="9.0.4-servicing.25163.5">
      <Uri>https://dev.azure.com/dnceng/internal/_git/dotnet-runtime</Uri>
      <Sha>f57e6dc747158ab7ade4e62a75a6750d16b771e8</Sha>
    </Dependency>
    <Dependency Name="Microsoft.Extensions.DependencyModel" Version="9.0.4">
      <Uri>https://dev.azure.com/dnceng/internal/_git/dotnet-runtime</Uri>
      <Sha>f57e6dc747158ab7ade4e62a75a6750d16b771e8</Sha>
    </Dependency>
    <!-- Intermediate is necessary for source build. -->
    <Dependency Name="Microsoft.SourceBuild.Intermediate.runtime.linux-x64" Version="9.0.4-servicing.25163.5">
      <Uri>https://dev.azure.com/dnceng/internal/_git/dotnet-runtime</Uri>
      <Sha>f57e6dc747158ab7ade4e62a75a6750d16b771e8</Sha>
      <SourceBuild RepoName="runtime" ManagedOnly="false" />
    </Dependency>
    <!-- Change blob version in GenerateLayout.targets if this is unpinned to service targeting pack -->
    <!-- No new netstandard.library planned for 3.1 timeframe at this time. -->
    <Dependency Name="NETStandard.Library.Ref" Version="2.1.0" Pinned="true">
      <Uri>https://github.com/dotnet/core-setup</Uri>
      <Sha>7d57652f33493fa022125b7f63aad0d70c52d810</Sha>
    </Dependency>
    <Dependency Name="Microsoft.NET.Workload.Emscripten.Current.Manifest-9.0.100" Version="9.0.4" CoherentParentDependency="Microsoft.NETCore.App.Runtime.win-x64">
      <Uri>https://github.com/dotnet/emsdk</Uri>
      <Sha>78be8cdf4f0bfd93018fd7a87f8282a41d041298</Sha>
    </Dependency>
    <!-- Intermediate is necessary for source build. -->
    <Dependency Name="Microsoft.SourceBuild.Intermediate.emsdk" Version="9.0.4-servicing.25157.2" CoherentParentDependency="Microsoft.NETCore.App.Runtime.win-x64">
      <Uri>https://github.com/dotnet/emsdk</Uri>
      <Sha>78be8cdf4f0bfd93018fd7a87f8282a41d041298</Sha>
      <SourceBuild RepoName="emsdk" ManagedOnly="true" />
    </Dependency>
<<<<<<< HEAD
    <Dependency Name="Microsoft.Build" Version="17.13.25">
      <Uri>https://github.com/dotnet/msbuild</Uri>
      <Sha>7ad4e1c76585d0ed6e438da2d4f9394326934399</Sha>
    </Dependency>
    <Dependency Name="Microsoft.Build.Localization" Version="17.13.25-preview-25214-09">
      <Uri>https://github.com/dotnet/msbuild</Uri>
      <Sha>7ad4e1c76585d0ed6e438da2d4f9394326934399</Sha>
    </Dependency>
    <!-- Intermediate is necessary for source build. -->
    <Dependency Name="Microsoft.SourceBuild.Intermediate.msbuild" Version="17.13.25-preview-25214-09">
      <Uri>https://github.com/dotnet/msbuild</Uri>
      <Sha>7ad4e1c76585d0ed6e438da2d4f9394326934399</Sha>
=======
    <Dependency Name="Microsoft.Build" Version="17.14.0-preview-25177-05">
      <Uri>https://github.com/dotnet/msbuild</Uri>
      <Sha>903614e1646f45dfcf0e21ad1969e7935d01bba8</Sha>
    </Dependency>
    <Dependency Name="Microsoft.Build.Localization" Version="17.14.0-preview-25177-05">
      <Uri>https://github.com/dotnet/msbuild</Uri>
      <Sha>903614e1646f45dfcf0e21ad1969e7935d01bba8</Sha>
    </Dependency>
    <!-- Intermediate is necessary for source build. -->
    <Dependency Name="Microsoft.SourceBuild.Intermediate.msbuild" Version="17.14.0-preview-25177-05">
      <Uri>https://github.com/dotnet/msbuild</Uri>
      <Sha>903614e1646f45dfcf0e21ad1969e7935d01bba8</Sha>
>>>>>>> e4f238c1
      <SourceBuild RepoName="msbuild" ManagedOnly="true" />
    </Dependency>
    <Dependency Name="Microsoft.FSharp.Compiler" Version="13.9.300-beta.25181.1">
      <Uri>https://github.com/dotnet/fsharp</Uri>
      <Sha>e165bbea9e27ceb4c8b91c22bd0c564ff1dc8b25</Sha>
    </Dependency>
    <!-- Intermediate is necessary for source build. -->
    <Dependency Name="Microsoft.SourceBuild.Intermediate.fsharp" Version="9.0.300-beta.25181.1">
      <Uri>https://github.com/dotnet/fsharp</Uri>
      <Sha>e165bbea9e27ceb4c8b91c22bd0c564ff1dc8b25</Sha>
      <SourceBuild RepoName="fsharp" ManagedOnly="true" />
    </Dependency>
    <Dependency Name="Microsoft.Net.Compilers.Toolset" Version="4.14.0-3.25210.2">
      <Uri>https://github.com/dotnet/roslyn</Uri>
      <Sha>575cfa2b4bbeaa7a5084529bf985389ed2925977</Sha>
    </Dependency>
    <!-- Intermediate is necessary for source build. -->
    <Dependency Name="Microsoft.SourceBuild.Intermediate.roslyn" Version="4.14.0-3.25210.2">
      <Uri>https://github.com/dotnet/roslyn</Uri>
      <Sha>575cfa2b4bbeaa7a5084529bf985389ed2925977</Sha>
      <SourceBuild RepoName="roslyn" ManagedOnly="true" />
    </Dependency>
    <Dependency Name="Microsoft.Net.Compilers.Toolset.Framework" Version="4.14.0-3.25210.2">
      <Uri>https://github.com/dotnet/roslyn</Uri>
      <Sha>575cfa2b4bbeaa7a5084529bf985389ed2925977</Sha>
    </Dependency>
    <Dependency Name="Microsoft.CodeAnalysis" Version="4.14.0-3.25210.2">
      <Uri>https://github.com/dotnet/roslyn</Uri>
      <Sha>575cfa2b4bbeaa7a5084529bf985389ed2925977</Sha>
    </Dependency>
    <Dependency Name="Microsoft.CodeAnalysis.CSharp" Version="4.14.0-3.25210.2">
      <Uri>https://github.com/dotnet/roslyn</Uri>
      <Sha>575cfa2b4bbeaa7a5084529bf985389ed2925977</Sha>
    </Dependency>
    <Dependency Name="Microsoft.CodeAnalysis.CSharp.CodeStyle" Version="4.14.0-3.25210.2">
      <Uri>https://github.com/dotnet/roslyn</Uri>
      <Sha>575cfa2b4bbeaa7a5084529bf985389ed2925977</Sha>
    </Dependency>
    <Dependency Name="Microsoft.CodeAnalysis.CSharp.Features" Version="4.14.0-3.25210.2">
      <Uri>https://github.com/dotnet/roslyn</Uri>
      <Sha>575cfa2b4bbeaa7a5084529bf985389ed2925977</Sha>
    </Dependency>
    <Dependency Name="Microsoft.CodeAnalysis.CSharp.Workspaces" Version="4.14.0-3.25210.2">
      <Uri>https://github.com/dotnet/roslyn</Uri>
      <Sha>575cfa2b4bbeaa7a5084529bf985389ed2925977</Sha>
    </Dependency>
    <Dependency Name="Microsoft.CodeAnalysis.Workspaces.MSBuild" Version="4.14.0-3.25210.2">
      <Uri>https://github.com/dotnet/roslyn</Uri>
      <Sha>575cfa2b4bbeaa7a5084529bf985389ed2925977</Sha>
    </Dependency>
    <Dependency Name="Microsoft.AspNetCore.DeveloperCertificates.XPlat" Version="9.0.4-servicing.25164.3">
      <Uri>https://dev.azure.com/dnceng/internal/_git/dotnet-aspnetcore</Uri>
      <Sha>d5dc8a13cc618b9cbdc1e5744b4806c594d49553</Sha>
    </Dependency>
    <Dependency Name="Microsoft.AspNetCore.TestHost" Version="9.0.4">
      <Uri>https://dev.azure.com/dnceng/internal/_git/dotnet-aspnetcore</Uri>
      <Sha>d5dc8a13cc618b9cbdc1e5744b4806c594d49553</Sha>
    </Dependency>
    <Dependency Name="Microsoft.Build.NuGetSdkResolver" Version="6.14.0-preview.1.102">
      <Uri>https://github.com/nuget/nuget.client</Uri>
      <Sha>7f50923823cb8fe4dab9b6565ece9516407de498</Sha>
    </Dependency>
    <Dependency Name="NuGet.Build.Tasks" Version="6.14.0-preview.1.102">
      <Uri>https://github.com/nuget/nuget.client</Uri>
      <Sha>7f50923823cb8fe4dab9b6565ece9516407de498</Sha>
      <SourceBuildTarball RepoName="nuget-client" ManagedOnly="true" />
    </Dependency>
    <Dependency Name="NuGet.Build.Tasks.Console" Version="6.14.0-preview.1.102">
      <Uri>https://github.com/nuget/nuget.client</Uri>
      <Sha>7f50923823cb8fe4dab9b6565ece9516407de498</Sha>
    </Dependency>
    <Dependency Name="NuGet.Build.Tasks.Pack" Version="6.14.0-preview.1.102">
      <Uri>https://github.com/nuget/nuget.client</Uri>
      <Sha>7f50923823cb8fe4dab9b6565ece9516407de498</Sha>
    </Dependency>
    <Dependency Name="NuGet.Commands" Version="6.14.0-preview.1.102">
      <Uri>https://github.com/nuget/nuget.client</Uri>
      <Sha>7f50923823cb8fe4dab9b6565ece9516407de498</Sha>
    </Dependency>
    <Dependency Name="NuGet.CommandLine.XPlat" Version="6.14.0-preview.1.102">
      <Uri>https://github.com/nuget/nuget.client</Uri>
      <Sha>7f50923823cb8fe4dab9b6565ece9516407de498</Sha>
    </Dependency>
    <Dependency Name="NuGet.Common" Version="6.14.0-preview.1.102">
      <Uri>https://github.com/nuget/nuget.client</Uri>
      <Sha>7f50923823cb8fe4dab9b6565ece9516407de498</Sha>
    </Dependency>
    <Dependency Name="NuGet.Configuration" Version="6.14.0-preview.1.102">
      <Uri>https://github.com/nuget/nuget.client</Uri>
      <Sha>7f50923823cb8fe4dab9b6565ece9516407de498</Sha>
    </Dependency>
    <Dependency Name="NuGet.Credentials" Version="6.14.0-preview.1.102">
      <Uri>https://github.com/nuget/nuget.client</Uri>
      <Sha>7f50923823cb8fe4dab9b6565ece9516407de498</Sha>
    </Dependency>
    <Dependency Name="NuGet.DependencyResolver.Core" Version="6.14.0-preview.1.102">
      <Uri>https://github.com/nuget/nuget.client</Uri>
      <Sha>7f50923823cb8fe4dab9b6565ece9516407de498</Sha>
    </Dependency>
    <Dependency Name="NuGet.Frameworks" Version="6.14.0-preview.1.102">
      <Uri>https://github.com/nuget/nuget.client</Uri>
      <Sha>7f50923823cb8fe4dab9b6565ece9516407de498</Sha>
    </Dependency>
    <Dependency Name="NuGet.LibraryModel" Version="6.14.0-preview.1.102">
      <Uri>https://github.com/nuget/nuget.client</Uri>
      <Sha>7f50923823cb8fe4dab9b6565ece9516407de498</Sha>
    </Dependency>
    <Dependency Name="NuGet.ProjectModel" Version="6.14.0-preview.1.102">
      <Uri>https://github.com/nuget/nuget.client</Uri>
      <Sha>7f50923823cb8fe4dab9b6565ece9516407de498</Sha>
    </Dependency>
    <Dependency Name="NuGet.Protocol" Version="6.14.0-preview.1.102">
      <Uri>https://github.com/nuget/nuget.client</Uri>
      <Sha>7f50923823cb8fe4dab9b6565ece9516407de498</Sha>
    </Dependency>
    <Dependency Name="NuGet.Packaging" Version="6.14.0-preview.1.102">
      <Uri>https://github.com/nuget/nuget.client</Uri>
      <Sha>7f50923823cb8fe4dab9b6565ece9516407de498</Sha>
    </Dependency>
    <Dependency Name="NuGet.Versioning" Version="6.14.0-preview.1.102">
      <Uri>https://github.com/nuget/nuget.client</Uri>
      <Sha>7f50923823cb8fe4dab9b6565ece9516407de498</Sha>
    </Dependency>
    <Dependency Name="NuGet.Localization" Version="6.14.0-preview.1.102">
      <Uri>https://github.com/nuget/nuget.client</Uri>
      <Sha>7f50923823cb8fe4dab9b6565ece9516407de498</Sha>
    </Dependency>
    <Dependency Name="Microsoft.NET.Test.Sdk" Version="17.14.0-release-25203-01">
      <Uri>https://github.com/microsoft/vstest</Uri>
      <Sha>43aaae191867be953ee5f4699d650b5a43cc4557</Sha>
    </Dependency>
    <Dependency Name="Microsoft.TestPlatform.CLI" Version="17.14.0-release-25203-01">
      <Uri>https://github.com/microsoft/vstest</Uri>
      <Sha>43aaae191867be953ee5f4699d650b5a43cc4557</Sha>
    </Dependency>
    <Dependency Name="Microsoft.TestPlatform.Build" Version="17.14.0-release-25203-01">
      <Uri>https://github.com/microsoft/vstest</Uri>
      <Sha>43aaae191867be953ee5f4699d650b5a43cc4557</Sha>
    </Dependency>
    <!-- Intermediate is necessary for source build. -->
    <Dependency Name="Microsoft.SourceBuild.Intermediate.vstest" Version="17.14.0-release-25203-01">
      <Uri>https://github.com/microsoft/vstest</Uri>
      <Sha>43aaae191867be953ee5f4699d650b5a43cc4557</Sha>
      <SourceBuild RepoName="vstest" ManagedOnly="true" />
    </Dependency>
    <Dependency Name="Microsoft.NET.ILLink.Tasks" Version="9.0.4">
      <Uri>https://dev.azure.com/dnceng/internal/_git/dotnet-runtime</Uri>
      <Sha>f57e6dc747158ab7ade4e62a75a6750d16b771e8</Sha>
    </Dependency>
    <Dependency Name="System.CodeDom" Version="9.0.4">
      <Uri>https://dev.azure.com/dnceng/internal/_git/dotnet-runtime</Uri>
      <Sha>f57e6dc747158ab7ade4e62a75a6750d16b771e8</Sha>
    </Dependency>
    <Dependency Name="System.Formats.Asn1" Version="9.0.4">
      <Uri>https://dev.azure.com/dnceng/internal/_git/dotnet-runtime</Uri>
      <Sha>f57e6dc747158ab7ade4e62a75a6750d16b771e8</Sha>
    </Dependency>
    <Dependency Name="System.Security.Cryptography.ProtectedData" Version="9.0.4">
      <Uri>https://dev.azure.com/dnceng/internal/_git/dotnet-runtime</Uri>
      <Sha>f57e6dc747158ab7ade4e62a75a6750d16b771e8</Sha>
    </Dependency>
    <Dependency Name="System.Text.Encoding.CodePages" Version="9.0.4">
      <Uri>https://dev.azure.com/dnceng/internal/_git/dotnet-runtime</Uri>
      <Sha>f57e6dc747158ab7ade4e62a75a6750d16b771e8</Sha>
    </Dependency>
    <Dependency Name="System.Resources.Extensions" Version="9.0.4">
      <Uri>https://dev.azure.com/dnceng/internal/_git/dotnet-runtime</Uri>
      <Sha>f57e6dc747158ab7ade4e62a75a6750d16b771e8</Sha>
    </Dependency>
    <Dependency Name="Microsoft.WindowsDesktop.App.Runtime.win-x64" Version="9.0.4">
      <Uri>https://dev.azure.com/dnceng/internal/_git/dotnet-windowsdesktop</Uri>
      <Sha>ef0ddf89991072267608f432ca2163ac54fdecab</Sha>
      <SourceBuildTarball RepoName="windowsdesktop" ManagedOnly="true" />
    </Dependency>
    <Dependency Name="VS.Redist.Common.WindowsDesktop.SharedFramework.x64.9.0" Version="9.0.4-servicing.25164.6">
      <Uri>https://dev.azure.com/dnceng/internal/_git/dotnet-windowsdesktop</Uri>
      <Sha>ef0ddf89991072267608f432ca2163ac54fdecab</Sha>
    </Dependency>
    <Dependency Name="Microsoft.WindowsDesktop.App.Ref" Version="9.0.4">
      <Uri>https://dev.azure.com/dnceng/internal/_git/dotnet-windowsdesktop</Uri>
      <Sha>ef0ddf89991072267608f432ca2163ac54fdecab</Sha>
    </Dependency>
    <Dependency Name="VS.Redist.Common.WindowsDesktop.TargetingPack.x64.9.0" Version="9.0.4-servicing.25164.6">
      <Uri>https://dev.azure.com/dnceng/internal/_git/dotnet-windowsdesktop</Uri>
      <Sha>ef0ddf89991072267608f432ca2163ac54fdecab</Sha>
    </Dependency>
    <Dependency Name="Microsoft.NET.Sdk.WindowsDesktop" Version="9.0.4-rtm.25164.2" CoherentParentDependency="Microsoft.WindowsDesktop.App.Ref">
      <Uri>https://dev.azure.com/dnceng/internal/_git/dotnet-wpf</Uri>
      <Sha>33f5371cc258de0a72569adf1e9fbcbf04256a17</Sha>
    </Dependency>
    <Dependency Name="Microsoft.AspNetCore.App.Ref" Version="9.0.4">
      <Uri>https://dev.azure.com/dnceng/internal/_git/dotnet-aspnetcore</Uri>
      <Sha>d5dc8a13cc618b9cbdc1e5744b4806c594d49553</Sha>
    </Dependency>
    <Dependency Name="Microsoft.AspNetCore.App.Ref.Internal" Version="9.0.4-servicing.25164.3">
      <Uri>https://dev.azure.com/dnceng/internal/_git/dotnet-aspnetcore</Uri>
      <Sha>d5dc8a13cc618b9cbdc1e5744b4806c594d49553</Sha>
    </Dependency>
    <Dependency Name="Microsoft.AspNetCore.App.Runtime.win-x64" Version="9.0.4">
      <Uri>https://dev.azure.com/dnceng/internal/_git/dotnet-aspnetcore</Uri>
      <Sha>d5dc8a13cc618b9cbdc1e5744b4806c594d49553</Sha>
    </Dependency>
    <Dependency Name="VS.Redist.Common.AspNetCore.SharedFramework.x64.9.0" Version="9.0.4-servicing.25164.3">
      <Uri>https://dev.azure.com/dnceng/internal/_git/dotnet-aspnetcore</Uri>
      <Sha>d5dc8a13cc618b9cbdc1e5744b4806c594d49553</Sha>
    </Dependency>
    <Dependency Name="dotnet-dev-certs" Version="9.0.4-servicing.25164.3">
      <Uri>https://dev.azure.com/dnceng/internal/_git/dotnet-aspnetcore</Uri>
      <Sha>d5dc8a13cc618b9cbdc1e5744b4806c594d49553</Sha>
    </Dependency>
    <Dependency Name="dotnet-user-jwts" Version="9.0.4-servicing.25164.3">
      <Uri>https://dev.azure.com/dnceng/internal/_git/dotnet-aspnetcore</Uri>
      <Sha>d5dc8a13cc618b9cbdc1e5744b4806c594d49553</Sha>
    </Dependency>
    <Dependency Name="dotnet-user-secrets" Version="9.0.4-servicing.25164.3">
      <Uri>https://dev.azure.com/dnceng/internal/_git/dotnet-aspnetcore</Uri>
      <Sha>d5dc8a13cc618b9cbdc1e5744b4806c594d49553</Sha>
    </Dependency>
    <Dependency Name="Microsoft.AspNetCore.Analyzers" Version="9.0.4-servicing.25164.3">
      <Uri>https://dev.azure.com/dnceng/internal/_git/dotnet-aspnetcore</Uri>
      <Sha>d5dc8a13cc618b9cbdc1e5744b4806c594d49553</Sha>
    </Dependency>
    <Dependency Name="Microsoft.AspNetCore.Components.SdkAnalyzers" Version="9.0.4-servicing.25164.3">
      <Uri>https://dev.azure.com/dnceng/internal/_git/dotnet-aspnetcore</Uri>
      <Sha>d5dc8a13cc618b9cbdc1e5744b4806c594d49553</Sha>
    </Dependency>
    <Dependency Name="Microsoft.AspNetCore.Mvc.Analyzers" Version="9.0.4-servicing.25164.3">
      <Uri>https://dev.azure.com/dnceng/internal/_git/dotnet-aspnetcore</Uri>
      <Sha>d5dc8a13cc618b9cbdc1e5744b4806c594d49553</Sha>
    </Dependency>
    <Dependency Name="Microsoft.AspNetCore.Mvc.Api.Analyzers" Version="9.0.4-servicing.25164.3">
      <Uri>https://dev.azure.com/dnceng/internal/_git/dotnet-aspnetcore</Uri>
      <Sha>d5dc8a13cc618b9cbdc1e5744b4806c594d49553</Sha>
    </Dependency>
    <!-- Intermediate is necessary for source build. -->
    <Dependency Name="Microsoft.SourceBuild.Intermediate.aspnetcore" Version="9.0.4-servicing.25164.3">
      <Uri>https://dev.azure.com/dnceng/internal/_git/dotnet-aspnetcore</Uri>
      <Sha>d5dc8a13cc618b9cbdc1e5744b4806c594d49553</Sha>
      <SourceBuild RepoName="aspnetcore" ManagedOnly="true" />
    </Dependency>
    <Dependency Name="Microsoft.CodeAnalysis.Razor.Tooling.Internal" Version="9.0.0-preview.25202.4">
      <Uri>https://github.com/dotnet/razor</Uri>
      <Sha>4a6978810187bc84865c8171167c3a45a13b0615</Sha>
    </Dependency>
    <Dependency Name="Microsoft.AspNetCore.Mvc.Razor.Extensions.Tooling.Internal" Version="9.0.0-preview.25202.4">
      <Uri>https://github.com/dotnet/razor</Uri>
      <Sha>4a6978810187bc84865c8171167c3a45a13b0615</Sha>
    </Dependency>
    <Dependency Name="Microsoft.NET.Sdk.Razor.SourceGenerators.Transport" Version="9.0.0-preview.25202.4">
      <Uri>https://github.com/dotnet/razor</Uri>
      <Sha>4a6978810187bc84865c8171167c3a45a13b0615</Sha>
    </Dependency>
    <!-- Intermediate is necessary for source build. -->
    <Dependency Name="Microsoft.SourceBuild.Intermediate.razor" Version="9.0.0-preview.25202.4">
      <Uri>https://github.com/dotnet/razor</Uri>
      <Sha>4a6978810187bc84865c8171167c3a45a13b0615</Sha>
      <SourceBuild RepoName="razor" ManagedOnly="true" />
    </Dependency>
    <Dependency Name="Microsoft.Extensions.FileProviders.Embedded" Version="9.0.4">
      <Uri>https://dev.azure.com/dnceng/internal/_git/dotnet-aspnetcore</Uri>
      <Sha>d5dc8a13cc618b9cbdc1e5744b4806c594d49553</Sha>
    </Dependency>
    <Dependency Name="Microsoft.AspNetCore.Authorization" Version="9.0.4">
      <Uri>https://dev.azure.com/dnceng/internal/_git/dotnet-aspnetcore</Uri>
      <Sha>d5dc8a13cc618b9cbdc1e5744b4806c594d49553</Sha>
    </Dependency>
    <Dependency Name="Microsoft.AspNetCore.Components.Web" Version="9.0.4">
      <Uri>https://dev.azure.com/dnceng/internal/_git/dotnet-aspnetcore</Uri>
      <Sha>d5dc8a13cc618b9cbdc1e5744b4806c594d49553</Sha>
    </Dependency>
    <Dependency Name="Microsoft.JSInterop" Version="9.0.4">
      <Uri>https://dev.azure.com/dnceng/internal/_git/dotnet-aspnetcore</Uri>
      <Sha>d5dc8a13cc618b9cbdc1e5744b4806c594d49553</Sha>
    </Dependency>
    <!-- For coherency purposes, these versions should be gated by the versions of winforms and wpf routed via windowsdesktop -->
    <Dependency Name="Microsoft.Dotnet.WinForms.ProjectTemplates" Version="9.0.4-servicing.25163.12" CoherentParentDependency="Microsoft.WindowsDesktop.App.Runtime.win-x64">
      <Uri>https://dev.azure.com/dnceng/internal/_git/dotnet-winforms</Uri>
      <Sha>ca42d9e58480ab4ebb845027c44c6b4f10e0539d</Sha>
    </Dependency>
    <Dependency Name="Microsoft.DotNet.Wpf.ProjectTemplates" Version="9.0.4-rtm.25164.2" CoherentParentDependency="Microsoft.WindowsDesktop.App.Runtime.win-x64">
      <Uri>https://dev.azure.com/dnceng/internal/_git/dotnet-wpf</Uri>
      <Sha>33f5371cc258de0a72569adf1e9fbcbf04256a17</Sha>
    </Dependency>
    <Dependency Name="Microsoft.Web.Xdt" Version="10.0.0-preview.24609.2">
      <Uri>https://github.com/dotnet/xdt</Uri>
      <Sha>63ae81154c50a1cf9287cc47d8351d55b4289e6d</Sha>
    </Dependency>
    <!-- Intermediate is necessary for source build. -->
    <Dependency Name="Microsoft.SourceBuild.Intermediate.xdt" Version="10.0.0-preview.24609.2">
      <Uri>https://github.com/dotnet/xdt</Uri>
      <Sha>63ae81154c50a1cf9287cc47d8351d55b4289e6d</Sha>
      <SourceBuild RepoName="xdt" ManagedOnly="true" />
    </Dependency>
    <Dependency Name="Microsoft.CodeAnalysis.NetAnalyzers" Version="9.0.0-preview.25202.1">
      <Uri>https://github.com/dotnet/roslyn-analyzers</Uri>
      <Sha>433fa3e4a54010fcac6e8843460e29d33ba07eb7</Sha>
    </Dependency>
    <Dependency Name="Microsoft.CodeAnalysis.PublicApiAnalyzers" Version="3.12.0-beta1.25210.2">
      <Uri>https://github.com/dotnet/roslyn</Uri>
      <Sha>575cfa2b4bbeaa7a5084529bf985389ed2925977</Sha>
    </Dependency>
    <!-- Intermediate is necessary for source build. -->
    <Dependency Name="Microsoft.SourceBuild.Intermediate.roslyn-analyzers" Version="9.0.0-preview.25202.1">
      <Uri>https://github.com/dotnet/roslyn-analyzers</Uri>
      <Sha>433fa3e4a54010fcac6e8843460e29d33ba07eb7</Sha>
      <SourceBuild RepoName="roslyn-analyzers" ManagedOnly="true" />
    </Dependency>
    <Dependency Name="System.CommandLine" Version="2.0.0-beta4.24324.3">
      <Uri>https://github.com/dotnet/command-line-api</Uri>
      <Sha>803d8598f98fb4efd94604b32627ee9407f246db</Sha>
    </Dependency>
    <Dependency Name="System.CommandLine.Rendering" Version="0.4.0-alpha.24324.3">
      <Uri>https://github.com/dotnet/command-line-api</Uri>
      <Sha>803d8598f98fb4efd94604b32627ee9407f246db</Sha>
    </Dependency>
    <!-- Microsoft.CodeAnalysis.Workspaces.MSBuild transitively references M.Bcl.AsyncInterfaces.
         Adding an explicit dependency to make sure the latest version is used instead of the SBRP
         one under source build. -->
    <!-- Intermediate is necessary for source build. -->
    <Dependency Name="Microsoft.DiaSymReader" Version="2.2.0-beta.24327.2">
      <Uri>https://github.com/dotnet/symreader</Uri>
      <Sha>0710a7892d89999956e8808c28e9dd0512bd53f3</Sha>
    </Dependency>
    <!-- Intermediate is necessary for source build. -->
    <Dependency Name="Microsoft.SourceBuild.Intermediate.command-line-api" Version="0.1.532403">
      <Uri>https://github.com/dotnet/command-line-api</Uri>
      <Sha>803d8598f98fb4efd94604b32627ee9407f246db</Sha>
      <SourceBuild RepoName="command-line-api" ManagedOnly="true" />
    </Dependency>
    <!-- Intermediate is necessary for source build. -->
    <Dependency Name="Microsoft.SourceBuild.Intermediate.source-build-externals" Version="9.0.0-alpha.1.25157.1">
      <Uri>https://github.com/dotnet/source-build-externals</Uri>
      <Sha>71dbdccd13f28cfd1a35649263b55ebbeab26ee7</Sha>
      <SourceBuild RepoName="source-build-externals" ManagedOnly="true" />
    </Dependency>
    <!-- Intermediate is necessary for source build. -->
    <Dependency Name="Microsoft.SourceBuild.Intermediate.source-build-reference-packages" Version="9.0.0-alpha.1.24511.3">
      <Uri>https://github.com/dotnet/source-build-reference-packages</Uri>
      <Sha>c43ee853e96528e2f2eb0f6d8c151ddc07b6a844</Sha>
      <SourceBuild RepoName="source-build-reference-packages" ManagedOnly="true" />
    </Dependency>
    <Dependency Name="Microsoft.Deployment.DotNet.Releases" Version="2.0.0-rtm.1.25059.4">
      <Uri>https://github.com/dotnet/deployment-tools</Uri>
      <Sha>b2d5c0c5841de4bc036ef4c84b5db3532504e5f3</Sha>
    </Dependency>
    <Dependency Name="Microsoft.Build.Tasks.Git" Version="9.0.0-beta.24617.1">
      <Uri>https://github.com/dotnet/sourcelink</Uri>
      <Sha>4e176206614b345352885b55491aeb51bf77526b</Sha>
    </Dependency>
    <Dependency Name="Microsoft.SourceLink.Common" Version="9.0.0-beta.24617.1">
      <Uri>https://github.com/dotnet/sourcelink</Uri>
      <Sha>4e176206614b345352885b55491aeb51bf77526b</Sha>
    </Dependency>
    <Dependency Name="Microsoft.SourceLink.AzureRepos.Git" Version="9.0.0-beta.24617.1">
      <Uri>https://github.com/dotnet/sourcelink</Uri>
      <Sha>4e176206614b345352885b55491aeb51bf77526b</Sha>
    </Dependency>
    <Dependency Name="Microsoft.SourceLink.GitHub" Version="9.0.0-beta.24617.1">
      <Uri>https://github.com/dotnet/sourcelink</Uri>
      <Sha>4e176206614b345352885b55491aeb51bf77526b</Sha>
    </Dependency>
    <Dependency Name="Microsoft.SourceLink.GitLab" Version="9.0.0-beta.24617.1">
      <Uri>https://github.com/dotnet/sourcelink</Uri>
      <Sha>4e176206614b345352885b55491aeb51bf77526b</Sha>
    </Dependency>
    <Dependency Name="Microsoft.SourceLink.Bitbucket.Git" Version="9.0.0-beta.24617.1">
      <Uri>https://github.com/dotnet/sourcelink</Uri>
      <Sha>4e176206614b345352885b55491aeb51bf77526b</Sha>
    </Dependency>
    <!-- Intermediate is necessary for source build. -->
    <Dependency Name="Microsoft.SourceBuild.Intermediate.sourcelink" Version="9.0.0-beta.24617.1">
      <Uri>https://github.com/dotnet/sourcelink</Uri>
      <Sha>4e176206614b345352885b55491aeb51bf77526b</Sha>
      <SourceBuild RepoName="sourcelink" ManagedOnly="true" />
    </Dependency>
    <!-- Intermediate is necessary for source build. -->
    <Dependency Name="Microsoft.SourceBuild.Intermediate.deployment-tools" Version="9.0.0-rtm.25059.4">
      <Uri>https://github.com/dotnet/deployment-tools</Uri>
      <Sha>b2d5c0c5841de4bc036ef4c84b5db3532504e5f3</Sha>
      <SourceBuild RepoName="deployment-tools" ManagedOnly="true" />
    </Dependency>
    <!-- Intermediate is necessary for source build. -->
    <Dependency Name="Microsoft.SourceBuild.Intermediate.symreader" Version="2.2.0-beta.24327.2">
      <Uri>https://github.com/dotnet/symreader</Uri>
      <Sha>0710a7892d89999956e8808c28e9dd0512bd53f3</Sha>
      <SourceBuild RepoName="symreader" ManagedOnly="true" />
    </Dependency>
    <!-- Dependency required for flowing correct package version in source-build, using PVP flow. -->
    <Dependency Name="Microsoft.Extensions.Logging" Version="9.0.4">
      <Uri>https://dev.azure.com/dnceng/internal/_git/dotnet-runtime</Uri>
      <Sha>f57e6dc747158ab7ade4e62a75a6750d16b771e8</Sha>
    </Dependency>
    <!-- Dependency required for flowing correct package version in source-build, using PVP flow. -->
    <Dependency Name="Microsoft.Extensions.Logging.Abstractions" Version="9.0.4">
      <Uri>https://dev.azure.com/dnceng/internal/_git/dotnet-runtime</Uri>
      <Sha>f57e6dc747158ab7ade4e62a75a6750d16b771e8</Sha>
    </Dependency>
    <!-- Dependency required for flowing correct package version in source-build, using PVP flow. -->
    <Dependency Name="Microsoft.Extensions.Logging.Console" Version="9.0.4">
      <Uri>https://dev.azure.com/dnceng/internal/_git/dotnet-runtime</Uri>
      <Sha>f57e6dc747158ab7ade4e62a75a6750d16b771e8</Sha>
    </Dependency>
    <!-- Dependency required for flowing correct package version in source-build, using PVP flow. -->
    <Dependency Name="Microsoft.Extensions.FileSystemGlobbing" Version="9.0.4">
      <Uri>https://dev.azure.com/dnceng/internal/_git/dotnet-runtime</Uri>
      <Sha>f57e6dc747158ab7ade4e62a75a6750d16b771e8</Sha>
    </Dependency>
    <!-- Dependency required for flowing correct package version in source-build, using PVP flow. -->
    <Dependency Name="System.ServiceProcess.ServiceController" Version="9.0.4">
      <Uri>https://dev.azure.com/dnceng/internal/_git/dotnet-runtime</Uri>
      <Sha>f57e6dc747158ab7ade4e62a75a6750d16b771e8</Sha>
    </Dependency>
    <Dependency Name="System.Text.Json" Version="9.0.4">
      <Uri>https://dev.azure.com/dnceng/internal/_git/dotnet-runtime</Uri>
      <Sha>f57e6dc747158ab7ade4e62a75a6750d16b771e8</Sha>
    </Dependency>
    <Dependency Name="Microsoft.Bcl.AsyncInterfaces" Version="9.0.4">
      <Uri>https://dev.azure.com/dnceng/internal/_git/dotnet-runtime</Uri>
      <Sha>f57e6dc747158ab7ade4e62a75a6750d16b771e8</Sha>
    </Dependency>
    <Dependency Name="Microsoft.Extensions.FileProviders.Abstractions" Version="9.0.4">
      <Uri>https://dev.azure.com/dnceng/internal/_git/dotnet-runtime</Uri>
      <Sha>f57e6dc747158ab7ade4e62a75a6750d16b771e8</Sha>
    </Dependency>
    <Dependency Name="Microsoft.Extensions.ObjectPool" Version="9.0.4">
      <Uri>https://dev.azure.com/dnceng/internal/_git/dotnet-aspnetcore</Uri>
      <Sha>d5dc8a13cc618b9cbdc1e5744b4806c594d49553</Sha>
    </Dependency>
    <Dependency Name="Microsoft.Win32.SystemEvents" Version="9.0.4">
      <Uri>https://dev.azure.com/dnceng/internal/_git/dotnet-runtime</Uri>
      <Sha>f57e6dc747158ab7ade4e62a75a6750d16b771e8</Sha>
    </Dependency>
    <Dependency Name="System.Composition.AttributedModel" Version="9.0.4">
      <Uri>https://dev.azure.com/dnceng/internal/_git/dotnet-runtime</Uri>
      <Sha>f57e6dc747158ab7ade4e62a75a6750d16b771e8</Sha>
    </Dependency>
    <Dependency Name="System.Composition.Convention" Version="9.0.4">
      <Uri>https://dev.azure.com/dnceng/internal/_git/dotnet-runtime</Uri>
      <Sha>f57e6dc747158ab7ade4e62a75a6750d16b771e8</Sha>
    </Dependency>
    <Dependency Name="System.Composition.Hosting" Version="9.0.4">
      <Uri>https://dev.azure.com/dnceng/internal/_git/dotnet-runtime</Uri>
      <Sha>f57e6dc747158ab7ade4e62a75a6750d16b771e8</Sha>
    </Dependency>
    <Dependency Name="System.Composition.Runtime" Version="9.0.4">
      <Uri>https://dev.azure.com/dnceng/internal/_git/dotnet-runtime</Uri>
      <Sha>f57e6dc747158ab7ade4e62a75a6750d16b771e8</Sha>
    </Dependency>
    <Dependency Name="System.Composition.TypedParts" Version="9.0.4">
      <Uri>https://dev.azure.com/dnceng/internal/_git/dotnet-runtime</Uri>
      <Sha>f57e6dc747158ab7ade4e62a75a6750d16b771e8</Sha>
    </Dependency>
    <Dependency Name="System.Configuration.ConfigurationManager" Version="9.0.4">
      <Uri>https://dev.azure.com/dnceng/internal/_git/dotnet-runtime</Uri>
      <Sha>f57e6dc747158ab7ade4e62a75a6750d16b771e8</Sha>
    </Dependency>
    <Dependency Name="System.Security.Cryptography.Pkcs" Version="9.0.4">
      <Uri>https://dev.azure.com/dnceng/internal/_git/dotnet-runtime</Uri>
      <Sha>f57e6dc747158ab7ade4e62a75a6750d16b771e8</Sha>
    </Dependency>
    <Dependency Name="System.Security.Cryptography.Xml" Version="9.0.4">
      <Uri>https://dev.azure.com/dnceng/internal/_git/dotnet-runtime</Uri>
      <Sha>f57e6dc747158ab7ade4e62a75a6750d16b771e8</Sha>
    </Dependency>
    <Dependency Name="System.Security.Permissions" Version="9.0.4">
      <Uri>https://dev.azure.com/dnceng/internal/_git/dotnet-runtime</Uri>
      <Sha>f57e6dc747158ab7ade4e62a75a6750d16b771e8</Sha>
    </Dependency>
    <Dependency Name="System.Windows.Extensions" Version="9.0.4">
      <Uri>https://dev.azure.com/dnceng/internal/_git/dotnet-runtime</Uri>
      <Sha>f57e6dc747158ab7ade4e62a75a6750d16b771e8</Sha>
    </Dependency>
  </ProductDependencies>
  <ToolsetDependencies>
    <Dependency Name="Microsoft.DotNet.Arcade.Sdk" Version="9.0.0-beta.25208.6">
      <Uri>https://github.com/dotnet/arcade</Uri>
      <Sha>aa61e8c20a869bcc994f8b29eb07d927d2bec6f4</Sha>
    </Dependency>
    <Dependency Name="Microsoft.DotNet.Build.Tasks.Installers" Version="9.0.0-beta.25208.6">
      <Uri>https://github.com/dotnet/arcade</Uri>
      <Sha>aa61e8c20a869bcc994f8b29eb07d927d2bec6f4</Sha>
    </Dependency>
    <Dependency Name="Microsoft.DotNet.Helix.Sdk" Version="9.0.0-beta.25208.6">
      <Uri>https://github.com/dotnet/arcade</Uri>
      <Sha>aa61e8c20a869bcc994f8b29eb07d927d2bec6f4</Sha>
    </Dependency>
    <Dependency Name="Microsoft.DotNet.SignTool" Version="9.0.0-beta.25208.6">
      <Uri>https://github.com/dotnet/arcade</Uri>
      <Sha>aa61e8c20a869bcc994f8b29eb07d927d2bec6f4</Sha>
    </Dependency>
    <Dependency Name="Microsoft.DotNet.XUnitExtensions" Version="9.0.0-beta.25208.6">
      <Uri>https://github.com/dotnet/arcade</Uri>
      <Sha>aa61e8c20a869bcc994f8b29eb07d927d2bec6f4</Sha>
    </Dependency>
    <Dependency Name="Microsoft.DotNet.XliffTasks" Version="9.0.0-beta.25208.6">
      <Uri>https://github.com/dotnet/arcade</Uri>
      <Sha>aa61e8c20a869bcc994f8b29eb07d927d2bec6f4</Sha>
    </Dependency>
    <!-- Intermediate is necessary for source build. -->
    <Dependency Name="Microsoft.SourceBuild.Intermediate.arcade" Version="9.0.0-beta.25208.6">
      <Uri>https://github.com/dotnet/arcade</Uri>
      <Sha>aa61e8c20a869bcc994f8b29eb07d927d2bec6f4</Sha>
      <SourceBuild RepoName="arcade" ManagedOnly="true" />
    </Dependency>
    <Dependency Name="System.Reflection.MetadataLoadContext" Version="9.0.4">
      <Uri>https://dev.azure.com/dnceng/internal/_git/dotnet-runtime</Uri>
      <Sha>f57e6dc747158ab7ade4e62a75a6750d16b771e8</Sha>
    </Dependency>
    <Dependency Name="Microsoft.DotNet.Darc" Version="1.1.0-beta.24367.3">
      <Uri>https://github.com/dotnet/arcade-services</Uri>
      <Sha>47e3672c762970073e4282bd563233da86bcca3e</Sha>
    </Dependency>
    <Dependency Name="Microsoft.DotNet.DarcLib" Version="1.1.0-beta.24367.3">
      <Uri>https://github.com/dotnet/arcade-services</Uri>
      <Sha>47e3672c762970073e4282bd563233da86bcca3e</Sha>
    </Dependency>
    <Dependency Name="Microsoft.DotNet.ScenarioTests.SdkTemplateTests" Version="9.0.0-preview.25163.1">
      <Uri>https://github.com/dotnet/scenario-tests</Uri>
      <Sha>75f784a5484a2d4e00905069160954f686dcc8e3</Sha>
    </Dependency>
    <!-- Intermediate is necessary for source build. -->
    <Dependency Name="Microsoft.SourceBuild.Intermediate.scenario-tests" Version="9.0.0-preview.25163.1">
      <Uri>https://github.com/dotnet/scenario-tests</Uri>
      <Sha>75f784a5484a2d4e00905069160954f686dcc8e3</Sha>
      <SourceBuild RepoName="scenario-tests" ManagedOnly="true" />
    </Dependency>
    <!--
      Aspire isn't really a toolset dependency. However, it only inserts a baseline manifest in sdk,
      and if you squint at it, this means we can say that its specific dependency versions don't matter to sdk.
      It also doesn't currently ship 9.0 preview versions, meaning the version is locked to the latest shipped from 8.0 era.
      Avoiding this as a product dependency avoids a long coherency path (aspnetcore->extensions->aspire->sdk).
      **It is** of course possible that an incoherent aspire means that aspire depends on versions of extensions that
      aren't shipping, or those extensions packages depend on aspnetcore packages that won't ship. However, given the cost
      of maintaining this coherency path is high. This being toolset means that aspire is responsible for its own coherency.
    -->
    <Dependency Name="Microsoft.NET.Sdk.Aspire.Manifest-8.0.100" Version="8.2.2">
      <Uri>https://github.com/dotnet/aspire</Uri>
      <Sha>5fa9337a84a52e9bd185d04d156eccbdcf592f74</Sha>
    </Dependency>
    <!-- Intermediate is necessary for source build. -->
    <Dependency Name="Microsoft.SourceBuild.Intermediate.aspire" Version="8.2.2-preview.1.24521.5">
      <Uri>https://github.com/dotnet/aspire</Uri>
      <Sha>5fa9337a84a52e9bd185d04d156eccbdcf592f74</Sha>
      <SourceBuild RepoName="aspire" ManagedOnly="true" />
    </Dependency>
    <Dependency Name="Microsoft.IO.Redist" Version="6.0.1">
      <Uri>https://github.com/dotnet/runtime</Uri>
      <Sha>e77011b31a3e5c47d931248a64b47f9b2d47853d</Sha>
    </Dependency>
  </ToolsetDependencies>
</Dependencies><|MERGE_RESOLUTION|>--- conflicted
+++ resolved
@@ -69,20 +69,6 @@
       <Sha>78be8cdf4f0bfd93018fd7a87f8282a41d041298</Sha>
       <SourceBuild RepoName="emsdk" ManagedOnly="true" />
     </Dependency>
-<<<<<<< HEAD
-    <Dependency Name="Microsoft.Build" Version="17.13.25">
-      <Uri>https://github.com/dotnet/msbuild</Uri>
-      <Sha>7ad4e1c76585d0ed6e438da2d4f9394326934399</Sha>
-    </Dependency>
-    <Dependency Name="Microsoft.Build.Localization" Version="17.13.25-preview-25214-09">
-      <Uri>https://github.com/dotnet/msbuild</Uri>
-      <Sha>7ad4e1c76585d0ed6e438da2d4f9394326934399</Sha>
-    </Dependency>
-    <!-- Intermediate is necessary for source build. -->
-    <Dependency Name="Microsoft.SourceBuild.Intermediate.msbuild" Version="17.13.25-preview-25214-09">
-      <Uri>https://github.com/dotnet/msbuild</Uri>
-      <Sha>7ad4e1c76585d0ed6e438da2d4f9394326934399</Sha>
-=======
     <Dependency Name="Microsoft.Build" Version="17.14.0-preview-25177-05">
       <Uri>https://github.com/dotnet/msbuild</Uri>
       <Sha>903614e1646f45dfcf0e21ad1969e7935d01bba8</Sha>
@@ -95,7 +81,6 @@
     <Dependency Name="Microsoft.SourceBuild.Intermediate.msbuild" Version="17.14.0-preview-25177-05">
       <Uri>https://github.com/dotnet/msbuild</Uri>
       <Sha>903614e1646f45dfcf0e21ad1969e7935d01bba8</Sha>
->>>>>>> e4f238c1
       <SourceBuild RepoName="msbuild" ManagedOnly="true" />
     </Dependency>
     <Dependency Name="Microsoft.FSharp.Compiler" Version="13.9.300-beta.25181.1">
