--- conflicted
+++ resolved
@@ -3,17 +3,6 @@
   <ProductDependencies>
     <Dependency Name="Microsoft.TemplateEngine.Abstractions" Version="9.0.100-rc.2.24462.2">
       <Uri>https://github.com/dotnet/templating</Uri>
-<<<<<<< HEAD
-      <Sha>edd31f7a612db9a8d37df41d35137a0459e7a0ed</Sha>
-    </Dependency>
-    <Dependency Name="Microsoft.TemplateEngine.Mocks" Version="8.0.403-servicing.24461.9">
-      <Uri>https://github.com/dotnet/templating</Uri>
-      <Sha>edd31f7a612db9a8d37df41d35137a0459e7a0ed</Sha>
-    </Dependency>
-    <Dependency Name="Microsoft.SourceBuild.Intermediate.templating" Version="8.0.403-servicing.24461.9">
-      <Uri>https://github.com/dotnet/templating</Uri>
-      <Sha>edd31f7a612db9a8d37df41d35137a0459e7a0ed</Sha>
-=======
       <Sha>d94a2e4cffac94a44fcc6b05e65c90200c22f4d0</Sha>
     </Dependency>
     <Dependency Name="Microsoft.TemplateEngine.Mocks" Version="9.0.100-rc.2.24462.2">
@@ -24,7 +13,6 @@
     <Dependency Name="Microsoft.SourceBuild.Intermediate.templating" Version="9.0.100-rc.2.24462.2">
       <Uri>https://github.com/dotnet/templating</Uri>
       <Sha>d94a2e4cffac94a44fcc6b05e65c90200c22f4d0</Sha>
->>>>>>> 4e18dbba
       <SourceBuild RepoName="templating" ManagedOnly="true" />
     </Dependency>
     <Dependency Name="Microsoft.NETCore.App.Ref" Version="9.0.0-rc.2.24459.11">
@@ -81,19 +69,6 @@
       <Sha>6e079c23aee94577c17bae34522b52df0d646ca5</Sha>
       <SourceBuild RepoName="emsdk" ManagedOnly="true" />
     </Dependency>
-<<<<<<< HEAD
-    <Dependency Name="Microsoft.Build" Version="17.11.9">
-      <Uri>https://github.com/dotnet/msbuild</Uri>
-      <Sha>a69bbaaf5f8d7249b8cab7309e81ad2221ce396c</Sha>
-    </Dependency>
-    <Dependency Name="Microsoft.Build.Localization" Version="17.11.9-servicing-24462-02">
-      <Uri>https://github.com/dotnet/msbuild</Uri>
-      <Sha>a69bbaaf5f8d7249b8cab7309e81ad2221ce396c</Sha>
-    </Dependency>
-    <Dependency Name="Microsoft.SourceBuild.Intermediate.msbuild" Version="17.11.9-servicing-24462-02">
-      <Uri>https://github.com/dotnet/msbuild</Uri>
-      <Sha>a69bbaaf5f8d7249b8cab7309e81ad2221ce396c</Sha>
-=======
     <Dependency Name="Microsoft.Build" Version="17.12.0-preview-24461-13">
       <Uri>https://github.com/dotnet/msbuild</Uri>
       <Sha>3b9f2e9569db38b34a36154f73e2aaef2f89c796</Sha>
@@ -106,7 +81,6 @@
     <Dependency Name="Microsoft.SourceBuild.Intermediate.msbuild" Version="17.12.0-preview-24461-13">
       <Uri>https://github.com/dotnet/msbuild</Uri>
       <Sha>3b9f2e9569db38b34a36154f73e2aaef2f89c796</Sha>
->>>>>>> 4e18dbba
       <SourceBuild RepoName="msbuild" ManagedOnly="true" />
     </Dependency>
     <Dependency Name="Microsoft.FSharp.Compiler" Version="12.9.100-beta.24462.2">
@@ -611,24 +585,6 @@
     </Dependency>
   </ProductDependencies>
   <ToolsetDependencies>
-<<<<<<< HEAD
-    <Dependency Name="Microsoft.DotNet.Arcade.Sdk" Version="8.0.0-beta.24461.1">
-      <Uri>https://github.com/dotnet/arcade</Uri>
-      <Sha>dcb2d68022c6b515f547223ffc1837361f116534</Sha>
-      <SourceBuild RepoName="arcade" ManagedOnly="true" />
-    </Dependency>
-    <Dependency Name="Microsoft.DotNet.Helix.Sdk" Version="8.0.0-beta.24461.1">
-      <Uri>https://github.com/dotnet/arcade</Uri>
-      <Sha>dcb2d68022c6b515f547223ffc1837361f116534</Sha>
-    </Dependency>
-    <Dependency Name="Microsoft.DotNet.SignTool" Version="8.0.0-beta.24461.1">
-      <Uri>https://github.com/dotnet/arcade</Uri>
-      <Sha>dcb2d68022c6b515f547223ffc1837361f116534</Sha>
-    </Dependency>
-    <Dependency Name="Microsoft.DotNet.XUnitExtensions" Version="8.0.0-beta.24461.1">
-      <Uri>https://github.com/dotnet/arcade</Uri>
-      <Sha>dcb2d68022c6b515f547223ffc1837361f116534</Sha>
-=======
     <Dependency Name="Microsoft.DotNet.Arcade.Sdk" Version="9.0.0-beta.24459.6">
       <Uri>https://github.com/dotnet/arcade</Uri>
       <Sha>65260b148c869ada772a5843863c54737cd2361e</Sha>
@@ -648,7 +604,6 @@
     <Dependency Name="Microsoft.DotNet.XUnitExtensions" Version="9.0.0-beta.24459.6">
       <Uri>https://github.com/dotnet/arcade</Uri>
       <Sha>65260b148c869ada772a5843863c54737cd2361e</Sha>
->>>>>>> 4e18dbba
     </Dependency>
     <Dependency Name="Microsoft.DotNet.XliffTasks" Version="9.0.0-beta.24459.6">
       <Uri>https://github.com/dotnet/arcade</Uri>
