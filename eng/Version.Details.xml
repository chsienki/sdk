<?xml version="1.0" encoding="utf-8"?>
<Dependencies>
  <ProductDependencies>
    <Dependency Name="Microsoft.TemplateEngine.Cli" Version="3.1.2-servicing.20064.1">
      <Uri>https://github.com/dotnet/templating</Uri>
      <Sha>247f60e9e34a03ed99e855eb1ea0c20931a968db</Sha>
    </Dependency>
<<<<<<< HEAD
    <Dependency Name="Microsoft.NETCore.App.Runtime.win-x64" Version="3.1.0">
      <Uri>https://github.com/dotnet/core-setup</Uri>
      <Sha>65f04fb6db7a5e198d05dbebd5c4ad21eb018f89</Sha>
    </Dependency>
    <Dependency Name="Microsoft.DotNet.PlatformAbstractions" Version="3.1.0">
      <Uri>https://github.com/dotnet/core-setup</Uri>
      <Sha>65f04fb6db7a5e198d05dbebd5c4ad21eb018f89</Sha>
    </Dependency>
    <Dependency Name="Microsoft.NET.HostModel" Version="3.1.0">
      <Uri>https://github.com/dotnet/core-setup</Uri>
      <Sha>65f04fb6db7a5e198d05dbebd5c4ad21eb018f89</Sha>
    </Dependency>
    <Dependency Name="Microsoft.Extensions.DependencyModel" Version="3.1.0">
      <Uri>https://github.com/dotnet/core-setup</Uri>
      <Sha>65f04fb6db7a5e198d05dbebd5c4ad21eb018f89</Sha>
    </Dependency>
    <Dependency Name="Microsoft.NETCore.DotNetHostResolver" Version="3.1.0">
      <Uri>https://github.com/dotnet/core-setup</Uri>
      <Sha>65f04fb6db7a5e198d05dbebd5c4ad21eb018f89</Sha>
=======
    <Dependency Name="Microsoft.NETCore.App.Runtime.win-x64" Version="3.1.2">
      <Uri>https://github.com/dotnet/core-setup</Uri>
      <Sha>76cc488b8c942815d8b4bfe1de803b916667fe37</Sha>
    </Dependency>
    <Dependency Name="Microsoft.DotNet.PlatformAbstractions" Version="3.1.2">
      <Uri>https://github.com/dotnet/core-setup</Uri>
      <Sha>76cc488b8c942815d8b4bfe1de803b916667fe37</Sha>
    </Dependency>
    <Dependency Name="Microsoft.NET.HostModel" Version="3.1.2">
      <Uri>https://github.com/dotnet/core-setup</Uri>
      <Sha>76cc488b8c942815d8b4bfe1de803b916667fe37</Sha>
    </Dependency>
    <Dependency Name="Microsoft.Extensions.DependencyModel" Version="3.1.2">
      <Uri>https://github.com/dotnet/core-setup</Uri>
      <Sha>76cc488b8c942815d8b4bfe1de803b916667fe37</Sha>
    </Dependency>
    <Dependency Name="Microsoft.NETCore.DotNetHostResolver" Version="3.1.2">
      <Uri>https://github.com/dotnet/core-setup</Uri>
      <Sha>76cc488b8c942815d8b4bfe1de803b916667fe37</Sha>
>>>>>>> 74feb581
    </Dependency>
    <!-- Specific version here is not interesting, but we want Maestro to add corefx
         private feeds -->
    <Dependency Name="System.Text.Json" Version="4.7.1" CoherentParentDependency="Microsoft.NETCore.App.Runtime.win-x64">
      <Uri>https://github.com/dotnet/corefx</Uri>
      <Sha>d658fef8c064c2f3ea4f57ab6544abb998ab3b57</Sha>
    </Dependency>
<<<<<<< HEAD
    <Dependency Name="Microsoft.AspNetCore.DeveloperCertificates.XPlat" Version="3.1.0-rtm.19566.1">
      <Uri>https://github.com/aspnet/AspNetCore</Uri>
      <Sha>2b7e994b8a304700a09617ffc5052f0d943bbcba</Sha>
=======
    <Dependency Name="Microsoft.AspNetCore.DeveloperCertificates.XPlat" Version="3.1.2-servicing.20065.6">
      <Uri>https://github.com/dotnet/aspnetcore</Uri>
      <Sha>36e79022bebf4974a3352a6e1dcc869ae67997fe</Sha>
>>>>>>> 74feb581
    </Dependency>
    <!-- Keep this dependency at the bottom of ProductDependencies, else it will be picked as the parent for CoherentParentDependencies -->
    <Dependency Name="Microsoft.NETCore.App.Ref" Version="3.1.0" Pinned="true">
      <Uri>https://github.com/dotnet/core-setup</Uri>
      <Sha>65f04fb6db7a5e198d05dbebd5c4ad21eb018f89</Sha>
    </Dependency>
<<<<<<< HEAD
  </ProductDependencies>
  <ToolsetDependencies>
    <Dependency Name="Microsoft.DotNet.Arcade.Sdk" Version="1.0.0-beta.19607.3">
      <Uri>https://github.com/dotnet/arcade</Uri>
      <Sha>4d80b9cfa53e309c8f685abff3512f60c3d8a3d1</Sha>
    </Dependency>
  </ToolsetDependencies>
  <ProductDependencies>
    <Dependency Name="Microsoft.NET.Sdk" Version="3.1.200-preview.20059.2">
      <Uri>https://github.com/dotnet/sdk</Uri>
      <Sha>b3cf8ef9e7df8d9cb28b3545ce1f85f548deca75</Sha>
=======
    <Dependency Name="Microsoft.NET.Sdk" Version="3.1.102-servicing.20065.3">
      <Uri>https://github.com/dotnet/sdk</Uri>
      <Sha>595244ad4a8c4ab7be4e4a78641f4da7b4361aae</Sha>
>>>>>>> 74feb581
    </Dependency>
    <Dependency Name="Microsoft.DotNet.Cli.CommandLine" Version="1.0.0-preview.19208.1">
      <Uri>https://github.com/dotnet/CliCommandLineParser</Uri>
      <Sha>0e89c2116ad28e404ba56c14d1c3f938caa25a01</Sha>
    </Dependency>
    <Dependency Name="NuGet.Build.Tasks" Version="5.5.0-preview.2.6355">
      <Uri>https://github.com/NuGet/NuGet.Client</Uri>
      <Sha>cb402b5a3340ab5b2605ecc72de7f70aaac95344</Sha>
    </Dependency>
    <Dependency Name="Microsoft.NETCore.App.Internal" Version="3.1.2-servicing.20067.1">
      <Uri>https://github.com/dotnet/core-setup</Uri>
      <Sha>76cc488b8c942815d8b4bfe1de803b916667fe37</Sha>
    </Dependency>
    <Dependency Name="Microsoft.NETCore.App.Ref" Version="3.0.0" Pinned="true">
      <Uri>https://github.com/dotnet/core-setup</Uri>
      <Sha>7d57652f33493fa022125b7f63aad0d70c52d810</Sha>
    </Dependency>
  </ProductDependencies>
  <ToolsetDependencies>
    <Dependency Name="Microsoft.DotNet.Arcade.Sdk" Version="1.0.0-beta.19607.3">
      <Uri>https://github.com/dotnet/arcade</Uri>
      <Sha>4d80b9cfa53e309c8f685abff3512f60c3d8a3d1</Sha>
    </Dependency>
  </ToolsetDependencies>
</Dependencies><|MERGE_RESOLUTION|>--- conflicted
+++ resolved
@@ -5,27 +5,6 @@
       <Uri>https://github.com/dotnet/templating</Uri>
       <Sha>247f60e9e34a03ed99e855eb1ea0c20931a968db</Sha>
     </Dependency>
-<<<<<<< HEAD
-    <Dependency Name="Microsoft.NETCore.App.Runtime.win-x64" Version="3.1.0">
-      <Uri>https://github.com/dotnet/core-setup</Uri>
-      <Sha>65f04fb6db7a5e198d05dbebd5c4ad21eb018f89</Sha>
-    </Dependency>
-    <Dependency Name="Microsoft.DotNet.PlatformAbstractions" Version="3.1.0">
-      <Uri>https://github.com/dotnet/core-setup</Uri>
-      <Sha>65f04fb6db7a5e198d05dbebd5c4ad21eb018f89</Sha>
-    </Dependency>
-    <Dependency Name="Microsoft.NET.HostModel" Version="3.1.0">
-      <Uri>https://github.com/dotnet/core-setup</Uri>
-      <Sha>65f04fb6db7a5e198d05dbebd5c4ad21eb018f89</Sha>
-    </Dependency>
-    <Dependency Name="Microsoft.Extensions.DependencyModel" Version="3.1.0">
-      <Uri>https://github.com/dotnet/core-setup</Uri>
-      <Sha>65f04fb6db7a5e198d05dbebd5c4ad21eb018f89</Sha>
-    </Dependency>
-    <Dependency Name="Microsoft.NETCore.DotNetHostResolver" Version="3.1.0">
-      <Uri>https://github.com/dotnet/core-setup</Uri>
-      <Sha>65f04fb6db7a5e198d05dbebd5c4ad21eb018f89</Sha>
-=======
     <Dependency Name="Microsoft.NETCore.App.Runtime.win-x64" Version="3.1.2">
       <Uri>https://github.com/dotnet/core-setup</Uri>
       <Sha>76cc488b8c942815d8b4bfe1de803b916667fe37</Sha>
@@ -45,7 +24,6 @@
     <Dependency Name="Microsoft.NETCore.DotNetHostResolver" Version="3.1.2">
       <Uri>https://github.com/dotnet/core-setup</Uri>
       <Sha>76cc488b8c942815d8b4bfe1de803b916667fe37</Sha>
->>>>>>> 74feb581
     </Dependency>
     <!-- Specific version here is not interesting, but we want Maestro to add corefx
          private feeds -->
@@ -53,22 +31,15 @@
       <Uri>https://github.com/dotnet/corefx</Uri>
       <Sha>d658fef8c064c2f3ea4f57ab6544abb998ab3b57</Sha>
     </Dependency>
-<<<<<<< HEAD
-    <Dependency Name="Microsoft.AspNetCore.DeveloperCertificates.XPlat" Version="3.1.0-rtm.19566.1">
-      <Uri>https://github.com/aspnet/AspNetCore</Uri>
-      <Sha>2b7e994b8a304700a09617ffc5052f0d943bbcba</Sha>
-=======
     <Dependency Name="Microsoft.AspNetCore.DeveloperCertificates.XPlat" Version="3.1.2-servicing.20065.6">
       <Uri>https://github.com/dotnet/aspnetcore</Uri>
       <Sha>36e79022bebf4974a3352a6e1dcc869ae67997fe</Sha>
->>>>>>> 74feb581
     </Dependency>
     <!-- Keep this dependency at the bottom of ProductDependencies, else it will be picked as the parent for CoherentParentDependencies -->
     <Dependency Name="Microsoft.NETCore.App.Ref" Version="3.1.0" Pinned="true">
       <Uri>https://github.com/dotnet/core-setup</Uri>
       <Sha>65f04fb6db7a5e198d05dbebd5c4ad21eb018f89</Sha>
     </Dependency>
-<<<<<<< HEAD
   </ProductDependencies>
   <ToolsetDependencies>
     <Dependency Name="Microsoft.DotNet.Arcade.Sdk" Version="1.0.0-beta.19607.3">
@@ -80,11 +51,6 @@
     <Dependency Name="Microsoft.NET.Sdk" Version="3.1.200-preview.20059.2">
       <Uri>https://github.com/dotnet/sdk</Uri>
       <Sha>b3cf8ef9e7df8d9cb28b3545ce1f85f548deca75</Sha>
-=======
-    <Dependency Name="Microsoft.NET.Sdk" Version="3.1.102-servicing.20065.3">
-      <Uri>https://github.com/dotnet/sdk</Uri>
-      <Sha>595244ad4a8c4ab7be4e4a78641f4da7b4361aae</Sha>
->>>>>>> 74feb581
     </Dependency>
     <Dependency Name="Microsoft.DotNet.Cli.CommandLine" Version="1.0.0-preview.19208.1">
       <Uri>https://github.com/dotnet/CliCommandLineParser</Uri>
@@ -94,19 +60,5 @@
       <Uri>https://github.com/NuGet/NuGet.Client</Uri>
       <Sha>cb402b5a3340ab5b2605ecc72de7f70aaac95344</Sha>
     </Dependency>
-    <Dependency Name="Microsoft.NETCore.App.Internal" Version="3.1.2-servicing.20067.1">
-      <Uri>https://github.com/dotnet/core-setup</Uri>
-      <Sha>76cc488b8c942815d8b4bfe1de803b916667fe37</Sha>
-    </Dependency>
-    <Dependency Name="Microsoft.NETCore.App.Ref" Version="3.0.0" Pinned="true">
-      <Uri>https://github.com/dotnet/core-setup</Uri>
-      <Sha>7d57652f33493fa022125b7f63aad0d70c52d810</Sha>
-    </Dependency>
   </ProductDependencies>
-  <ToolsetDependencies>
-    <Dependency Name="Microsoft.DotNet.Arcade.Sdk" Version="1.0.0-beta.19607.3">
-      <Uri>https://github.com/dotnet/arcade</Uri>
-      <Sha>4d80b9cfa53e309c8f685abff3512f60c3d8a3d1</Sha>
-    </Dependency>
-  </ToolsetDependencies>
 </Dependencies>