--- conflicted
+++ resolved
@@ -32,19 +32,6 @@
       <Uri>https://github.com/dotnet/symreader</Uri>
       <Sha>27e584661980ee6d82c419a2a471ae505b7d122e</Sha>
     </Dependency>
-<<<<<<< HEAD
-    <Dependency Name="Microsoft.Extensions.Logging" Version="8.0.0">
-      <Uri>https://dev.azure.com/dnceng/internal/_git/dotnet-runtime</Uri>
-      <Sha>5535e31a712343a63f5d7d796cd874e563e5ac14</Sha>
-    </Dependency>
-    <Dependency Name="Microsoft.Extensions.FileSystemGlobbing" Version="8.0.0">
-      <Uri>https://dev.azure.com/dnceng/internal/_git/dotnet-runtime</Uri>
-      <Sha>5535e31a712343a63f5d7d796cd874e563e5ac14</Sha>
-    </Dependency>
-    <Dependency Name="Microsoft.SourceBuild.Intermediate.runtime.linux-x64" Version="8.0.0-rtm.23531.3">
-      <Uri>https://dev.azure.com/dnceng/internal/_git/dotnet-runtime</Uri>
-      <Sha>5535e31a712343a63f5d7d796cd874e563e5ac14</Sha>
-=======
     <Dependency Name="Microsoft.Extensions.Logging" Version="9.0.0-alpha.1.23529.4">
       <Uri>https://github.com/dotnet/runtime</Uri>
       <Sha>e5c631d28b985b773b28d0cb2346f49a92bd41dd</Sha>
@@ -56,7 +43,6 @@
     <Dependency Name="Microsoft.SourceBuild.Intermediate.runtime.linux-x64" Version="9.0.0-alpha.1.23529.4">
       <Uri>https://github.com/dotnet/runtime</Uri>
       <Sha>e5c631d28b985b773b28d0cb2346f49a92bd41dd</Sha>
->>>>>>> 4425369d
       <SourceBuild RepoName="runtime" />
     </Dependency>
     <Dependency Name="Microsoft.SourceBuild.Intermediate.command-line-api" Version="0.1.440701">
