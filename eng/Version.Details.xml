<?xml version="1.0" encoding="utf-8"?>
<Dependencies>
  <ProductDependencies>
<<<<<<< HEAD
    <Dependency Name="Microsoft.TemplateEngine.Abstractions" Version="9.0.300-preview.25156.15">
      <Uri>https://github.com/dotnet/templating</Uri>
      <Sha>4365c177d0e113fdc64f098955791f7af1d63e9c</Sha>
    </Dependency>
    <Dependency Name="Microsoft.TemplateEngine.Mocks" Version="9.0.300-preview.25156.15">
      <Uri>https://github.com/dotnet/templating</Uri>
      <Sha>4365c177d0e113fdc64f098955791f7af1d63e9c</Sha>
    </Dependency>
    <!-- Intermediate is necessary for source build. -->
    <Dependency Name="Microsoft.SourceBuild.Intermediate.templating" Version="9.0.300-preview.25156.15">
      <Uri>https://github.com/dotnet/templating</Uri>
      <Sha>4365c177d0e113fdc64f098955791f7af1d63e9c</Sha>
=======
    <Dependency Name="Microsoft.TemplateEngine.Abstractions" Version="10.0.100-preview.3.25155.2">
      <Uri>https://github.com/dotnet/templating</Uri>
      <Sha>2986723d29666aa4cac805d8333b07207cb839d5</Sha>
    </Dependency>
    <Dependency Name="Microsoft.TemplateEngine.Edge" Version="10.0.100-preview.3.25155.2">
      <Uri>https://github.com/dotnet/templating</Uri>
      <Sha>2986723d29666aa4cac805d8333b07207cb839d5</Sha>
    </Dependency>
    <Dependency Name="Microsoft.TemplateEngine.Orchestrator.RunnableProjects" Version="10.0.100-preview.3.25155.2">
      <Uri>https://github.com/dotnet/templating</Uri>
      <Sha>2986723d29666aa4cac805d8333b07207cb839d5</Sha>
    </Dependency>
    <Dependency Name="Microsoft.TemplateEngine.Utils" Version="10.0.100-preview.3.25155.2">
      <Uri>https://github.com/dotnet/templating</Uri>
      <Sha>2986723d29666aa4cac805d8333b07207cb839d5</Sha>
    </Dependency>
    <Dependency Name="Microsoft.TemplateSearch.Common" Version="10.0.100-preview.3.25155.2">
      <Uri>https://github.com/dotnet/templating</Uri>
      <Sha>2986723d29666aa4cac805d8333b07207cb839d5</Sha>
    </Dependency>
    <Dependency Name="Microsoft.TemplateEngine.Mocks" Version="10.0.100-preview.3.25155.2">
      <Uri>https://github.com/dotnet/templating</Uri>
      <Sha>2986723d29666aa4cac805d8333b07207cb839d5</Sha>
    </Dependency>
    <Dependency Name="Microsoft.TemplateEngine.TestHelper" Version="10.0.100-preview.3.25155.2">
      <Uri>https://github.com/dotnet/templating</Uri>
      <Sha>2986723d29666aa4cac805d8333b07207cb839d5</Sha>
    </Dependency>
    <Dependency Name="Microsoft.TemplateEngine.Authoring.TemplateVerifier" Version="10.0.100-preview.3.25155.2">
      <Uri>https://github.com/dotnet/templating</Uri>
      <Sha>2986723d29666aa4cac805d8333b07207cb839d5</Sha>
    </Dependency>
    <Dependency Name="Microsoft.TemplateSearch.TemplateDiscovery" Version="10.0.100-preview.3.25155.2">
      <Uri>https://github.com/dotnet/templating</Uri>
      <Sha>2986723d29666aa4cac805d8333b07207cb839d5</Sha>
    </Dependency>
    <!-- Intermediate is necessary for source build. -->
    <Dependency Name="Microsoft.SourceBuild.Intermediate.templating" Version="10.0.100-preview.3.25155.2">
      <Uri>https://github.com/dotnet/templating</Uri>
      <Sha>2986723d29666aa4cac805d8333b07207cb839d5</Sha>
>>>>>>> 07ebd40e
      <SourceBuild RepoName="templating" ManagedOnly="true" />
    </Dependency>
    <Dependency Name="Microsoft.NETCore.App.Ref" Version="10.0.0-preview.3.25155.15">
      <Uri>https://github.com/dotnet/runtime</Uri>
      <Sha>666e9188f5e11f4a59708b5f18ff611aa950d965</Sha>
    </Dependency>
    <Dependency Name="VS.Redist.Common.NetCore.SharedFramework.x64.10.0" Version="10.0.0-preview.3.25155.15">
      <Uri>https://github.com/dotnet/runtime</Uri>
      <Sha>666e9188f5e11f4a59708b5f18ff611aa950d965</Sha>
    </Dependency>
    <Dependency Name="VS.Redist.Common.NetCore.TargetingPack.x64.10.0" Version="10.0.0-preview.3.25155.15">
      <Uri>https://github.com/dotnet/runtime</Uri>
      <Sha>666e9188f5e11f4a59708b5f18ff611aa950d965</Sha>
    </Dependency>
    <Dependency Name="Microsoft.NETCore.App.Runtime.win-x64" Version="10.0.0-preview.3.25155.15">
      <Uri>https://github.com/dotnet/runtime</Uri>
      <Sha>666e9188f5e11f4a59708b5f18ff611aa950d965</Sha>
    </Dependency>
    <Dependency Name="Microsoft.NETCore.App.Host.win-x64" Version="10.0.0-preview.3.25155.15">
      <Uri>https://github.com/dotnet/runtime</Uri>
      <Sha>666e9188f5e11f4a59708b5f18ff611aa950d965</Sha>
    </Dependency>
    <Dependency Name="Microsoft.NETCore.Platforms" Version="10.0.0-preview.3.25155.15">
      <Uri>https://github.com/dotnet/runtime</Uri>
      <Sha>666e9188f5e11f4a59708b5f18ff611aa950d965</Sha>
    </Dependency>
    <Dependency Name="Microsoft.NET.HostModel" Version="10.0.0-preview.3.25155.15">
      <Uri>https://github.com/dotnet/runtime</Uri>
      <Sha>666e9188f5e11f4a59708b5f18ff611aa950d965</Sha>
    </Dependency>
    <Dependency Name="System.IO.Hashing" Version="10.0.0-preview.3.25155.15">
      <Uri>https://github.com/dotnet/runtime</Uri>
      <Sha>666e9188f5e11f4a59708b5f18ff611aa950d965</Sha>
    </Dependency>
    <Dependency Name="Microsoft.Extensions.DependencyModel" Version="10.0.0-preview.3.25155.15">
      <Uri>https://github.com/dotnet/runtime</Uri>
      <Sha>666e9188f5e11f4a59708b5f18ff611aa950d965</Sha>
    </Dependency>
    <!-- Intermediate is necessary for source build. -->
    <Dependency Name="Microsoft.SourceBuild.Intermediate.runtime.linux-x64" Version="10.0.0-preview.3.25155.15">
      <Uri>https://github.com/dotnet/runtime</Uri>
      <Sha>666e9188f5e11f4a59708b5f18ff611aa950d965</Sha>
      <SourceBuild RepoName="runtime" ManagedOnly="false" />
    </Dependency>
    <!-- Change blob version in GenerateLayout.targets if this is unpinned to service targeting pack -->
    <!-- No new netstandard.library planned for 3.1 timeframe at this time. -->
    <Dependency Name="NETStandard.Library.Ref" Version="2.1.0" Pinned="true">
      <Uri>https://github.com/dotnet/core-setup</Uri>
      <Sha>7d57652f33493fa022125b7f63aad0d70c52d810</Sha>
    </Dependency>
    <Dependency Name="Microsoft.NET.Workload.Emscripten.Current.Manifest-10.0.100.Transport" Version="10.0.0-preview.3.25155.1" CoherentParentDependency="Microsoft.NETCore.App.Runtime.win-x64">
      <Uri>https://github.com/dotnet/emsdk</Uri>
      <Sha>7619d65bf2534a42257d1d8488552e59790475f6</Sha>
    </Dependency>
    <!-- Intermediate is necessary for source build. -->
    <Dependency Name="Microsoft.SourceBuild.Intermediate.emsdk" Version="10.0.0-preview.3.25155.1" CoherentParentDependency="Microsoft.NETCore.App.Runtime.win-x64">
      <Uri>https://github.com/dotnet/emsdk</Uri>
      <Sha>7619d65bf2534a42257d1d8488552e59790475f6</Sha>
      <SourceBuild RepoName="emsdk" ManagedOnly="true" />
    </Dependency>
    <Dependency Name="Microsoft.Build" Version="17.14.0-preview-25155-03">
      <Uri>https://github.com/dotnet/msbuild</Uri>
      <Sha>428195cb74072bbb5314889119525369cb9bdeb0</Sha>
    </Dependency>
    <Dependency Name="Microsoft.Build.Localization" Version="17.14.0-preview-25155-03">
      <Uri>https://github.com/dotnet/msbuild</Uri>
      <Sha>428195cb74072bbb5314889119525369cb9bdeb0</Sha>
    </Dependency>
    <!-- Intermediate is necessary for source build. -->
    <Dependency Name="Microsoft.SourceBuild.Intermediate.msbuild" Version="17.14.0-preview-25155-03">
      <Uri>https://github.com/dotnet/msbuild</Uri>
      <Sha>428195cb74072bbb5314889119525369cb9bdeb0</Sha>
      <SourceBuild RepoName="msbuild" ManagedOnly="true" />
    </Dependency>
    <Dependency Name="Microsoft.FSharp.Compiler" Version="13.9.300-beta.25124.4">
      <Uri>https://github.com/dotnet/fsharp</Uri>
      <Sha>e4889bb53328e6a75855c3f3d2122d0aacae7a4b</Sha>
    </Dependency>
    <!-- Intermediate is necessary for source build. -->
    <Dependency Name="Microsoft.SourceBuild.Intermediate.fsharp" Version="9.0.300-beta.25124.4">
      <Uri>https://github.com/dotnet/fsharp</Uri>
      <Sha>e4889bb53328e6a75855c3f3d2122d0aacae7a4b</Sha>
      <SourceBuild RepoName="fsharp" ManagedOnly="true" />
    </Dependency>
    <Dependency Name="Microsoft.Net.Compilers.Toolset" Version="4.14.0-3.25155.15">
      <Uri>https://github.com/dotnet/roslyn</Uri>
      <Sha>68501c0866aaacff3c6adfdd424f82d8e6557f50</Sha>
    </Dependency>
    <!-- Intermediate is necessary for source build. -->
    <Dependency Name="Microsoft.SourceBuild.Intermediate.roslyn" Version="4.14.0-3.25155.15">
      <Uri>https://github.com/dotnet/roslyn</Uri>
      <Sha>68501c0866aaacff3c6adfdd424f82d8e6557f50</Sha>
      <SourceBuild RepoName="roslyn" ManagedOnly="true" />
    </Dependency>
    <Dependency Name="Microsoft.Net.Compilers.Toolset.Framework" Version="4.14.0-3.25155.15">
      <Uri>https://github.com/dotnet/roslyn</Uri>
      <Sha>68501c0866aaacff3c6adfdd424f82d8e6557f50</Sha>
    </Dependency>
    <Dependency Name="Microsoft.CodeAnalysis" Version="4.14.0-3.25155.15">
      <Uri>https://github.com/dotnet/roslyn</Uri>
      <Sha>68501c0866aaacff3c6adfdd424f82d8e6557f50</Sha>
    </Dependency>
    <Dependency Name="Microsoft.CodeAnalysis.CSharp" Version="4.14.0-3.25155.15">
      <Uri>https://github.com/dotnet/roslyn</Uri>
      <Sha>68501c0866aaacff3c6adfdd424f82d8e6557f50</Sha>
    </Dependency>
    <Dependency Name="Microsoft.CodeAnalysis.CSharp.CodeStyle" Version="4.14.0-3.25155.15">
      <Uri>https://github.com/dotnet/roslyn</Uri>
      <Sha>68501c0866aaacff3c6adfdd424f82d8e6557f50</Sha>
    </Dependency>
    <Dependency Name="Microsoft.CodeAnalysis.CSharp.Features" Version="4.14.0-3.25155.15">
      <Uri>https://github.com/dotnet/roslyn</Uri>
      <Sha>68501c0866aaacff3c6adfdd424f82d8e6557f50</Sha>
    </Dependency>
    <Dependency Name="Microsoft.CodeAnalysis.CSharp.Workspaces" Version="4.14.0-3.25155.15">
      <Uri>https://github.com/dotnet/roslyn</Uri>
      <Sha>68501c0866aaacff3c6adfdd424f82d8e6557f50</Sha>
    </Dependency>
<<<<<<< HEAD
    <Dependency Name="Microsoft.CodeAnalysis.Workspaces.MSBuild" Version="4.14.0-3.25155.15">
      <Uri>https://github.com/dotnet/roslyn</Uri>
      <Sha>68501c0866aaacff3c6adfdd424f82d8e6557f50</Sha>
    </Dependency>
    <Dependency Name="Microsoft.AspNetCore.DeveloperCertificates.XPlat" Version="9.0.2-rtm.25067.4">
      <Uri>https://dev.azure.com/dnceng/internal/_git/dotnet-aspnetcore</Uri>
      <Sha>704f7cb1d2cea33afb00c2097731216f121c2c73</Sha>
=======
    <Dependency Name="Microsoft.CodeAnalysis.Workspaces.Common" Version="4.14.0-3.25155.15">
      <Uri>https://github.com/dotnet/roslyn</Uri>
      <Sha>68501c0866aaacff3c6adfdd424f82d8e6557f50</Sha>
>>>>>>> 07ebd40e
    </Dependency>
    <Dependency Name="Microsoft.CodeAnalysis.Workspaces.MSBuild" Version="4.14.0-3.25155.15">
      <Uri>https://github.com/dotnet/roslyn</Uri>
      <Sha>68501c0866aaacff3c6adfdd424f82d8e6557f50</Sha>
    </Dependency>
    <Dependency Name="Microsoft.Build.NuGetSdkResolver" Version="6.14.0-preview.1.59">
      <Uri>https://github.com/nuget/nuget.client</Uri>
      <Sha>4fd7b8a94c44e72ba3ad9918e36bcb75d2de4f51</Sha>
    </Dependency>
    <Dependency Name="NuGet.Build.Tasks" Version="6.14.0-preview.1.59">
      <Uri>https://github.com/nuget/nuget.client</Uri>
      <Sha>4fd7b8a94c44e72ba3ad9918e36bcb75d2de4f51</Sha>
      <SourceBuildTarball RepoName="nuget-client" ManagedOnly="true" />
    </Dependency>
    <Dependency Name="NuGet.Build.Tasks.Console" Version="6.14.0-preview.1.59">
      <Uri>https://github.com/nuget/nuget.client</Uri>
      <Sha>4fd7b8a94c44e72ba3ad9918e36bcb75d2de4f51</Sha>
    </Dependency>
    <Dependency Name="NuGet.Build.Tasks.Pack" Version="6.14.0-preview.1.59">
      <Uri>https://github.com/nuget/nuget.client</Uri>
      <Sha>4fd7b8a94c44e72ba3ad9918e36bcb75d2de4f51</Sha>
    </Dependency>
    <Dependency Name="NuGet.Commands" Version="6.14.0-preview.1.59">
      <Uri>https://github.com/nuget/nuget.client</Uri>
      <Sha>4fd7b8a94c44e72ba3ad9918e36bcb75d2de4f51</Sha>
    </Dependency>
    <Dependency Name="NuGet.CommandLine.XPlat" Version="6.14.0-preview.1.59">
      <Uri>https://github.com/nuget/nuget.client</Uri>
      <Sha>4fd7b8a94c44e72ba3ad9918e36bcb75d2de4f51</Sha>
    </Dependency>
    <Dependency Name="NuGet.Common" Version="6.14.0-preview.1.59">
      <Uri>https://github.com/nuget/nuget.client</Uri>
      <Sha>4fd7b8a94c44e72ba3ad9918e36bcb75d2de4f51</Sha>
    </Dependency>
    <Dependency Name="NuGet.Configuration" Version="6.14.0-preview.1.59">
      <Uri>https://github.com/nuget/nuget.client</Uri>
      <Sha>4fd7b8a94c44e72ba3ad9918e36bcb75d2de4f51</Sha>
    </Dependency>
    <Dependency Name="NuGet.Credentials" Version="6.14.0-preview.1.59">
      <Uri>https://github.com/nuget/nuget.client</Uri>
      <Sha>4fd7b8a94c44e72ba3ad9918e36bcb75d2de4f51</Sha>
    </Dependency>
    <Dependency Name="NuGet.DependencyResolver.Core" Version="6.14.0-preview.1.59">
      <Uri>https://github.com/nuget/nuget.client</Uri>
      <Sha>4fd7b8a94c44e72ba3ad9918e36bcb75d2de4f51</Sha>
    </Dependency>
    <Dependency Name="NuGet.Frameworks" Version="6.14.0-preview.1.59">
      <Uri>https://github.com/nuget/nuget.client</Uri>
      <Sha>4fd7b8a94c44e72ba3ad9918e36bcb75d2de4f51</Sha>
    </Dependency>
    <Dependency Name="NuGet.LibraryModel" Version="6.14.0-preview.1.59">
      <Uri>https://github.com/nuget/nuget.client</Uri>
      <Sha>4fd7b8a94c44e72ba3ad9918e36bcb75d2de4f51</Sha>
    </Dependency>
    <Dependency Name="NuGet.ProjectModel" Version="6.14.0-preview.1.59">
      <Uri>https://github.com/nuget/nuget.client</Uri>
      <Sha>4fd7b8a94c44e72ba3ad9918e36bcb75d2de4f51</Sha>
    </Dependency>
    <Dependency Name="NuGet.Protocol" Version="6.14.0-preview.1.59">
      <Uri>https://github.com/nuget/nuget.client</Uri>
      <Sha>4fd7b8a94c44e72ba3ad9918e36bcb75d2de4f51</Sha>
    </Dependency>
    <Dependency Name="NuGet.Packaging" Version="6.14.0-preview.1.59">
      <Uri>https://github.com/nuget/nuget.client</Uri>
      <Sha>4fd7b8a94c44e72ba3ad9918e36bcb75d2de4f51</Sha>
    </Dependency>
    <Dependency Name="NuGet.Versioning" Version="6.14.0-preview.1.59">
      <Uri>https://github.com/nuget/nuget.client</Uri>
      <Sha>4fd7b8a94c44e72ba3ad9918e36bcb75d2de4f51</Sha>
    </Dependency>
    <Dependency Name="NuGet.Localization" Version="6.14.0-preview.1.59">
      <Uri>https://github.com/nuget/nuget.client</Uri>
      <Sha>4fd7b8a94c44e72ba3ad9918e36bcb75d2de4f51</Sha>
    </Dependency>
    <Dependency Name="Microsoft.NET.Test.Sdk" Version="17.14.0-preview-25156-01">
      <Uri>https://github.com/microsoft/vstest</Uri>
      <Sha>eeaa1654784a6ce0ddd0965d3f56689de60f98e1</Sha>
    </Dependency>
    <Dependency Name="Microsoft.TestPlatform.CLI" Version="17.14.0-preview-25156-01">
      <Uri>https://github.com/microsoft/vstest</Uri>
      <Sha>eeaa1654784a6ce0ddd0965d3f56689de60f98e1</Sha>
    </Dependency>
    <Dependency Name="Microsoft.TestPlatform.Build" Version="17.14.0-preview-25156-01">
      <Uri>https://github.com/microsoft/vstest</Uri>
      <Sha>eeaa1654784a6ce0ddd0965d3f56689de60f98e1</Sha>
    </Dependency>
    <!-- Intermediate is necessary for source build. -->
    <Dependency Name="Microsoft.SourceBuild.Intermediate.vstest" Version="17.14.0-preview-25156-01">
      <Uri>https://github.com/microsoft/vstest</Uri>
      <Sha>eeaa1654784a6ce0ddd0965d3f56689de60f98e1</Sha>
      <SourceBuild RepoName="vstest" ManagedOnly="true" />
    </Dependency>
    <Dependency Name="Microsoft.NET.ILLink.Tasks" Version="10.0.0-preview.3.25155.15">
      <Uri>https://github.com/dotnet/runtime</Uri>
      <Sha>666e9188f5e11f4a59708b5f18ff611aa950d965</Sha>
    </Dependency>
    <Dependency Name="System.CodeDom" Version="10.0.0-preview.3.25155.15">
      <Uri>https://github.com/dotnet/runtime</Uri>
      <Sha>666e9188f5e11f4a59708b5f18ff611aa950d965</Sha>
    </Dependency>
    <Dependency Name="System.Formats.Asn1" Version="10.0.0-preview.3.25155.15">
      <Uri>https://github.com/dotnet/runtime</Uri>
      <Sha>666e9188f5e11f4a59708b5f18ff611aa950d965</Sha>
    </Dependency>
    <Dependency Name="System.Security.Cryptography.ProtectedData" Version="10.0.0-preview.3.25155.15">
      <Uri>https://github.com/dotnet/runtime</Uri>
      <Sha>666e9188f5e11f4a59708b5f18ff611aa950d965</Sha>
    </Dependency>
    <Dependency Name="System.Text.Encoding.CodePages" Version="10.0.0-preview.3.25155.15">
      <Uri>https://github.com/dotnet/runtime</Uri>
      <Sha>666e9188f5e11f4a59708b5f18ff611aa950d965</Sha>
    </Dependency>
    <Dependency Name="System.Resources.Extensions" Version="10.0.0-preview.3.25155.15">
      <Uri>https://github.com/dotnet/runtime</Uri>
      <Sha>666e9188f5e11f4a59708b5f18ff611aa950d965</Sha>
    </Dependency>
    <Dependency Name="Microsoft.WindowsDesktop.App.Runtime.win-x64" Version="10.0.0-preview.3.25126.4">
      <Uri>https://github.com/dotnet/windowsdesktop</Uri>
      <Sha>3a56fe1dfd995519adde76accdd69d26b1408c3e</Sha>
      <SourceBuildTarball RepoName="windowsdesktop" ManagedOnly="true" />
    </Dependency>
    <Dependency Name="VS.Redist.Common.WindowsDesktop.SharedFramework.x64.10.0" Version="10.0.0-preview.3.25126.4">
      <Uri>https://github.com/dotnet/windowsdesktop</Uri>
      <Sha>3a56fe1dfd995519adde76accdd69d26b1408c3e</Sha>
    </Dependency>
    <Dependency Name="Microsoft.WindowsDesktop.App.Ref" Version="10.0.0-preview.3.25126.4">
      <Uri>https://github.com/dotnet/windowsdesktop</Uri>
      <Sha>3a56fe1dfd995519adde76accdd69d26b1408c3e</Sha>
    </Dependency>
    <Dependency Name="VS.Redist.Common.WindowsDesktop.TargetingPack.x64.10.0" Version="10.0.0-preview.3.25126.4">
      <Uri>https://github.com/dotnet/windowsdesktop</Uri>
      <Sha>3a56fe1dfd995519adde76accdd69d26b1408c3e</Sha>
    </Dependency>
    <Dependency Name="Microsoft.NET.Sdk.WindowsDesktop" Version="10.0.0-preview.3.25120.2" CoherentParentDependency="Microsoft.WindowsDesktop.App.Ref">
      <Uri>https://github.com/dotnet/wpf</Uri>
      <Sha>b129327573e5f7babf24738aeda16e131a318ef5</Sha>
    </Dependency>
    <Dependency Name="Microsoft.AspNetCore.App.Ref" Version="10.0.0-preview.3.25156.4">
      <Uri>https://github.com/dotnet/aspnetcore</Uri>
      <Sha>bd7a3728fd73a1d52921e2164b5af915e6d839df</Sha>
    </Dependency>
    <Dependency Name="Microsoft.AspNetCore.App.Ref.Internal" Version="10.0.0-preview.3.25156.4">
      <Uri>https://github.com/dotnet/aspnetcore</Uri>
      <Sha>bd7a3728fd73a1d52921e2164b5af915e6d839df</Sha>
    </Dependency>
    <Dependency Name="Microsoft.AspNetCore.App.Runtime.win-x64" Version="10.0.0-preview.3.25156.4">
      <Uri>https://github.com/dotnet/aspnetcore</Uri>
      <Sha>bd7a3728fd73a1d52921e2164b5af915e6d839df</Sha>
    </Dependency>
    <Dependency Name="VS.Redist.Common.AspNetCore.SharedFramework.x64.10.0" Version="10.0.0-preview.3.25156.4">
      <Uri>https://github.com/dotnet/aspnetcore</Uri>
      <Sha>bd7a3728fd73a1d52921e2164b5af915e6d839df</Sha>
    </Dependency>
    <Dependency Name="dotnet-dev-certs" Version="10.0.0-preview.3.25156.4">
      <Uri>https://github.com/dotnet/aspnetcore</Uri>
      <Sha>bd7a3728fd73a1d52921e2164b5af915e6d839df</Sha>
    </Dependency>
    <Dependency Name="dotnet-user-jwts" Version="10.0.0-preview.3.25156.4">
      <Uri>https://github.com/dotnet/aspnetcore</Uri>
      <Sha>bd7a3728fd73a1d52921e2164b5af915e6d839df</Sha>
    </Dependency>
    <Dependency Name="dotnet-user-secrets" Version="10.0.0-preview.3.25156.4">
      <Uri>https://github.com/dotnet/aspnetcore</Uri>
      <Sha>bd7a3728fd73a1d52921e2164b5af915e6d839df</Sha>
    </Dependency>
    <Dependency Name="Microsoft.AspNetCore.Analyzers" Version="10.0.0-preview.3.25156.4">
      <Uri>https://github.com/dotnet/aspnetcore</Uri>
      <Sha>bd7a3728fd73a1d52921e2164b5af915e6d839df</Sha>
    </Dependency>
    <!-- Authentication and Components needed for dotnet/maui CoherentParentDependency -->
    <Dependency Name="Microsoft.AspNetCore.Authentication.Facebook" Version="10.0.0-preview.3.25156.4">
      <Uri>https://github.com/dotnet/aspnetcore</Uri>
      <Sha>bd7a3728fd73a1d52921e2164b5af915e6d839df</Sha>
    </Dependency>
    <Dependency Name="Microsoft.AspNetCore.Authentication.Google" Version="10.0.0-preview.3.25156.4">
      <Uri>https://github.com/dotnet/aspnetcore</Uri>
      <Sha>bd7a3728fd73a1d52921e2164b5af915e6d839df</Sha>
    </Dependency>
    <Dependency Name="Microsoft.AspNetCore.Authentication.MicrosoftAccount" Version="10.0.0-preview.3.25156.4">
      <Uri>https://github.com/dotnet/aspnetcore</Uri>
      <Sha>bd7a3728fd73a1d52921e2164b5af915e6d839df</Sha>
    </Dependency>
    <Dependency Name="Microsoft.AspNetCore.Components" Version="10.0.0-preview.3.25156.4">
      <Uri>https://github.com/dotnet/aspnetcore</Uri>
      <Sha>bd7a3728fd73a1d52921e2164b5af915e6d839df</Sha>
    </Dependency>
    <Dependency Name="Microsoft.AspNetCore.Components.Analyzers" Version="10.0.0-preview.3.25156.4">
      <Uri>https://github.com/dotnet/aspnetcore</Uri>
      <Sha>bd7a3728fd73a1d52921e2164b5af915e6d839df</Sha>
    </Dependency>
    <Dependency Name="Microsoft.AspNetCore.Components.Forms" Version="10.0.0-preview.3.25156.4">
      <Uri>https://github.com/dotnet/aspnetcore</Uri>
      <Sha>bd7a3728fd73a1d52921e2164b5af915e6d839df</Sha>
    </Dependency>
    <Dependency Name="Microsoft.AspNetCore.Components.WebAssembly" Version="10.0.0-preview.3.25156.4">
      <Uri>https://github.com/dotnet/aspnetcore</Uri>
      <Sha>bd7a3728fd73a1d52921e2164b5af915e6d839df</Sha>
    </Dependency>
    <Dependency Name="Microsoft.AspNetCore.Components.WebAssembly.Server" Version="10.0.0-preview.3.25156.4">
      <Uri>https://github.com/dotnet/aspnetcore</Uri>
      <Sha>bd7a3728fd73a1d52921e2164b5af915e6d839df</Sha>
    </Dependency>
    <Dependency Name="Microsoft.AspNetCore.Components.SdkAnalyzers" Version="10.0.0-preview.3.25156.4">
      <Uri>https://github.com/dotnet/aspnetcore</Uri>
      <Sha>bd7a3728fd73a1d52921e2164b5af915e6d839df</Sha>
    </Dependency>
    <Dependency Name="Microsoft.AspNetCore.Components.WebView" Version="10.0.0-preview.3.25156.4">
      <Uri>https://github.com/dotnet/aspnetcore</Uri>
      <Sha>bd7a3728fd73a1d52921e2164b5af915e6d839df</Sha>
    </Dependency>
    <Dependency Name="Microsoft.AspNetCore.Metadata" Version="10.0.0-preview.3.25156.4">
      <Uri>https://github.com/dotnet/aspnetcore</Uri>
      <Sha>bd7a3728fd73a1d52921e2164b5af915e6d839df</Sha>
    </Dependency>
    <Dependency Name="Microsoft.AspNetCore.Mvc.Analyzers" Version="10.0.0-preview.3.25156.4">
      <Uri>https://github.com/dotnet/aspnetcore</Uri>
      <Sha>bd7a3728fd73a1d52921e2164b5af915e6d839df</Sha>
    </Dependency>
    <Dependency Name="Microsoft.AspNetCore.Mvc.Api.Analyzers" Version="10.0.0-preview.3.25156.4">
      <Uri>https://github.com/dotnet/aspnetcore</Uri>
      <Sha>bd7a3728fd73a1d52921e2164b5af915e6d839df</Sha>
    </Dependency>
    <Dependency Name="Microsoft.Extensions.FileProviders.Embedded" Version="10.0.0-preview.3.25156.4">
      <Uri>https://github.com/dotnet/aspnetcore</Uri>
      <Sha>bd7a3728fd73a1d52921e2164b5af915e6d839df</Sha>
    </Dependency>
    <Dependency Name="Microsoft.AspNetCore.Authorization" Version="10.0.0-preview.3.25156.4">
      <Uri>https://github.com/dotnet/aspnetcore</Uri>
      <Sha>bd7a3728fd73a1d52921e2164b5af915e6d839df</Sha>
    </Dependency>
    <Dependency Name="Microsoft.AspNetCore.Components.Web" Version="10.0.0-preview.3.25156.4">
      <Uri>https://github.com/dotnet/aspnetcore</Uri>
      <Sha>bd7a3728fd73a1d52921e2164b5af915e6d839df</Sha>
    </Dependency>
    <Dependency Name="Microsoft.JSInterop" Version="10.0.0-preview.3.25156.4">
      <Uri>https://github.com/dotnet/aspnetcore</Uri>
      <Sha>bd7a3728fd73a1d52921e2164b5af915e6d839df</Sha>
    </Dependency>
    <Dependency Name="Microsoft.Extensions.ObjectPool" Version="10.0.0-preview.3.25156.4">
      <Uri>https://github.com/dotnet/aspnetcore</Uri>
      <Sha>bd7a3728fd73a1d52921e2164b5af915e6d839df</Sha>
    </Dependency>
    <Dependency Name="Microsoft.AspNetCore.DeveloperCertificates.XPlat" Version="10.0.0-preview.3.25156.4">
      <Uri>https://github.com/dotnet/aspnetcore</Uri>
      <Sha>bd7a3728fd73a1d52921e2164b5af915e6d839df</Sha>
    </Dependency>
    <Dependency Name="Microsoft.AspNetCore.TestHost" Version="10.0.0-preview.3.25156.4">
      <Uri>https://github.com/dotnet/aspnetcore</Uri>
      <Sha>bd7a3728fd73a1d52921e2164b5af915e6d839df</Sha>
    </Dependency>
    <Dependency Name="Microsoft.DotNet.Web.ItemTemplates.10.0" Version="10.0.0-preview.3.25156.4">
      <Uri>https://github.com/dotnet/aspnetcore</Uri>
      <Sha>bd7a3728fd73a1d52921e2164b5af915e6d839df</Sha>
    </Dependency>
    <Dependency Name="Microsoft.DotNet.Web.ProjectTemplates.10.0" Version="10.0.0-preview.3.25156.4">
      <Uri>https://github.com/dotnet/aspnetcore</Uri>
      <Sha>bd7a3728fd73a1d52921e2164b5af915e6d839df</Sha>
    </Dependency>
    <!-- Intermediate is necessary for source build. -->
    <Dependency Name="Microsoft.SourceBuild.Intermediate.aspnetcore" Version="10.0.0-preview.3.25156.4">
      <Uri>https://github.com/dotnet/aspnetcore</Uri>
      <Sha>bd7a3728fd73a1d52921e2164b5af915e6d839df</Sha>
      <SourceBuild RepoName="aspnetcore" ManagedOnly="true" />
    </Dependency>
<<<<<<< HEAD
    <Dependency Name="Microsoft.CodeAnalysis.Razor.Tooling.Internal" Version="9.0.0-preview.25155.1">
      <Uri>https://github.com/dotnet/razor</Uri>
      <Sha>26f8f49a0751470e560d0e601221f0ec29871e3c</Sha>
    </Dependency>
    <Dependency Name="Microsoft.AspNetCore.Mvc.Razor.Extensions.Tooling.Internal" Version="9.0.0-preview.25155.1">
      <Uri>https://github.com/dotnet/razor</Uri>
      <Sha>26f8f49a0751470e560d0e601221f0ec29871e3c</Sha>
    </Dependency>
    <Dependency Name="Microsoft.NET.Sdk.Razor.SourceGenerators.Transport" Version="9.0.0-preview.25155.1">
      <Uri>https://github.com/dotnet/razor</Uri>
      <Sha>26f8f49a0751470e560d0e601221f0ec29871e3c</Sha>
    </Dependency>
    <!-- Intermediate is necessary for source build. -->
    <Dependency Name="Microsoft.SourceBuild.Intermediate.razor" Version="9.0.0-preview.25155.1">
      <Uri>https://github.com/dotnet/razor</Uri>
      <Sha>26f8f49a0751470e560d0e601221f0ec29871e3c</Sha>
=======
    <Dependency Name="Microsoft.CodeAnalysis.Razor.Tooling.Internal" Version="9.0.0-preview.25156.2">
      <Uri>https://github.com/dotnet/razor</Uri>
      <Sha>2798396c3481573aa49f9c792179ebbb5e183dca</Sha>
    </Dependency>
    <Dependency Name="Microsoft.AspNetCore.Mvc.Razor.Extensions.Tooling.Internal" Version="9.0.0-preview.25156.2">
      <Uri>https://github.com/dotnet/razor</Uri>
      <Sha>2798396c3481573aa49f9c792179ebbb5e183dca</Sha>
    </Dependency>
    <Dependency Name="Microsoft.NET.Sdk.Razor.SourceGenerators.Transport" Version="9.0.0-preview.25156.2">
      <Uri>https://github.com/dotnet/razor</Uri>
      <Sha>2798396c3481573aa49f9c792179ebbb5e183dca</Sha>
    </Dependency>
    <!-- Intermediate is necessary for source build. -->
    <Dependency Name="Microsoft.SourceBuild.Intermediate.razor" Version="9.0.0-preview.25156.2">
      <Uri>https://github.com/dotnet/razor</Uri>
      <Sha>2798396c3481573aa49f9c792179ebbb5e183dca</Sha>
>>>>>>> 07ebd40e
      <SourceBuild RepoName="razor" ManagedOnly="true" />
    </Dependency>
    <!-- For coherency purposes, these versions should be gated by the versions of winforms and wpf routed via windowsdesktop -->
    <Dependency Name="Microsoft.Dotnet.WinForms.ProjectTemplates" Version="10.0.0-preview.2.25118.5" CoherentParentDependency="Microsoft.WindowsDesktop.App.Runtime.win-x64">
      <Uri>https://github.com/dotnet/winforms</Uri>
      <Sha>4a6bc3ac0df78cf7cfaef54ad5e76a390776c8ef</Sha>
    </Dependency>
    <Dependency Name="Microsoft.DotNet.Wpf.ProjectTemplates" Version="10.0.0-preview.3.25120.2" CoherentParentDependency="Microsoft.WindowsDesktop.App.Runtime.win-x64">
      <Uri>https://github.com/dotnet/wpf</Uri>
      <Sha>b129327573e5f7babf24738aeda16e131a318ef5</Sha>
    </Dependency>
    <Dependency Name="Microsoft.Web.Xdt" Version="10.0.0-preview.25067.1">
      <Uri>https://github.com/dotnet/xdt</Uri>
      <Sha>1156b9aac00609107c21cf3458b797c76db6be7a</Sha>
    </Dependency>
    <!-- Intermediate is necessary for source build. -->
    <Dependency Name="Microsoft.SourceBuild.Intermediate.xdt" Version="10.0.0-preview.25067.1">
      <Uri>https://github.com/dotnet/xdt</Uri>
      <Sha>1156b9aac00609107c21cf3458b797c76db6be7a</Sha>
      <SourceBuild RepoName="xdt" ManagedOnly="true" />
    </Dependency>
    <Dependency Name="Microsoft.CodeAnalysis.NetAnalyzers" Version="10.0.0-preview.25155.1">
      <Uri>https://github.com/dotnet/roslyn-analyzers</Uri>
      <Sha>1e98fa3f107e780569a167a9250bb600778456dc</Sha>
    </Dependency>
    <Dependency Name="Microsoft.CodeAnalysis.PublicApiAnalyzers" Version="3.12.0-beta1.25155.1">
      <Uri>https://github.com/dotnet/roslyn-analyzers</Uri>
      <Sha>1e98fa3f107e780569a167a9250bb600778456dc</Sha>
    </Dependency>
    <!-- Intermediate is necessary for source build. -->
    <Dependency Name="Microsoft.SourceBuild.Intermediate.roslyn-analyzers" Version="3.12.0-beta1.25155.1">
      <Uri>https://github.com/dotnet/roslyn-analyzers</Uri>
      <Sha>1e98fa3f107e780569a167a9250bb600778456dc</Sha>
      <SourceBuild RepoName="roslyn-analyzers" ManagedOnly="true" />
    </Dependency>
    <Dependency Name="System.CommandLine" Version="2.0.0-beta4.25071.2">
      <Uri>https://github.com/dotnet/command-line-api</Uri>
      <Sha>3bbb940ceeb3254790899d751a8d418348563d40</Sha>
    </Dependency>
    <Dependency Name="System.CommandLine.Rendering" Version="0.4.0-alpha.25071.2">
      <Uri>https://github.com/dotnet/command-line-api</Uri>
      <Sha>3bbb940ceeb3254790899d751a8d418348563d40</Sha>
    </Dependency>
    <!-- Microsoft.CodeAnalysis.Workspaces.MSBuild transitively references M.Bcl.AsyncInterfaces.
         Adding an explicit dependency to make sure the latest version is used instead of the SBRP
         one under source build. -->
    <!-- Intermediate is necessary for source build. -->
    <Dependency Name="Microsoft.DiaSymReader" Version="2.2.0-beta.25124.1">
      <Uri>https://github.com/dotnet/symreader</Uri>
      <Sha>e3d70b066e2e27c7050928e1095df9e5ae859dfd</Sha>
    </Dependency>
    <!-- Intermediate is necessary for source build. -->
    <Dependency Name="Microsoft.SourceBuild.Intermediate.command-line-api" Version="0.1.607102">
      <Uri>https://github.com/dotnet/command-line-api</Uri>
      <Sha>3bbb940ceeb3254790899d751a8d418348563d40</Sha>
      <SourceBuild RepoName="command-line-api" ManagedOnly="true" />
    </Dependency>
    <!-- Intermediate is necessary for source build. -->
    <Dependency Name="Microsoft.SourceBuild.Intermediate.source-build-externals" Version="10.0.615301">
      <Uri>https://github.com/dotnet/source-build-externals</Uri>
      <Sha>f023162b1e92e7ecf801a88733668d4021f72bdb</Sha>
      <SourceBuild RepoName="source-build-externals" ManagedOnly="true" />
    </Dependency>
    <!-- Intermediate is necessary for source build. -->
    <Dependency Name="Microsoft.SourceBuild.Intermediate.source-build-reference-packages" Version="10.0.615503">
      <Uri>https://github.com/dotnet/source-build-reference-packages</Uri>
      <Sha>ea767806c138a9b6355884c08d91b6173c093809</Sha>
      <SourceBuild RepoName="source-build-reference-packages" ManagedOnly="true" />
    </Dependency>
    <Dependency Name="Microsoft.Deployment.DotNet.Releases" Version="2.0.0-preview.1.25124.1">
      <Uri>https://github.com/dotnet/deployment-tools</Uri>
      <Sha>3597bfe8e90ef3d99b917b84b05eaef88369d5ef</Sha>
    </Dependency>
    <Dependency Name="Microsoft.Build.Tasks.Git" Version="10.0.0-beta.25154.1">
      <Uri>https://github.com/dotnet/sourcelink</Uri>
      <Sha>8aa7c7c0ed0e6ce0f42368ba08bf114d1a4fc5be</Sha>
    </Dependency>
    <Dependency Name="Microsoft.SourceLink.Common" Version="10.0.0-beta.25154.1">
      <Uri>https://github.com/dotnet/sourcelink</Uri>
      <Sha>8aa7c7c0ed0e6ce0f42368ba08bf114d1a4fc5be</Sha>
    </Dependency>
    <Dependency Name="Microsoft.SourceLink.AzureRepos.Git" Version="10.0.0-beta.25154.1">
      <Uri>https://github.com/dotnet/sourcelink</Uri>
      <Sha>8aa7c7c0ed0e6ce0f42368ba08bf114d1a4fc5be</Sha>
    </Dependency>
    <Dependency Name="Microsoft.SourceLink.GitHub" Version="10.0.0-beta.25154.1">
      <Uri>https://github.com/dotnet/sourcelink</Uri>
      <Sha>8aa7c7c0ed0e6ce0f42368ba08bf114d1a4fc5be</Sha>
    </Dependency>
    <Dependency Name="Microsoft.SourceLink.GitLab" Version="10.0.0-beta.25154.1">
      <Uri>https://github.com/dotnet/sourcelink</Uri>
      <Sha>8aa7c7c0ed0e6ce0f42368ba08bf114d1a4fc5be</Sha>
    </Dependency>
    <Dependency Name="Microsoft.SourceLink.Bitbucket.Git" Version="10.0.0-beta.25154.1">
      <Uri>https://github.com/dotnet/sourcelink</Uri>
      <Sha>8aa7c7c0ed0e6ce0f42368ba08bf114d1a4fc5be</Sha>
    </Dependency>
    <!-- Intermediate is necessary for source build. -->
    <Dependency Name="Microsoft.SourceBuild.Intermediate.sourcelink" Version="10.0.0-beta.25154.1">
      <Uri>https://github.com/dotnet/sourcelink</Uri>
      <Sha>8aa7c7c0ed0e6ce0f42368ba08bf114d1a4fc5be</Sha>
      <SourceBuild RepoName="sourcelink" ManagedOnly="true" />
    </Dependency>
    <!-- Intermediate is necessary for source build. -->
    <Dependency Name="Microsoft.SourceBuild.Intermediate.deployment-tools" Version="9.0.0-preview.1.25124.1">
      <Uri>https://github.com/dotnet/deployment-tools</Uri>
      <Sha>3597bfe8e90ef3d99b917b84b05eaef88369d5ef</Sha>
      <SourceBuild RepoName="deployment-tools" ManagedOnly="true" />
    </Dependency>
    <!-- Intermediate is necessary for source build. -->
    <Dependency Name="Microsoft.SourceBuild.Intermediate.symreader" Version="2.2.0-beta.25124.1">
      <Uri>https://github.com/dotnet/symreader</Uri>
      <Sha>e3d70b066e2e27c7050928e1095df9e5ae859dfd</Sha>
      <SourceBuild RepoName="symreader" ManagedOnly="true" />
    </Dependency>
    <!-- Dependency required for flowing correct package version in source-build, using PVP flow. -->
    <Dependency Name="Microsoft.Extensions.Logging" Version="10.0.0-preview.3.25155.15">
      <Uri>https://github.com/dotnet/runtime</Uri>
      <Sha>666e9188f5e11f4a59708b5f18ff611aa950d965</Sha>
    </Dependency>
    <!-- Dependency required for flowing correct package version in source-build, using PVP flow. -->
    <Dependency Name="Microsoft.Extensions.Logging.Abstractions" Version="10.0.0-preview.3.25155.15">
      <Uri>https://github.com/dotnet/runtime</Uri>
      <Sha>666e9188f5e11f4a59708b5f18ff611aa950d965</Sha>
    </Dependency>
    <!-- Dependency required for flowing correct package version in source-build, using PVP flow. -->
    <Dependency Name="Microsoft.Extensions.Logging.Console" Version="10.0.0-preview.3.25155.15">
      <Uri>https://github.com/dotnet/runtime</Uri>
      <Sha>666e9188f5e11f4a59708b5f18ff611aa950d965</Sha>
    </Dependency>
    <!-- Dependency required for flowing correct package version in source-build, using PVP flow. -->
    <Dependency Name="Microsoft.Extensions.FileSystemGlobbing" Version="10.0.0-preview.3.25155.15">
      <Uri>https://github.com/dotnet/runtime</Uri>
      <Sha>666e9188f5e11f4a59708b5f18ff611aa950d965</Sha>
    </Dependency>
    <!-- Dependency required for flowing correct package version in source-build, using PVP flow. -->
    <Dependency Name="System.ServiceProcess.ServiceController" Version="10.0.0-preview.3.25155.15">
      <Uri>https://github.com/dotnet/runtime</Uri>
      <Sha>666e9188f5e11f4a59708b5f18ff611aa950d965</Sha>
    </Dependency>
    <Dependency Name="System.Text.Json" Version="10.0.0-preview.3.25155.15">
      <Uri>https://github.com/dotnet/runtime</Uri>
      <Sha>666e9188f5e11f4a59708b5f18ff611aa950d965</Sha>
    </Dependency>
    <Dependency Name="Microsoft.Bcl.AsyncInterfaces" Version="10.0.0-preview.3.25155.15">
      <Uri>https://github.com/dotnet/runtime</Uri>
      <Sha>666e9188f5e11f4a59708b5f18ff611aa950d965</Sha>
    </Dependency>
    <Dependency Name="Microsoft.Extensions.FileProviders.Abstractions" Version="10.0.0-preview.3.25155.15">
      <Uri>https://github.com/dotnet/runtime</Uri>
      <Sha>666e9188f5e11f4a59708b5f18ff611aa950d965</Sha>
    </Dependency>
    <Dependency Name="Microsoft.Win32.SystemEvents" Version="10.0.0-preview.3.25155.15">
      <Uri>https://github.com/dotnet/runtime</Uri>
      <Sha>666e9188f5e11f4a59708b5f18ff611aa950d965</Sha>
    </Dependency>
    <Dependency Name="System.Composition.AttributedModel" Version="10.0.0-preview.3.25155.15">
      <Uri>https://github.com/dotnet/runtime</Uri>
      <Sha>666e9188f5e11f4a59708b5f18ff611aa950d965</Sha>
    </Dependency>
    <Dependency Name="System.Composition.Convention" Version="10.0.0-preview.3.25155.15">
      <Uri>https://github.com/dotnet/runtime</Uri>
      <Sha>666e9188f5e11f4a59708b5f18ff611aa950d965</Sha>
    </Dependency>
    <Dependency Name="System.Composition.Hosting" Version="10.0.0-preview.3.25155.15">
      <Uri>https://github.com/dotnet/runtime</Uri>
      <Sha>666e9188f5e11f4a59708b5f18ff611aa950d965</Sha>
    </Dependency>
    <Dependency Name="System.Composition.Runtime" Version="10.0.0-preview.3.25155.15">
      <Uri>https://github.com/dotnet/runtime</Uri>
      <Sha>666e9188f5e11f4a59708b5f18ff611aa950d965</Sha>
    </Dependency>
    <Dependency Name="System.Composition.TypedParts" Version="10.0.0-preview.3.25155.15">
      <Uri>https://github.com/dotnet/runtime</Uri>
      <Sha>666e9188f5e11f4a59708b5f18ff611aa950d965</Sha>
    </Dependency>
    <Dependency Name="System.Configuration.ConfigurationManager" Version="10.0.0-preview.3.25155.15">
      <Uri>https://github.com/dotnet/runtime</Uri>
      <Sha>666e9188f5e11f4a59708b5f18ff611aa950d965</Sha>
    </Dependency>
    <Dependency Name="System.Security.Cryptography.Pkcs" Version="10.0.0-preview.3.25155.15">
      <Uri>https://github.com/dotnet/runtime</Uri>
      <Sha>666e9188f5e11f4a59708b5f18ff611aa950d965</Sha>
    </Dependency>
    <Dependency Name="System.Security.Cryptography.Xml" Version="10.0.0-preview.3.25155.15">
      <Uri>https://github.com/dotnet/runtime</Uri>
      <Sha>666e9188f5e11f4a59708b5f18ff611aa950d965</Sha>
    </Dependency>
    <Dependency Name="System.Security.Permissions" Version="10.0.0-preview.3.25155.15">
      <Uri>https://github.com/dotnet/runtime</Uri>
      <Sha>666e9188f5e11f4a59708b5f18ff611aa950d965</Sha>
    </Dependency>
    <Dependency Name="System.Windows.Extensions" Version="10.0.0-preview.3.25155.15">
      <Uri>https://github.com/dotnet/runtime</Uri>
      <Sha>666e9188f5e11f4a59708b5f18ff611aa950d965</Sha>
    </Dependency>
  </ProductDependencies>
  <ToolsetDependencies>
    <Dependency Name="Microsoft.DotNet.Arcade.Sdk" Version="10.0.0-beta.25155.7">
      <Uri>https://github.com/dotnet/arcade</Uri>
      <Sha>b15b738e20fe19a3b01f09b2ac38073fbf39c42c</Sha>
    </Dependency>
    <Dependency Name="Microsoft.DotNet.Build.Tasks.Installers" Version="10.0.0-beta.25155.7">
      <Uri>https://github.com/dotnet/arcade</Uri>
      <Sha>b15b738e20fe19a3b01f09b2ac38073fbf39c42c</Sha>
    </Dependency>
    <Dependency Name="Microsoft.DotNet.Helix.Sdk" Version="10.0.0-beta.25155.7">
      <Uri>https://github.com/dotnet/arcade</Uri>
      <Sha>b15b738e20fe19a3b01f09b2ac38073fbf39c42c</Sha>
    </Dependency>
    <Dependency Name="Microsoft.DotNet.SignTool" Version="10.0.0-beta.25155.7">
      <Uri>https://github.com/dotnet/arcade</Uri>
      <Sha>b15b738e20fe19a3b01f09b2ac38073fbf39c42c</Sha>
    </Dependency>
    <Dependency Name="Microsoft.DotNet.XUnitExtensions" Version="10.0.0-beta.25155.7">
      <Uri>https://github.com/dotnet/arcade</Uri>
      <Sha>b15b738e20fe19a3b01f09b2ac38073fbf39c42c</Sha>
    </Dependency>
    <Dependency Name="Microsoft.DotNet.XliffTasks" Version="10.0.0-beta.25155.7">
      <Uri>https://github.com/dotnet/arcade</Uri>
      <Sha>b15b738e20fe19a3b01f09b2ac38073fbf39c42c</Sha>
    </Dependency>
    <!-- Intermediate is necessary for source build. -->
    <Dependency Name="Microsoft.SourceBuild.Intermediate.arcade" Version="10.0.0-beta.25155.7">
      <Uri>https://github.com/dotnet/arcade</Uri>
      <Sha>b15b738e20fe19a3b01f09b2ac38073fbf39c42c</Sha>
      <SourceBuild RepoName="arcade" ManagedOnly="true" />
    </Dependency>
    <Dependency Name="System.Reflection.MetadataLoadContext" Version="10.0.0-preview.3.25155.15">
      <Uri>https://github.com/dotnet/runtime</Uri>
      <Sha>666e9188f5e11f4a59708b5f18ff611aa950d965</Sha>
    </Dependency>
    <Dependency Name="Microsoft.DotNet.Darc" Version="1.1.0-beta.25155.1">
      <Uri>https://github.com/dotnet/arcade-services</Uri>
      <Sha>4f61e6294abd141b1064dfd1df776f385200b52c</Sha>
    </Dependency>
    <Dependency Name="Microsoft.DotNet.DarcLib" Version="1.1.0-beta.25155.1">
      <Uri>https://github.com/dotnet/arcade-services</Uri>
      <Sha>4f61e6294abd141b1064dfd1df776f385200b52c</Sha>
    </Dependency>
    <Dependency Name="Microsoft.DotNet.ScenarioTests.SdkTemplateTests" Version="10.0.0-preview.24602.1">
      <Uri>https://github.com/dotnet/scenario-tests</Uri>
      <Sha>61173bbe1b4ab5f60e760cca9c5fd7eae6e48546</Sha>
    </Dependency>
    <!-- Intermediate is necessary for source build. -->
    <Dependency Name="Microsoft.SourceBuild.Intermediate.scenario-tests" Version="10.0.0-preview.24602.1">
      <Uri>https://github.com/dotnet/scenario-tests</Uri>
      <Sha>61173bbe1b4ab5f60e760cca9c5fd7eae6e48546</Sha>
      <SourceBuild RepoName="scenario-tests" ManagedOnly="true" />
    </Dependency>
    <!--
      Aspire isn't really a toolset dependency. However, it only inserts a baseline manifest in sdk,
      and if you squint at it, this means we can say that its specific dependency versions don't matter to sdk.
      It also doesn't currently ship 9.0 preview versions, meaning the version is locked to the latest shipped from 8.0 era.
      Avoiding this as a product dependency avoids a long coherency path (aspnetcore->extensions->aspire->sdk).
      **It is** of course possible that an incoherent aspire means that aspire depends on versions of extensions that
      aren't shipping, or those extensions packages depend on aspnetcore packages that won't ship. However, given the cost
      of maintaining this coherency path is high. This being toolset means that aspire is responsible for its own coherency.
    -->
    <Dependency Name="Microsoft.NET.Sdk.Aspire.Manifest-8.0.100" Version="8.2.2">
      <Uri>https://github.com/dotnet/aspire</Uri>
      <Sha>5fa9337a84a52e9bd185d04d156eccbdcf592f74</Sha>
    </Dependency>
    <!-- Intermediate is necessary for source build. -->
    <Dependency Name="Microsoft.SourceBuild.Intermediate.aspire" Version="8.2.2-preview.1.24521.5">
      <Uri>https://github.com/dotnet/aspire</Uri>
      <Sha>5fa9337a84a52e9bd185d04d156eccbdcf592f74</Sha>
      <SourceBuild RepoName="aspire" ManagedOnly="true" />
    </Dependency>
    <Dependency Name="Microsoft.IO.Redist" Version="6.0.1">
      <Uri>https://github.com/dotnet/runtime</Uri>
      <Sha>e77011b31a3e5c47d931248a64b47f9b2d47853d</Sha>
    </Dependency>
    <Dependency Name="Microsoft.Testing.Platform" Version="1.7.0-preview.25154.1">
      <Uri>https://github.com/microsoft/testfx</Uri>
      <Sha>effc2a8e3fae3fedd6e06828a192ae39cb4f10d0</Sha>
    </Dependency>
    <Dependency Name="MSTest" Version="3.9.0-preview.25154.1">
      <Uri>https://github.com/microsoft/testfx</Uri>
      <Sha>effc2a8e3fae3fedd6e06828a192ae39cb4f10d0</Sha>
    </Dependency>
    <Dependency Name="Microsoft.Extensions.Configuration.Ini" Version="10.0.0-preview.3.25155.15">
      <Uri>https://github.com/dotnet/runtime</Uri>
      <Sha>666e9188f5e11f4a59708b5f18ff611aa950d965</Sha>
    </Dependency>
  </ToolsetDependencies>
</Dependencies><|MERGE_RESOLUTION|>--- conflicted
+++ resolved
@@ -1,20 +1,6 @@
 <?xml version="1.0" encoding="utf-8"?>
 <Dependencies>
   <ProductDependencies>
-<<<<<<< HEAD
-    <Dependency Name="Microsoft.TemplateEngine.Abstractions" Version="9.0.300-preview.25156.15">
-      <Uri>https://github.com/dotnet/templating</Uri>
-      <Sha>4365c177d0e113fdc64f098955791f7af1d63e9c</Sha>
-    </Dependency>
-    <Dependency Name="Microsoft.TemplateEngine.Mocks" Version="9.0.300-preview.25156.15">
-      <Uri>https://github.com/dotnet/templating</Uri>
-      <Sha>4365c177d0e113fdc64f098955791f7af1d63e9c</Sha>
-    </Dependency>
-    <!-- Intermediate is necessary for source build. -->
-    <Dependency Name="Microsoft.SourceBuild.Intermediate.templating" Version="9.0.300-preview.25156.15">
-      <Uri>https://github.com/dotnet/templating</Uri>
-      <Sha>4365c177d0e113fdc64f098955791f7af1d63e9c</Sha>
-=======
     <Dependency Name="Microsoft.TemplateEngine.Abstractions" Version="10.0.100-preview.3.25155.2">
       <Uri>https://github.com/dotnet/templating</Uri>
       <Sha>2986723d29666aa4cac805d8333b07207cb839d5</Sha>
@@ -55,7 +41,6 @@
     <Dependency Name="Microsoft.SourceBuild.Intermediate.templating" Version="10.0.100-preview.3.25155.2">
       <Uri>https://github.com/dotnet/templating</Uri>
       <Sha>2986723d29666aa4cac805d8333b07207cb839d5</Sha>
->>>>>>> 07ebd40e
       <SourceBuild RepoName="templating" ManagedOnly="true" />
     </Dependency>
     <Dependency Name="Microsoft.NETCore.App.Ref" Version="10.0.0-preview.3.25155.15">
@@ -174,19 +159,9 @@
       <Uri>https://github.com/dotnet/roslyn</Uri>
       <Sha>68501c0866aaacff3c6adfdd424f82d8e6557f50</Sha>
     </Dependency>
-<<<<<<< HEAD
-    <Dependency Name="Microsoft.CodeAnalysis.Workspaces.MSBuild" Version="4.14.0-3.25155.15">
-      <Uri>https://github.com/dotnet/roslyn</Uri>
-      <Sha>68501c0866aaacff3c6adfdd424f82d8e6557f50</Sha>
-    </Dependency>
-    <Dependency Name="Microsoft.AspNetCore.DeveloperCertificates.XPlat" Version="9.0.2-rtm.25067.4">
-      <Uri>https://dev.azure.com/dnceng/internal/_git/dotnet-aspnetcore</Uri>
-      <Sha>704f7cb1d2cea33afb00c2097731216f121c2c73</Sha>
-=======
     <Dependency Name="Microsoft.CodeAnalysis.Workspaces.Common" Version="4.14.0-3.25155.15">
       <Uri>https://github.com/dotnet/roslyn</Uri>
       <Sha>68501c0866aaacff3c6adfdd424f82d8e6557f50</Sha>
->>>>>>> 07ebd40e
     </Dependency>
     <Dependency Name="Microsoft.CodeAnalysis.Workspaces.MSBuild" Version="4.14.0-3.25155.15">
       <Uri>https://github.com/dotnet/roslyn</Uri>
@@ -451,24 +426,6 @@
       <Sha>bd7a3728fd73a1d52921e2164b5af915e6d839df</Sha>
       <SourceBuild RepoName="aspnetcore" ManagedOnly="true" />
     </Dependency>
-<<<<<<< HEAD
-    <Dependency Name="Microsoft.CodeAnalysis.Razor.Tooling.Internal" Version="9.0.0-preview.25155.1">
-      <Uri>https://github.com/dotnet/razor</Uri>
-      <Sha>26f8f49a0751470e560d0e601221f0ec29871e3c</Sha>
-    </Dependency>
-    <Dependency Name="Microsoft.AspNetCore.Mvc.Razor.Extensions.Tooling.Internal" Version="9.0.0-preview.25155.1">
-      <Uri>https://github.com/dotnet/razor</Uri>
-      <Sha>26f8f49a0751470e560d0e601221f0ec29871e3c</Sha>
-    </Dependency>
-    <Dependency Name="Microsoft.NET.Sdk.Razor.SourceGenerators.Transport" Version="9.0.0-preview.25155.1">
-      <Uri>https://github.com/dotnet/razor</Uri>
-      <Sha>26f8f49a0751470e560d0e601221f0ec29871e3c</Sha>
-    </Dependency>
-    <!-- Intermediate is necessary for source build. -->
-    <Dependency Name="Microsoft.SourceBuild.Intermediate.razor" Version="9.0.0-preview.25155.1">
-      <Uri>https://github.com/dotnet/razor</Uri>
-      <Sha>26f8f49a0751470e560d0e601221f0ec29871e3c</Sha>
-=======
     <Dependency Name="Microsoft.CodeAnalysis.Razor.Tooling.Internal" Version="9.0.0-preview.25156.2">
       <Uri>https://github.com/dotnet/razor</Uri>
       <Sha>2798396c3481573aa49f9c792179ebbb5e183dca</Sha>
@@ -485,7 +442,6 @@
     <Dependency Name="Microsoft.SourceBuild.Intermediate.razor" Version="9.0.0-preview.25156.2">
       <Uri>https://github.com/dotnet/razor</Uri>
       <Sha>2798396c3481573aa49f9c792179ebbb5e183dca</Sha>
->>>>>>> 07ebd40e
       <SourceBuild RepoName="razor" ManagedOnly="true" />
     </Dependency>
     <!-- For coherency purposes, these versions should be gated by the versions of winforms and wpf routed via windowsdesktop -->
