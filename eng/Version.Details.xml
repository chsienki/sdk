--- conflicted
+++ resolved
@@ -3,17 +3,6 @@
   <ProductDependencies>
     <Dependency Name="Microsoft.TemplateEngine.Abstractions" Version="8.0.401">
       <Uri>https://github.com/dotnet/templating</Uri>
-<<<<<<< HEAD
-      <Sha>60fbe5b3d89acb26ded4dbb02f456a52a8faa4b1</Sha>
-    </Dependency>
-    <Dependency Name="Microsoft.TemplateEngine.Mocks" Version="8.0.305-servicing.24407.5">
-      <Uri>https://github.com/dotnet/templating</Uri>
-      <Sha>60fbe5b3d89acb26ded4dbb02f456a52a8faa4b1</Sha>
-    </Dependency>
-    <Dependency Name="Microsoft.SourceBuild.Intermediate.templating" Version="8.0.305-servicing.24407.5">
-      <Uri>https://github.com/dotnet/templating</Uri>
-      <Sha>60fbe5b3d89acb26ded4dbb02f456a52a8faa4b1</Sha>
-=======
       <Sha>acec8447ad1ff878915dda0f0492e8034d7708fd</Sha>
     </Dependency>
     <Dependency Name="Microsoft.TemplateEngine.Mocks" Version="8.0.401-servicing.24407.1">
@@ -23,7 +12,6 @@
     <Dependency Name="Microsoft.SourceBuild.Intermediate.templating" Version="8.0.401-servicing.24407.1">
       <Uri>https://github.com/dotnet/templating</Uri>
       <Sha>acec8447ad1ff878915dda0f0492e8034d7708fd</Sha>
->>>>>>> d8b39893
       <SourceBuild RepoName="templating" ManagedOnly="true" />
     </Dependency>
     <Dependency Name="Microsoft.NETCore.App.Ref" Version="8.0.7">
@@ -297,20 +285,6 @@
       <Uri>https://dev.azure.com/dnceng/internal/_git/dotnet-aspnetcore</Uri>
       <Sha>2f1db20456007c9515068a35a65afdf99af70bc6</Sha>
     </Dependency>
-<<<<<<< HEAD
-    <Dependency Name="Microsoft.CodeAnalysis.Razor.Tooling.Internal" Version="7.0.0-preview.24407.1">
-      <Uri>https://github.com/dotnet/razor</Uri>
-      <Sha>b5c4983ae50d899cac4847531295feafa5e442b2</Sha>
-      <SourceBuild RepoName="razor" ManagedOnly="true" />
-    </Dependency>
-    <Dependency Name="Microsoft.AspNetCore.Mvc.Razor.Extensions.Tooling.Internal" Version="7.0.0-preview.24407.1">
-      <Uri>https://github.com/dotnet/razor</Uri>
-      <Sha>b5c4983ae50d899cac4847531295feafa5e442b2</Sha>
-    </Dependency>
-    <Dependency Name="Microsoft.NET.Sdk.Razor.SourceGenerators.Transport" Version="7.0.0-preview.24407.1">
-      <Uri>https://github.com/dotnet/razor</Uri>
-      <Sha>b5c4983ae50d899cac4847531295feafa5e442b2</Sha>
-=======
     <Dependency Name="Microsoft.CodeAnalysis.Razor.Tooling.Internal" Version="9.0.0-preview.24381.2">
       <Uri>https://github.com/dotnet/razor</Uri>
       <Sha>78a398c6904bf0a30bcc2bb876ef518972c03f7d</Sha>
@@ -323,7 +297,6 @@
     <Dependency Name="Microsoft.NET.Sdk.Razor.SourceGenerators.Transport" Version="9.0.0-preview.24381.2">
       <Uri>https://github.com/dotnet/razor</Uri>
       <Sha>78a398c6904bf0a30bcc2bb876ef518972c03f7d</Sha>
->>>>>>> d8b39893
     </Dependency>
     <Dependency Name="Microsoft.Extensions.FileProviders.Embedded" Version="8.0.7">
       <Uri>https://dev.azure.com/dnceng/internal/_git/dotnet-aspnetcore</Uri>
