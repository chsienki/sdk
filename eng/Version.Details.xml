--- conflicted
+++ resolved
@@ -143,85 +143,15 @@
       <Uri>https://github.com/dotnet/aspnetcore</Uri>
       <Sha>794124fda4e2de1db0e6893dc0cc031a181ce52a</Sha>
     </Dependency>
-<<<<<<< HEAD
-    <Dependency Name="Microsoft.Build.NuGetSdkResolver" Version="6.13.0-rc.100">
-      <Uri>https://github.com/nuget/nuget.client</Uri>
-      <Sha>8791d42fb1e7582f9a0b92d1708133c3b138732a</Sha>
-    </Dependency>
-    <Dependency Name="NuGet.Build.Tasks" Version="6.13.0-rc.100">
-      <Uri>https://github.com/nuget/nuget.client</Uri>
-      <Sha>8791d42fb1e7582f9a0b92d1708133c3b138732a</Sha>
+    <Dependency Name="Microsoft.Build.NuGetSdkResolver" Version="6.13.0-rc.105">
+      <Uri>https://github.com/nuget/nuget.client</Uri>
+      <Sha>45a6a09e4dc08909a0c287da9e7f0a2c08d77f54</Sha>
+    </Dependency>
+    <Dependency Name="NuGet.Build.Tasks" Version="6.13.0-rc.105">
+      <Uri>https://github.com/nuget/nuget.client</Uri>
+      <Sha>45a6a09e4dc08909a0c287da9e7f0a2c08d77f54</Sha>
       <SourceBuildTarball RepoName="nuget-client" ManagedOnly="true" />
     </Dependency>
-    <Dependency Name="NuGet.Build.Tasks.Console" Version="6.13.0-rc.100">
-      <Uri>https://github.com/nuget/nuget.client</Uri>
-      <Sha>8791d42fb1e7582f9a0b92d1708133c3b138732a</Sha>
-    </Dependency>
-    <Dependency Name="NuGet.Build.Tasks.Pack" Version="6.13.0-rc.100">
-      <Uri>https://github.com/nuget/nuget.client</Uri>
-      <Sha>8791d42fb1e7582f9a0b92d1708133c3b138732a</Sha>
-    </Dependency>
-    <Dependency Name="NuGet.Commands" Version="6.13.0-rc.100">
-      <Uri>https://github.com/nuget/nuget.client</Uri>
-      <Sha>8791d42fb1e7582f9a0b92d1708133c3b138732a</Sha>
-    </Dependency>
-    <Dependency Name="NuGet.CommandLine.XPlat" Version="6.13.0-rc.100">
-      <Uri>https://github.com/nuget/nuget.client</Uri>
-      <Sha>8791d42fb1e7582f9a0b92d1708133c3b138732a</Sha>
-    </Dependency>
-    <Dependency Name="NuGet.Common" Version="6.13.0-rc.100">
-      <Uri>https://github.com/nuget/nuget.client</Uri>
-      <Sha>8791d42fb1e7582f9a0b92d1708133c3b138732a</Sha>
-    </Dependency>
-    <Dependency Name="NuGet.Configuration" Version="6.13.0-rc.100">
-      <Uri>https://github.com/nuget/nuget.client</Uri>
-      <Sha>8791d42fb1e7582f9a0b92d1708133c3b138732a</Sha>
-    </Dependency>
-    <Dependency Name="NuGet.Credentials" Version="6.13.0-rc.100">
-      <Uri>https://github.com/nuget/nuget.client</Uri>
-      <Sha>8791d42fb1e7582f9a0b92d1708133c3b138732a</Sha>
-    </Dependency>
-    <Dependency Name="NuGet.DependencyResolver.Core" Version="6.13.0-rc.100">
-      <Uri>https://github.com/nuget/nuget.client</Uri>
-      <Sha>8791d42fb1e7582f9a0b92d1708133c3b138732a</Sha>
-    </Dependency>
-    <Dependency Name="NuGet.Frameworks" Version="6.13.0-rc.100">
-      <Uri>https://github.com/nuget/nuget.client</Uri>
-      <Sha>8791d42fb1e7582f9a0b92d1708133c3b138732a</Sha>
-    </Dependency>
-    <Dependency Name="NuGet.LibraryModel" Version="6.13.0-rc.100">
-      <Uri>https://github.com/nuget/nuget.client</Uri>
-      <Sha>8791d42fb1e7582f9a0b92d1708133c3b138732a</Sha>
-    </Dependency>
-    <Dependency Name="NuGet.ProjectModel" Version="6.13.0-rc.100">
-      <Uri>https://github.com/nuget/nuget.client</Uri>
-      <Sha>8791d42fb1e7582f9a0b92d1708133c3b138732a</Sha>
-    </Dependency>
-    <Dependency Name="NuGet.Protocol" Version="6.13.0-rc.100">
-      <Uri>https://github.com/nuget/nuget.client</Uri>
-      <Sha>8791d42fb1e7582f9a0b92d1708133c3b138732a</Sha>
-    </Dependency>
-    <Dependency Name="NuGet.Packaging" Version="6.13.0-rc.100">
-      <Uri>https://github.com/nuget/nuget.client</Uri>
-      <Sha>8791d42fb1e7582f9a0b92d1708133c3b138732a</Sha>
-    </Dependency>
-    <Dependency Name="NuGet.Versioning" Version="6.13.0-rc.100">
-      <Uri>https://github.com/nuget/nuget.client</Uri>
-      <Sha>8791d42fb1e7582f9a0b92d1708133c3b138732a</Sha>
-    </Dependency>
-    <Dependency Name="NuGet.Localization" Version="6.13.0-rc.100">
-      <Uri>https://github.com/nuget/nuget.client</Uri>
-      <Sha>8791d42fb1e7582f9a0b92d1708133c3b138732a</Sha>
-=======
-    <Dependency Name="Microsoft.Build.NuGetSdkResolver" Version="6.13.0-rc.105">
-      <Uri>https://github.com/nuget/nuget.client</Uri>
-      <Sha>45a6a09e4dc08909a0c287da9e7f0a2c08d77f54</Sha>
-    </Dependency>
-    <Dependency Name="NuGet.Build.Tasks" Version="6.13.0-rc.105">
-      <Uri>https://github.com/nuget/nuget.client</Uri>
-      <Sha>45a6a09e4dc08909a0c287da9e7f0a2c08d77f54</Sha>
-      <SourceBuildTarball RepoName="nuget-client" ManagedOnly="true" />
-    </Dependency>
     <Dependency Name="NuGet.Build.Tasks.Console" Version="6.13.0-rc.105">
       <Uri>https://github.com/nuget/nuget.client</Uri>
       <Sha>45a6a09e4dc08909a0c287da9e7f0a2c08d77f54</Sha>
@@ -281,7 +211,6 @@
     <Dependency Name="NuGet.Localization" Version="6.13.0-rc.105">
       <Uri>https://github.com/nuget/nuget.client</Uri>
       <Sha>45a6a09e4dc08909a0c287da9e7f0a2c08d77f54</Sha>
->>>>>>> 13330d5d
     </Dependency>
     <Dependency Name="Microsoft.NET.Test.Sdk" Version="17.13.0-preview-24610-01">
       <Uri>https://github.com/microsoft/vstest</Uri>
