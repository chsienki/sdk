--- conflicted
+++ resolved
@@ -43,16 +43,12 @@
       <Uri>https://github.com/dotnet/runtime</Uri>
       <Sha>888bac304442e1a6883cfb922d21a74df910112d</Sha>
     </Dependency>
-<<<<<<< HEAD
     <Dependency Name="Microsoft.NET.Workload.Emscripten.Current.Manifest-8.0.100.Transport" Version="8.0.0-preview.5.23225.2" CoherentParentDependency="Microsoft.NETCore.App.Runtime.win-x64">
       <Uri>https://github.com/dotnet/emsdk</Uri>
       <Sha>31a4a877360713c4345ce48662e5baeeadfda898</Sha>
       <SourceBuild RepoName="emsdk" ManagedOnly="true" />
     </Dependency>
-    <Dependency Name="Microsoft.Build" Version="17.7.0-preview-23251-02">
-=======
     <Dependency Name="Microsoft.Build" Version="17.7.0-preview-23260-01">
->>>>>>> 3355b601
       <Uri>https://github.com/dotnet/msbuild</Uri>
       <Sha>7f4bef8b46b3ebc275219ec936837ebf9f32c148</Sha>
       <SourceBuild RepoName="msbuild" ManagedOnly="true" />
