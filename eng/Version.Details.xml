<?xml version="1.0" encoding="utf-8"?>
<Dependencies>
  <ProductDependencies>
<<<<<<< HEAD
    <Dependency Name="Microsoft.Net.Compilers.Toolset" Version="4.7.0-3.23311.1">
      <Uri>https://github.com/dotnet/roslyn</Uri>
      <Sha>4cbfec964e59687cd9cc8601df42b936c9c06f63</Sha>
=======
    <Dependency Name="Microsoft.CodeAnalysis" Version="4.7.0-3.23373.1">
      <Uri>https://github.com/dotnet/roslyn</Uri>
      <Sha>7829f6b85177e96de89bc67f32b61d74ac590f5a</Sha>
      <SourceBuild RepoName="roslyn" ManagedOnly="true" />
>>>>>>> 58df4e48
    </Dependency>
    <Dependency Name="Microsoft.SourceBuild.Intermediate.source-build-externals" Version="8.0.0-alpha.1.23221.1">
      <Uri>https://github.com/dotnet/source-build-externals</Uri>
      <Sha>834923aef31d157aec19a2b99d5494cea29dcc9e</Sha>
      <SourceBuild RepoName="source-build-externals" ManagedOnly="true" />
    </Dependency>
    <Dependency Name="Microsoft.SourceBuild.Intermediate.source-build-reference-packages" Version="8.0.0-alpha.1.23253.2">
      <Uri>https://github.com/dotnet/source-build-reference-packages</Uri>
      <Sha>c65b02aef21850de618d37a5304d3bbd829c2733</Sha>
      <SourceBuild RepoName="source-build-reference-packages" ManagedOnly="true" />
    </Dependency>
    <Dependency Name="Microsoft.SourceBuild.Intermediate.symreader" Version="2.0.0-beta-23228-04">
      <Uri>https://github.com/dotnet/symreader</Uri>
      <Sha>27e584661980ee6d82c419a2a471ae505b7d122e</Sha>
      <SourceBuild RepoName="symreader" ManagedOnly="true" />
    </Dependency>
    <Dependency Name="Microsoft.DiaSymReader" Version="2.0.0">
      <Uri>https://github.com/dotnet/symreader</Uri>
      <Sha>27e584661980ee6d82c419a2a471ae505b7d122e</Sha>
    </Dependency>
    <Dependency Name="Microsoft.SourceBuild.Intermediate.command-line-api" Version="0.1.430701">
      <Uri>https://github.com/dotnet/command-line-api</Uri>
      <Sha>02fe27cd6a9b001c8feb7938e6ef4b3799745759</Sha>
      <SourceBuild RepoName="command-line-api" ManagedOnly="true" />
    </Dependency>
    <Dependency Name="System.CommandLine" Version="2.0.0-beta4.23307.1">
      <Uri>https://github.com/dotnet/command-line-api</Uri>
      <Sha>02fe27cd6a9b001c8feb7938e6ef4b3799745759</Sha>
    </Dependency>
    <Dependency Name="System.CommandLine.Rendering" Version="0.4.0-alpha.23307.1">
      <Uri>https://github.com/dotnet/command-line-api</Uri>
      <Sha>02fe27cd6a9b001c8feb7938e6ef4b3799745759</Sha>
    </Dependency>
  </ProductDependencies>
  <ToolsetDependencies>
<<<<<<< HEAD
    <Dependency Name="Microsoft.DotNet.Arcade.Sdk" Version="7.0.0-beta.23313.4">
      <Uri>https://github.com/dotnet/arcade</Uri>
      <Sha>59ac824080b9807fd91dbc8a6d2b4447e74874ab</Sha>
=======
    <Dependency Name="Microsoft.DotNet.Arcade.Sdk" Version="8.0.0-beta.23361.1">
      <Uri>https://github.com/dotnet/arcade</Uri>
      <Sha>2d2482f9b6ccaaac02ef39adc06b3e30b29a5c13</Sha>
      <SourceBuild RepoName="arcade" ManagedOnly="true" />
    </Dependency>
    <Dependency Name="Microsoft.SourceLink.GitHub" Version="8.0.0-beta.23360.2" CoherentParentDependency="Microsoft.DotNet.Arcade.Sdk">
      <Uri>https://github.com/dotnet/sourcelink</Uri>
      <Sha>a1eed1e0522f47f4fbf60ed5f8caef3679208d66</Sha>
      <SourceBuild RepoName="sourcelink" ManagedOnly="true" />
    </Dependency>
    <Dependency Name="Microsoft.DotNet.XliffTasks" Version="1.0.0-beta.23326.1" CoherentParentDependency="Microsoft.DotNet.Arcade.Sdk">
      <Uri>https://github.com/dotnet/xliff-tasks</Uri>
      <Sha>10a822a79bde97ca45faa76dc4ec33b85533728a</Sha>
      <SourceBuild RepoName="xliff-tasks" ManagedOnly="true" />
>>>>>>> 58df4e48
    </Dependency>
  </ToolsetDependencies>
</Dependencies><|MERGE_RESOLUTION|>--- conflicted
+++ resolved
@@ -1,16 +1,10 @@
 <?xml version="1.0" encoding="utf-8"?>
 <Dependencies>
   <ProductDependencies>
-<<<<<<< HEAD
-    <Dependency Name="Microsoft.Net.Compilers.Toolset" Version="4.7.0-3.23311.1">
-      <Uri>https://github.com/dotnet/roslyn</Uri>
-      <Sha>4cbfec964e59687cd9cc8601df42b936c9c06f63</Sha>
-=======
     <Dependency Name="Microsoft.CodeAnalysis" Version="4.7.0-3.23373.1">
       <Uri>https://github.com/dotnet/roslyn</Uri>
       <Sha>7829f6b85177e96de89bc67f32b61d74ac590f5a</Sha>
       <SourceBuild RepoName="roslyn" ManagedOnly="true" />
->>>>>>> 58df4e48
     </Dependency>
     <Dependency Name="Microsoft.SourceBuild.Intermediate.source-build-externals" Version="8.0.0-alpha.1.23221.1">
       <Uri>https://github.com/dotnet/source-build-externals</Uri>
@@ -46,11 +40,6 @@
     </Dependency>
   </ProductDependencies>
   <ToolsetDependencies>
-<<<<<<< HEAD
-    <Dependency Name="Microsoft.DotNet.Arcade.Sdk" Version="7.0.0-beta.23313.4">
-      <Uri>https://github.com/dotnet/arcade</Uri>
-      <Sha>59ac824080b9807fd91dbc8a6d2b4447e74874ab</Sha>
-=======
     <Dependency Name="Microsoft.DotNet.Arcade.Sdk" Version="8.0.0-beta.23361.1">
       <Uri>https://github.com/dotnet/arcade</Uri>
       <Sha>2d2482f9b6ccaaac02ef39adc06b3e30b29a5c13</Sha>
@@ -65,7 +54,6 @@
       <Uri>https://github.com/dotnet/xliff-tasks</Uri>
       <Sha>10a822a79bde97ca45faa76dc4ec33b85533728a</Sha>
       <SourceBuild RepoName="xliff-tasks" ManagedOnly="true" />
->>>>>>> 58df4e48
     </Dependency>
   </ToolsetDependencies>
 </Dependencies>