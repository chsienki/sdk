<?xml version="1.0" encoding="utf-8"?>
<Dependencies>
  <ProductDependencies>
<<<<<<< HEAD
    <Dependency Name="Microsoft.TemplateEngine.Abstractions" Version="8.0.100-preview.4.23206.3">
      <Uri>https://github.com/dotnet/templating</Uri>
      <Sha>985dfbb1fe2e578dd70f5923600093e668e49327</Sha>
=======
    <Dependency Name="Microsoft.TemplateEngine.Abstractions" Version="7.0.300">
      <Uri>https://github.com/dotnet/templating</Uri>
      <Sha>0c67829694065369769d26a1e98813885c1ba76d</Sha>
    </Dependency>
    <Dependency Name="Microsoft.TemplateEngine.Mocks" Version="7.0.300-rtm.23181.3">
      <Uri>https://github.com/dotnet/templating</Uri>
      <Sha>0c67829694065369769d26a1e98813885c1ba76d</Sha>
>>>>>>> 428572f3
      <SourceBuild RepoName="templating" ManagedOnly="true" />
    </Dependency>
    <Dependency Name="Microsoft.NETCore.App.Ref" Version="8.0.0-preview.4.23209.1">
      <Uri>https://github.com/dotnet/runtime</Uri>
      <Sha>ef1ba771347dc1d7d626907e4731b8f2e3cf78b3</Sha>
    </Dependency>
    <Dependency Name="VS.Redist.Common.NetCore.SharedFramework.x64.8.0" Version="8.0.0-preview.4.23209.1">
      <Uri>https://github.com/dotnet/runtime</Uri>
      <Sha>ef1ba771347dc1d7d626907e4731b8f2e3cf78b3</Sha>
      <SourceBuild RepoName="runtime" ManagedOnly="false" />
    </Dependency>
    <Dependency Name="VS.Redist.Common.NetCore.TargetingPack.x64.8.0" Version="8.0.0-preview.4.23209.1">
      <Uri>https://github.com/dotnet/runtime</Uri>
      <Sha>ef1ba771347dc1d7d626907e4731b8f2e3cf78b3</Sha>
    </Dependency>
    <Dependency Name="Microsoft.NETCore.App.Runtime.win-x64" Version="8.0.0-preview.4.23209.1">
      <Uri>https://github.com/dotnet/runtime</Uri>
      <Sha>ef1ba771347dc1d7d626907e4731b8f2e3cf78b3</Sha>
    </Dependency>
    <Dependency Name="Microsoft.NETCore.App.Host.win-x64" Version="8.0.0-preview.4.23209.1">
      <Uri>https://github.com/dotnet/runtime</Uri>
      <Sha>ef1ba771347dc1d7d626907e4731b8f2e3cf78b3</Sha>
    </Dependency>
    <Dependency Name="Microsoft.NETCore.Platforms" Version="8.0.0-preview.4.23209.1">
      <Uri>https://github.com/dotnet/runtime</Uri>
      <Sha>ef1ba771347dc1d7d626907e4731b8f2e3cf78b3</Sha>
    </Dependency>
    <Dependency Name="Microsoft.NET.HostModel" Version="8.0.0-preview.4.23209.1">
      <Uri>https://github.com/dotnet/runtime</Uri>
      <Sha>ef1ba771347dc1d7d626907e4731b8f2e3cf78b3</Sha>
    </Dependency>
    <Dependency Name="Microsoft.Extensions.DependencyModel" Version="8.0.0-preview.4.23209.1">
      <Uri>https://github.com/dotnet/runtime</Uri>
      <Sha>ef1ba771347dc1d7d626907e4731b8f2e3cf78b3</Sha>
    </Dependency>
    <Dependency Name="Microsoft.NETCore.DotNetHostResolver" Version="8.0.0-preview.4.23209.1">
      <Uri>https://github.com/dotnet/runtime</Uri>
      <Sha>ef1ba771347dc1d7d626907e4731b8f2e3cf78b3</Sha>
    </Dependency>
<<<<<<< HEAD
    <Dependency Name="Microsoft.Build" Version="17.7.0-preview-23206-02">
      <Uri>https://github.com/dotnet/msbuild</Uri>
      <Sha>171676d8179a0032a2890c3d0ad6f9e245ca1f5c</Sha>
      <SourceBuild RepoName="msbuild" ManagedOnly="true" />
    </Dependency>
    <Dependency Name="Microsoft.Build.Localization" Version="17.7.0-preview-23206-02">
=======
    <Dependency Name="Microsoft.Build" Version="17.7.0-preview-23207-02">
      <Uri>https://github.com/dotnet/msbuild</Uri>
      <Sha>e2fa2d70f5b1d9f1b8a595391ee3d7c457b0fe26</Sha>
    </Dependency>
    <Dependency Name="Microsoft.Build.Localization" Version="17.7.0-preview-23207-02">
      <Uri>https://github.com/dotnet/msbuild</Uri>
      <Sha>e2fa2d70f5b1d9f1b8a595391ee3d7c457b0fe26</Sha>
    </Dependency>
    <Dependency Name="Microsoft.SourceBuild.Intermediate.msbuild" Version="17.7.0-preview-23206-03">
>>>>>>> 428572f3
      <Uri>https://github.com/dotnet/msbuild</Uri>
      <Sha>171676d8179a0032a2890c3d0ad6f9e245ca1f5c</Sha>
    </Dependency>
<<<<<<< HEAD
    <Dependency Name="Microsoft.FSharp.Compiler" Version="12.5.0-beta.23203.7">
      <Uri>https://github.com/dotnet/fsharp</Uri>
      <Sha>5b37dd5fea143baefbef2bd83836188af0815a30</Sha>
    </Dependency>
    <Dependency Name="Microsoft.SourceBuild.Intermediate.fsharp" Version="7.0.300-beta.23203.7">
      <Uri>https://github.com/dotnet/fsharp</Uri>
      <Sha>5b37dd5fea143baefbef2bd83836188af0815a30</Sha>
=======
    <Dependency Name="Microsoft.FSharp.Compiler" Version="12.5.0-beta.23209.1">
      <Uri>https://github.com/dotnet/fsharp</Uri>
      <Sha>9ca38d4070014a8a68666e3b479854f08d2dcd0e</Sha>
    </Dependency>
    <Dependency Name="Microsoft.SourceBuild.Intermediate.fsharp" Version="7.0.400-beta.23209.1">
      <Uri>https://github.com/dotnet/fsharp</Uri>
      <Sha>9ca38d4070014a8a68666e3b479854f08d2dcd0e</Sha>
>>>>>>> 428572f3
      <SourceBuild RepoName="fsharp" ManagedOnly="true" />
    </Dependency>
    <Dependency Name="dotnet-format" Version="8.0.416301">
      <Uri>https://github.com/dotnet/format</Uri>
      <Sha>0b968051beac5d7c1a62a52aee7fbbbb47dc1f47</Sha>
      <SourceBuild RepoName="format" ManagedOnly="true" />
    </Dependency>
<<<<<<< HEAD
    <Dependency Name="Microsoft.Net.Compilers.Toolset" Version="4.6.0-2.23177.13">
      <Uri>https://github.com/dotnet/roslyn</Uri>
      <Sha>542fea0c2a93aacb3e8c52c2ce43e975d29832f3</Sha>
      <SourceBuild RepoName="roslyn" ManagedOnly="true" />
    </Dependency>
    <Dependency Name="Microsoft.CodeAnalysis" Version="4.6.0-2.23177.13">
      <Uri>https://github.com/dotnet/roslyn</Uri>
      <Sha>542fea0c2a93aacb3e8c52c2ce43e975d29832f3</Sha>
    </Dependency>
    <Dependency Name="Microsoft.CodeAnalysis.CSharp" Version="4.6.0-2.23177.13">
      <Uri>https://github.com/dotnet/roslyn</Uri>
      <Sha>542fea0c2a93aacb3e8c52c2ce43e975d29832f3</Sha>
    </Dependency>
    <Dependency Name="Microsoft.CodeAnalysis.CSharp.CodeStyle" Version="4.6.0-2.23177.13">
      <Uri>https://github.com/dotnet/roslyn</Uri>
      <Sha>542fea0c2a93aacb3e8c52c2ce43e975d29832f3</Sha>
    </Dependency>
    <Dependency Name="Microsoft.CodeAnalysis.CSharp.Features" Version="4.6.0-2.23177.13">
      <Uri>https://github.com/dotnet/roslyn</Uri>
      <Sha>542fea0c2a93aacb3e8c52c2ce43e975d29832f3</Sha>
    </Dependency>
    <Dependency Name="Microsoft.CodeAnalysis.CSharp.Workspaces" Version="4.6.0-2.23177.13">
      <Uri>https://github.com/dotnet/roslyn</Uri>
      <Sha>542fea0c2a93aacb3e8c52c2ce43e975d29832f3</Sha>
    </Dependency>
    <Dependency Name="Microsoft.CodeAnalysis.Workspaces.MSBuild" Version="4.6.0-2.23177.13">
      <Uri>https://github.com/dotnet/roslyn</Uri>
      <Sha>542fea0c2a93aacb3e8c52c2ce43e975d29832f3</Sha>
=======
    <Dependency Name="Microsoft.Net.Compilers.Toolset" Version="4.6.0-3.23206.9">
      <Uri>https://github.com/dotnet/roslyn</Uri>
      <Sha>6bd2384c7889b7a141ba0c7a23aebc5b44f1f237</Sha>
      <SourceBuild RepoName="roslyn" ManagedOnly="true" />
    </Dependency>
    <Dependency Name="Microsoft.CodeAnalysis" Version="4.6.0-3.23206.9">
      <Uri>https://github.com/dotnet/roslyn</Uri>
      <Sha>6bd2384c7889b7a141ba0c7a23aebc5b44f1f237</Sha>
    </Dependency>
    <Dependency Name="Microsoft.CodeAnalysis.CSharp" Version="4.6.0-3.23206.9">
      <Uri>https://github.com/dotnet/roslyn</Uri>
      <Sha>6bd2384c7889b7a141ba0c7a23aebc5b44f1f237</Sha>
    </Dependency>
    <Dependency Name="Microsoft.CodeAnalysis.CSharp.CodeStyle" Version="4.6.0-3.23206.9">
      <Uri>https://github.com/dotnet/roslyn</Uri>
      <Sha>6bd2384c7889b7a141ba0c7a23aebc5b44f1f237</Sha>
    </Dependency>
    <Dependency Name="Microsoft.CodeAnalysis.CSharp.Features" Version="4.6.0-3.23206.9">
      <Uri>https://github.com/dotnet/roslyn</Uri>
      <Sha>6bd2384c7889b7a141ba0c7a23aebc5b44f1f237</Sha>
    </Dependency>
    <Dependency Name="Microsoft.CodeAnalysis.CSharp.Workspaces" Version="4.6.0-3.23206.9">
      <Uri>https://github.com/dotnet/roslyn</Uri>
      <Sha>6bd2384c7889b7a141ba0c7a23aebc5b44f1f237</Sha>
    </Dependency>
    <Dependency Name="Microsoft.CodeAnalysis.Workspaces.MSBuild" Version="4.6.0-3.23206.9">
      <Uri>https://github.com/dotnet/roslyn</Uri>
      <Sha>6bd2384c7889b7a141ba0c7a23aebc5b44f1f237</Sha>
>>>>>>> 428572f3
    </Dependency>
    <Dependency Name="Microsoft.AspNetCore.DeveloperCertificates.XPlat" Version="8.0.0-preview.4.23207.6">
      <Uri>https://github.com/dotnet/aspnetcore</Uri>
      <Sha>a419b2204d7eda5637142d03d980ee87a48054fe</Sha>
    </Dependency>
    <Dependency Name="Microsoft.AspNetCore.TestHost" Version="8.0.0-preview.4.23207.6">
      <Uri>https://github.com/dotnet/aspnetcore</Uri>
      <Sha>a419b2204d7eda5637142d03d980ee87a48054fe</Sha>
    </Dependency>
    <Dependency Name="NuGet.Build.Tasks" Version="6.6.0-preview.3.61">
      <Uri>https://github.com/nuget/nuget.client</Uri>
      <Sha>0fa557836fa35aee7d60776ef0c88176dbcd22ac</Sha>
    </Dependency>
<<<<<<< HEAD
    <Dependency Name="Microsoft.NET.Test.Sdk" Version="17.6.0-preview-20230323-05">
      <Uri>https://github.com/microsoft/vstest</Uri>
      <Sha>2d656fe2133f89248825419fb8ffac5505486906</Sha>
=======
    <Dependency Name="Microsoft.NET.Test.Sdk" Version="17.6.0-release-20230324-04">
      <Uri>https://github.com/microsoft/vstest</Uri>
      <Sha>5bef4cdc79ad79f5627c028b6cf06a4197aa9c54</Sha>
    </Dependency>
    <Dependency Name="Microsoft.NET.ILLink.Tasks" Version="7.0.100-1.23207.1">
      <Uri>https://github.com/dotnet/linker</Uri>
      <Sha>08a09f27f664fb84368aa4b9eb862b13bf808579</Sha>
      <SourceBuild RepoName="linker" ManagedOnly="true" />
>>>>>>> 428572f3
    </Dependency>
    <Dependency Name="Microsoft.NET.ILLink.Tasks" Version="8.0.0-preview.4.23209.1">
      <Uri>https://github.com/dotnet/runtime</Uri>
      <Sha>ef1ba771347dc1d7d626907e4731b8f2e3cf78b3</Sha>
    </Dependency>
<<<<<<< HEAD
    <Dependency Name="Microsoft.NET.ILLink.Analyzers" Version="8.0.100-1.23067.1">
      <Uri>https://github.com/dotnet/linker</Uri>
      <Sha>c790896f128957acd2999208f44f09ae1e826c8c</Sha>
=======
    <Dependency Name="Microsoft.NET.ILLink.Analyzers" Version="7.0.100-1.23207.1">
      <Uri>https://github.com/dotnet/linker</Uri>
      <Sha>08a09f27f664fb84368aa4b9eb862b13bf808579</Sha>
>>>>>>> 428572f3
    </Dependency>
    <Dependency Name="System.CodeDom" Version="8.0.0-preview.4.23209.1">
      <Uri>https://github.com/dotnet/runtime</Uri>
      <Sha>ef1ba771347dc1d7d626907e4731b8f2e3cf78b3</Sha>
    </Dependency>
    <Dependency Name="System.Security.Cryptography.ProtectedData" Version="8.0.0-preview.4.23209.1">
      <Uri>https://github.com/dotnet/runtime</Uri>
      <Sha>ef1ba771347dc1d7d626907e4731b8f2e3cf78b3</Sha>
    </Dependency>
    <Dependency Name="System.Text.Encoding.CodePages" Version="8.0.0-preview.4.23209.1">
      <Uri>https://github.com/dotnet/runtime</Uri>
      <Sha>ef1ba771347dc1d7d626907e4731b8f2e3cf78b3</Sha>
    </Dependency>
    <Dependency Name="System.Resources.Extensions" Version="8.0.0-preview.4.23209.1">
      <Uri>https://github.com/dotnet/runtime</Uri>
      <Sha>ef1ba771347dc1d7d626907e4731b8f2e3cf78b3</Sha>
    </Dependency>
    <Dependency Name="Microsoft.WindowsDesktop.App.Runtime.win-x64" Version="8.0.0-preview.4.23178.3">
      <Uri>https://github.com/dotnet/windowsdesktop</Uri>
      <Sha>e7f7d8614a816eebf1a5447a3b5e1ca77b38f6d5</Sha>
    </Dependency>
    <Dependency Name="VS.Redist.Common.WindowsDesktop.SharedFramework.x64.8.0" Version="8.0.0-preview.4.23178.3">
      <Uri>https://github.com/dotnet/windowsdesktop</Uri>
      <Sha>e7f7d8614a816eebf1a5447a3b5e1ca77b38f6d5</Sha>
    </Dependency>
    <Dependency Name="Microsoft.WindowsDesktop.App.Ref" Version="8.0.0-preview.4.23178.3">
      <Uri>https://github.com/dotnet/windowsdesktop</Uri>
      <Sha>e7f7d8614a816eebf1a5447a3b5e1ca77b38f6d5</Sha>
    </Dependency>
    <Dependency Name="VS.Redist.Common.WindowsDesktop.TargetingPack.x64.8.0" Version="8.0.0-preview.4.23178.3">
      <Uri>https://github.com/dotnet/windowsdesktop</Uri>
      <Sha>e7f7d8614a816eebf1a5447a3b5e1ca77b38f6d5</Sha>
    </Dependency>
    <Dependency Name="Microsoft.NET.Sdk.WindowsDesktop" Version="8.0.0-preview.4.23178.1" CoherentParentDependency="Microsoft.WindowsDesktop.App.Ref">
      <Uri>https://github.com/dotnet/wpf</Uri>
      <Sha>599cce2fff315dd2c6d712436e890837cdc3ff3e</Sha>
    </Dependency>
    <Dependency Name="Microsoft.AspNetCore.App.Ref" Version="8.0.0-preview.4.23207.6">
      <Uri>https://github.com/dotnet/aspnetcore</Uri>
      <Sha>a419b2204d7eda5637142d03d980ee87a48054fe</Sha>
    </Dependency>
    <Dependency Name="Microsoft.AspNetCore.App.Ref.Internal" Version="8.0.0-preview.4.23207.6">
      <Uri>https://github.com/dotnet/aspnetcore</Uri>
      <Sha>a419b2204d7eda5637142d03d980ee87a48054fe</Sha>
    </Dependency>
    <Dependency Name="Microsoft.AspNetCore.App.Runtime.win-x64" Version="8.0.0-preview.4.23207.6">
      <Uri>https://github.com/dotnet/aspnetcore</Uri>
      <Sha>a419b2204d7eda5637142d03d980ee87a48054fe</Sha>
    </Dependency>
    <Dependency Name="VS.Redist.Common.AspNetCore.SharedFramework.x64.8.0" Version="8.0.0-preview.4.23207.6">
      <Uri>https://github.com/dotnet/aspnetcore</Uri>
      <Sha>a419b2204d7eda5637142d03d980ee87a48054fe</Sha>
      <SourceBuild RepoName="aspnetcore" ManagedOnly="true" />
    </Dependency>
    <Dependency Name="dotnet-dev-certs" Version="8.0.0-preview.4.23207.6">
      <Uri>https://github.com/dotnet/aspnetcore</Uri>
      <Sha>a419b2204d7eda5637142d03d980ee87a48054fe</Sha>
    </Dependency>
    <Dependency Name="dotnet-user-jwts" Version="8.0.0-preview.4.23207.6">
      <Uri>https://github.com/dotnet/aspnetcore</Uri>
      <Sha>a419b2204d7eda5637142d03d980ee87a48054fe</Sha>
    </Dependency>
    <Dependency Name="dotnet-user-secrets" Version="8.0.0-preview.4.23207.6">
      <Uri>https://github.com/dotnet/aspnetcore</Uri>
      <Sha>a419b2204d7eda5637142d03d980ee87a48054fe</Sha>
    </Dependency>
    <Dependency Name="Microsoft.AspNetCore.Analyzers" Version="8.0.0-preview.4.23207.6">
      <Uri>https://github.com/dotnet/aspnetcore</Uri>
      <Sha>a419b2204d7eda5637142d03d980ee87a48054fe</Sha>
    </Dependency>
    <Dependency Name="Microsoft.AspNetCore.Components.SdkAnalyzers" Version="8.0.0-preview.4.23207.6">
      <Uri>https://github.com/dotnet/aspnetcore</Uri>
      <Sha>a419b2204d7eda5637142d03d980ee87a48054fe</Sha>
    </Dependency>
    <Dependency Name="Microsoft.AspNetCore.Mvc.Analyzers" Version="8.0.0-preview.4.23207.6">
      <Uri>https://github.com/dotnet/aspnetcore</Uri>
      <Sha>a419b2204d7eda5637142d03d980ee87a48054fe</Sha>
    </Dependency>
    <Dependency Name="Microsoft.AspNetCore.Mvc.Api.Analyzers" Version="8.0.0-preview.4.23207.6">
      <Uri>https://github.com/dotnet/aspnetcore</Uri>
      <Sha>a419b2204d7eda5637142d03d980ee87a48054fe</Sha>
    </Dependency>
    <Dependency Name="Microsoft.CodeAnalysis.Razor.Tooling.Internal" Version="7.0.0-preview.23167.3">
      <Uri>https://github.com/dotnet/razor</Uri>
      <Sha>6d470d921df7c2244786e157397efb2082b4ad9d</Sha>
      <SourceBuild RepoName="razor" ManagedOnly="true" />
    </Dependency>
    <Dependency Name="Microsoft.AspNetCore.Mvc.Razor.Extensions.Tooling.Internal" Version="7.0.0-preview.23167.3">
      <Uri>https://github.com/dotnet/razor</Uri>
      <Sha>6d470d921df7c2244786e157397efb2082b4ad9d</Sha>
    </Dependency>
    <Dependency Name="Microsoft.NET.Sdk.Razor.SourceGenerators.Transport" Version="7.0.0-preview.23167.3">
      <Uri>https://github.com/dotnet/razor</Uri>
      <Sha>6d470d921df7c2244786e157397efb2082b4ad9d</Sha>
    </Dependency>
    <Dependency Name="Microsoft.Extensions.FileProviders.Embedded" Version="8.0.0-preview.4.23207.6">
      <Uri>https://github.com/dotnet/aspnetcore</Uri>
      <Sha>a419b2204d7eda5637142d03d980ee87a48054fe</Sha>
    </Dependency>
    <Dependency Name="Microsoft.AspNetCore.Authorization" Version="8.0.0-preview.4.23207.6">
      <Uri>https://github.com/dotnet/aspnetcore</Uri>
      <Sha>a419b2204d7eda5637142d03d980ee87a48054fe</Sha>
    </Dependency>
    <Dependency Name="Microsoft.AspNetCore.Components.Web" Version="8.0.0-preview.4.23207.6">
      <Uri>https://github.com/dotnet/aspnetcore</Uri>
      <Sha>a419b2204d7eda5637142d03d980ee87a48054fe</Sha>
    </Dependency>
    <Dependency Name="Microsoft.JSInterop" Version="8.0.0-preview.4.23207.6">
      <Uri>https://github.com/dotnet/aspnetcore</Uri>
      <Sha>a419b2204d7eda5637142d03d980ee87a48054fe</Sha>
    </Dependency>
    <Dependency Name="Microsoft.Web.Xdt" Version="7.0.0-preview.22423.2" Pinned="true">
      <Uri>https://github.com/dotnet/xdt</Uri>
      <Sha>9a1c3e1b7f0c8763d4c96e593961a61a72679a7b</Sha>
      <SourceBuild RepoName="xdt" ManagedOnly="true" />
    </Dependency>
    <Dependency Name="Microsoft.CodeAnalysis.NetAnalyzers" Version="8.0.0-preview.23207.2">
      <Uri>https://github.com/dotnet/roslyn-analyzers</Uri>
      <Sha>80eb21fba86dd2ac2522a052d0243136a3d2324c</Sha>
    </Dependency>
    <Dependency Name="Microsoft.CodeAnalysis.PublicApiAnalyzers" Version="3.3.5-beta1.23207.2">
      <Uri>https://github.com/dotnet/roslyn-analyzers</Uri>
      <Sha>80eb21fba86dd2ac2522a052d0243136a3d2324c</Sha>
    </Dependency>
    <Dependency Name="Microsoft.SourceBuild.Intermediate.roslyn-analyzers" Version="3.3.5-beta1.23207.2">
      <Uri>https://github.com/dotnet/roslyn-analyzers</Uri>
      <Sha>80eb21fba86dd2ac2522a052d0243136a3d2324c</Sha>
      <SourceBuild RepoName="roslyn-analyzers" ManagedOnly="true" />
    </Dependency>
    <Dependency Name="System.CommandLine" Version="2.0.0-beta4.22564.1">
      <Uri>https://github.com/dotnet/command-line-api</Uri>
      <Sha>8374d5fca634a93458c84414b1604c12f765d1ab</Sha>
    </Dependency>
    <Dependency Name="Microsoft.SourceBuild.Intermediate.command-line-api" Version="0.1.356401">
      <Uri>https://github.com/dotnet/command-line-api</Uri>
      <Sha>8374d5fca634a93458c84414b1604c12f765d1ab</Sha>
      <SourceBuild RepoName="command-line-api" ManagedOnly="true" />
    </Dependency>
    <Dependency Name="Microsoft.SourceBuild.Intermediate.source-build-externals" Version="8.0.0-alpha.1.23203.1">
      <Uri>https://github.com/dotnet/source-build-externals</Uri>
      <Sha>33edde07d61cf7606d76ada765335fb81f1cbb71</Sha>
      <SourceBuild RepoName="source-build-externals" ManagedOnly="true" />
    </Dependency>
    <Dependency Name="Microsoft.SourceBuild.Intermediate.source-build-reference-packages" Version="8.0.0-alpha.1.23205.5">
      <Uri>https://github.com/dotnet/source-build-reference-packages</Uri>
      <Sha>09c4d8e93c5b78897bccb4f27e0c373647fb3985</Sha>
      <SourceBuild RepoName="source-build-reference-packages" ManagedOnly="true" />
    </Dependency>
    <Dependency Name="Microsoft.Deployment.DotNet.Releases" Version="1.0.0-preview6.1.23159.4">
      <Uri>https://github.com/dotnet/deployment-tools</Uri>
      <Sha>b60c95e1ce736630d17e16626c59e3dd85ebae2b</Sha>
    </Dependency>
    <!-- Explicit dependency because Microsoft.Deployment.DotNet.Releases has different versioning
         than the SB intermediate -->
    <Dependency Name="Microsoft.SourceBuild.Intermediate.deployment-tools" Version="8.0.0-preview.1.23159.4">
      <Uri>https://github.com/dotnet/deployment-tools</Uri>
      <Sha>b60c95e1ce736630d17e16626c59e3dd85ebae2b</Sha>
      <SourceBuild RepoName="deployment-tools" ManagedOnly="true" />
    </Dependency>
  </ProductDependencies>
  <ToolsetDependencies>
    <Dependency Name="Microsoft.DotNet.Arcade.Sdk" Version="8.0.0-beta.23205.4">
      <Uri>https://github.com/dotnet/arcade</Uri>
      <Sha>290a3ecc0e3dabcdcafff632ccbf28d42db8061b</Sha>
      <SourceBuild RepoName="arcade" ManagedOnly="true" />
    </Dependency>
    <Dependency Name="Microsoft.SourceLink.GitHub" Version="1.2.0-beta-23202-01" CoherentParentDependency="Microsoft.DotNet.Arcade.Sdk">
      <Uri>https://github.com/dotnet/sourcelink</Uri>
      <Sha>47edfd68f25fc5a9dd399b6e3f8f20a355f82e1a</Sha>
      <SourceBuild RepoName="sourcelink" ManagedOnly="true" />
    </Dependency>
    <Dependency Name="Microsoft.DotNet.Helix.Sdk" Version="8.0.0-beta.23205.4">
      <Uri>https://github.com/dotnet/arcade</Uri>
      <Sha>290a3ecc0e3dabcdcafff632ccbf28d42db8061b</Sha>
    </Dependency>
    <Dependency Name="Microsoft.DotNet.SignTool" Version="8.0.0-beta.23205.4">
      <Uri>https://github.com/dotnet/arcade</Uri>
      <Sha>290a3ecc0e3dabcdcafff632ccbf28d42db8061b</Sha>
    </Dependency>
    <Dependency Name="Microsoft.DotNet.XUnitExtensions" Version="8.0.0-beta.23205.4">
      <Uri>https://github.com/dotnet/arcade</Uri>
      <Sha>290a3ecc0e3dabcdcafff632ccbf28d42db8061b</Sha>
    </Dependency>
    <Dependency Name="System.Reflection.MetadataLoadContext" Version="8.0.0-preview.4.23209.1">
      <Uri>https://github.com/dotnet/runtime</Uri>
      <Sha>ef1ba771347dc1d7d626907e4731b8f2e3cf78b3</Sha>
    </Dependency>
    <Dependency Name="Microsoft.DotNet.XliffTasks" Version="1.0.0-beta.23180.1" CoherentParentDependency="Microsoft.DotNet.Arcade.Sdk">
      <Uri>https://github.com/dotnet/xliff-tasks</Uri>
      <Sha>a0d9b0e10c67721157c066abb9210d1e3e774014</Sha>
      <SourceBuild RepoName="xliff-tasks" ManagedOnly="true" />
    </Dependency>
  </ToolsetDependencies>
</Dependencies><|MERGE_RESOLUTION|>--- conflicted
+++ resolved
@@ -1,19 +1,9 @@
 <?xml version="1.0" encoding="utf-8"?>
 <Dependencies>
   <ProductDependencies>
-<<<<<<< HEAD
     <Dependency Name="Microsoft.TemplateEngine.Abstractions" Version="8.0.100-preview.4.23206.3">
       <Uri>https://github.com/dotnet/templating</Uri>
       <Sha>985dfbb1fe2e578dd70f5923600093e668e49327</Sha>
-=======
-    <Dependency Name="Microsoft.TemplateEngine.Abstractions" Version="7.0.300">
-      <Uri>https://github.com/dotnet/templating</Uri>
-      <Sha>0c67829694065369769d26a1e98813885c1ba76d</Sha>
-    </Dependency>
-    <Dependency Name="Microsoft.TemplateEngine.Mocks" Version="7.0.300-rtm.23181.3">
-      <Uri>https://github.com/dotnet/templating</Uri>
-      <Sha>0c67829694065369769d26a1e98813885c1ba76d</Sha>
->>>>>>> 428572f3
       <SourceBuild RepoName="templating" ManagedOnly="true" />
     </Dependency>
     <Dependency Name="Microsoft.NETCore.App.Ref" Version="8.0.0-preview.4.23209.1">
@@ -53,28 +43,19 @@
       <Uri>https://github.com/dotnet/runtime</Uri>
       <Sha>ef1ba771347dc1d7d626907e4731b8f2e3cf78b3</Sha>
     </Dependency>
-<<<<<<< HEAD
     <Dependency Name="Microsoft.Build" Version="17.7.0-preview-23206-02">
       <Uri>https://github.com/dotnet/msbuild</Uri>
       <Sha>171676d8179a0032a2890c3d0ad6f9e245ca1f5c</Sha>
       <SourceBuild RepoName="msbuild" ManagedOnly="true" />
     </Dependency>
     <Dependency Name="Microsoft.Build.Localization" Version="17.7.0-preview-23206-02">
-=======
-    <Dependency Name="Microsoft.Build" Version="17.7.0-preview-23207-02">
-      <Uri>https://github.com/dotnet/msbuild</Uri>
-      <Sha>e2fa2d70f5b1d9f1b8a595391ee3d7c457b0fe26</Sha>
-    </Dependency>
-    <Dependency Name="Microsoft.Build.Localization" Version="17.7.0-preview-23207-02">
-      <Uri>https://github.com/dotnet/msbuild</Uri>
-      <Sha>e2fa2d70f5b1d9f1b8a595391ee3d7c457b0fe26</Sha>
-    </Dependency>
-    <Dependency Name="Microsoft.SourceBuild.Intermediate.msbuild" Version="17.7.0-preview-23206-03">
->>>>>>> 428572f3
       <Uri>https://github.com/dotnet/msbuild</Uri>
       <Sha>171676d8179a0032a2890c3d0ad6f9e245ca1f5c</Sha>
     </Dependency>
-<<<<<<< HEAD
+    <Dependency Name="Microsoft.SourceBuild.Intermediate.msbuild" Version="17.7.0-preview-23206-02">
+      <Uri>https://github.com/dotnet/msbuild</Uri>
+      <Sha>171676d8179a0032a2890c3d0ad6f9e245ca1f5c</Sha>
+    </Dependency>
     <Dependency Name="Microsoft.FSharp.Compiler" Version="12.5.0-beta.23203.7">
       <Uri>https://github.com/dotnet/fsharp</Uri>
       <Sha>5b37dd5fea143baefbef2bd83836188af0815a30</Sha>
@@ -82,15 +63,6 @@
     <Dependency Name="Microsoft.SourceBuild.Intermediate.fsharp" Version="7.0.300-beta.23203.7">
       <Uri>https://github.com/dotnet/fsharp</Uri>
       <Sha>5b37dd5fea143baefbef2bd83836188af0815a30</Sha>
-=======
-    <Dependency Name="Microsoft.FSharp.Compiler" Version="12.5.0-beta.23209.1">
-      <Uri>https://github.com/dotnet/fsharp</Uri>
-      <Sha>9ca38d4070014a8a68666e3b479854f08d2dcd0e</Sha>
-    </Dependency>
-    <Dependency Name="Microsoft.SourceBuild.Intermediate.fsharp" Version="7.0.400-beta.23209.1">
-      <Uri>https://github.com/dotnet/fsharp</Uri>
-      <Sha>9ca38d4070014a8a68666e3b479854f08d2dcd0e</Sha>
->>>>>>> 428572f3
       <SourceBuild RepoName="fsharp" ManagedOnly="true" />
     </Dependency>
     <Dependency Name="dotnet-format" Version="8.0.416301">
@@ -98,7 +70,6 @@
       <Sha>0b968051beac5d7c1a62a52aee7fbbbb47dc1f47</Sha>
       <SourceBuild RepoName="format" ManagedOnly="true" />
     </Dependency>
-<<<<<<< HEAD
     <Dependency Name="Microsoft.Net.Compilers.Toolset" Version="4.6.0-2.23177.13">
       <Uri>https://github.com/dotnet/roslyn</Uri>
       <Sha>542fea0c2a93aacb3e8c52c2ce43e975d29832f3</Sha>
@@ -127,36 +98,6 @@
     <Dependency Name="Microsoft.CodeAnalysis.Workspaces.MSBuild" Version="4.6.0-2.23177.13">
       <Uri>https://github.com/dotnet/roslyn</Uri>
       <Sha>542fea0c2a93aacb3e8c52c2ce43e975d29832f3</Sha>
-=======
-    <Dependency Name="Microsoft.Net.Compilers.Toolset" Version="4.6.0-3.23206.9">
-      <Uri>https://github.com/dotnet/roslyn</Uri>
-      <Sha>6bd2384c7889b7a141ba0c7a23aebc5b44f1f237</Sha>
-      <SourceBuild RepoName="roslyn" ManagedOnly="true" />
-    </Dependency>
-    <Dependency Name="Microsoft.CodeAnalysis" Version="4.6.0-3.23206.9">
-      <Uri>https://github.com/dotnet/roslyn</Uri>
-      <Sha>6bd2384c7889b7a141ba0c7a23aebc5b44f1f237</Sha>
-    </Dependency>
-    <Dependency Name="Microsoft.CodeAnalysis.CSharp" Version="4.6.0-3.23206.9">
-      <Uri>https://github.com/dotnet/roslyn</Uri>
-      <Sha>6bd2384c7889b7a141ba0c7a23aebc5b44f1f237</Sha>
-    </Dependency>
-    <Dependency Name="Microsoft.CodeAnalysis.CSharp.CodeStyle" Version="4.6.0-3.23206.9">
-      <Uri>https://github.com/dotnet/roslyn</Uri>
-      <Sha>6bd2384c7889b7a141ba0c7a23aebc5b44f1f237</Sha>
-    </Dependency>
-    <Dependency Name="Microsoft.CodeAnalysis.CSharp.Features" Version="4.6.0-3.23206.9">
-      <Uri>https://github.com/dotnet/roslyn</Uri>
-      <Sha>6bd2384c7889b7a141ba0c7a23aebc5b44f1f237</Sha>
-    </Dependency>
-    <Dependency Name="Microsoft.CodeAnalysis.CSharp.Workspaces" Version="4.6.0-3.23206.9">
-      <Uri>https://github.com/dotnet/roslyn</Uri>
-      <Sha>6bd2384c7889b7a141ba0c7a23aebc5b44f1f237</Sha>
-    </Dependency>
-    <Dependency Name="Microsoft.CodeAnalysis.Workspaces.MSBuild" Version="4.6.0-3.23206.9">
-      <Uri>https://github.com/dotnet/roslyn</Uri>
-      <Sha>6bd2384c7889b7a141ba0c7a23aebc5b44f1f237</Sha>
->>>>>>> 428572f3
     </Dependency>
     <Dependency Name="Microsoft.AspNetCore.DeveloperCertificates.XPlat" Version="8.0.0-preview.4.23207.6">
       <Uri>https://github.com/dotnet/aspnetcore</Uri>
@@ -170,34 +111,17 @@
       <Uri>https://github.com/nuget/nuget.client</Uri>
       <Sha>0fa557836fa35aee7d60776ef0c88176dbcd22ac</Sha>
     </Dependency>
-<<<<<<< HEAD
     <Dependency Name="Microsoft.NET.Test.Sdk" Version="17.6.0-preview-20230323-05">
       <Uri>https://github.com/microsoft/vstest</Uri>
       <Sha>2d656fe2133f89248825419fb8ffac5505486906</Sha>
-=======
-    <Dependency Name="Microsoft.NET.Test.Sdk" Version="17.6.0-release-20230324-04">
-      <Uri>https://github.com/microsoft/vstest</Uri>
-      <Sha>5bef4cdc79ad79f5627c028b6cf06a4197aa9c54</Sha>
-    </Dependency>
-    <Dependency Name="Microsoft.NET.ILLink.Tasks" Version="7.0.100-1.23207.1">
-      <Uri>https://github.com/dotnet/linker</Uri>
-      <Sha>08a09f27f664fb84368aa4b9eb862b13bf808579</Sha>
-      <SourceBuild RepoName="linker" ManagedOnly="true" />
->>>>>>> 428572f3
     </Dependency>
     <Dependency Name="Microsoft.NET.ILLink.Tasks" Version="8.0.0-preview.4.23209.1">
       <Uri>https://github.com/dotnet/runtime</Uri>
       <Sha>ef1ba771347dc1d7d626907e4731b8f2e3cf78b3</Sha>
     </Dependency>
-<<<<<<< HEAD
     <Dependency Name="Microsoft.NET.ILLink.Analyzers" Version="8.0.100-1.23067.1">
       <Uri>https://github.com/dotnet/linker</Uri>
       <Sha>c790896f128957acd2999208f44f09ae1e826c8c</Sha>
-=======
-    <Dependency Name="Microsoft.NET.ILLink.Analyzers" Version="7.0.100-1.23207.1">
-      <Uri>https://github.com/dotnet/linker</Uri>
-      <Sha>08a09f27f664fb84368aa4b9eb862b13bf808579</Sha>
->>>>>>> 428572f3
     </Dependency>
     <Dependency Name="System.CodeDom" Version="8.0.0-preview.4.23209.1">
       <Uri>https://github.com/dotnet/runtime</Uri>
