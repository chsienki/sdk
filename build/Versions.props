<?xml version="1.0" encoding="utf-8"?>
<!-- Copyright (c) .NET Foundation and contributors. All rights reserved. Licensed under the MIT license. See License.txt in the project root for full license information. -->
<Project DefaultTargets="Build" xmlns="http://schemas.microsoft.com/developer/msbuild/2003">

  <PropertyGroup>
    <MSBuildAllProjects>$(MSBuildAllProjects);$(MSBuildThisFileFullPath)</MSBuildAllProjects>
  </PropertyGroup>

  <!-- Repo Version Information -->
  <PropertyGroup>
<<<<<<< HEAD
    <VersionPrefix>2.1.301</VersionPrefix>
=======
    <VersionPrefix>2.1.400</VersionPrefix>
>>>>>>> 4c459d73
    <PreReleaseVersionLabel>preview</PreReleaseVersionLabel>
  </PropertyGroup>

  <!-- Production Dependencies -->
  <PropertyGroup>
    <MicrosoftBuildFrameworkVersion>15.4.8</MicrosoftBuildFrameworkVersion>
    <MicrosoftBuildUtilitiesCoreVersion>15.4.8</MicrosoftBuildUtilitiesCoreVersion>
    <MicrosoftExtensionsDependencyModelVersion>2.1.0-preview2-26306-03</MicrosoftExtensionsDependencyModelVersion>
    <NETStandardLibraryNETFrameworkVersion>2.0.1-servicing-26011-01</NETStandardLibraryNETFrameworkVersion>
    <NewtonsoftJsonVersion>9.0.1</NewtonsoftJsonVersion>
    <NuGetBuildTasksPackVersion>4.8.0-preview1.5213</NuGetBuildTasksPackVersion>
    <NuGetPackagingVersion>$(NuGetBuildTasksPackVersion)</NuGetPackagingVersion>
    <NuGetProjectModelVersion>$(NuGetBuildTasksPackVersion)</NuGetProjectModelVersion>
    <PlatformAbstractionsVersion>2.0.0</PlatformAbstractionsVersion>
    <SystemDiagnosticsFileVersionInfoVersion>4.0.0</SystemDiagnosticsFileVersionInfoVersion>
    <SystemReflectionMetadataVersion>1.5.0</SystemReflectionMetadataVersion>
  </PropertyGroup>

  <!-- Get .NET Framework reference assemblies from NuGet packages -->
  <PropertyGroup>
    <UsingToolNetFrameworkReferenceAssemblies>true</UsingToolNetFrameworkReferenceAssemblies>
  </PropertyGroup>

  <!-- Test Dependencies -->
  <PropertyGroup>
    <FluentAssertionsVersion>4.19.2</FluentAssertionsVersion>
    <FluentAssertionsJsonVersion>4.19.0</FluentAssertionsJsonVersion>
    <MicrosoftDotNetCliUtilsVersion>2.0.0</MicrosoftDotNetCliUtilsVersion>
    <MicrosoftNETTestSdkVersion>15.0.0</MicrosoftNETTestSdkVersion>
  </PropertyGroup>

  <PropertyGroup>
    <RestoreSources>
      $(RestoreSources);
      https://dotnetfeed.blob.core.windows.net/dotnet-core/packages/index.json;
      https://dotnet.myget.org/F/nuget-build/api/v3/index.json
    </RestoreSources>
  </PropertyGroup>
</Project><|MERGE_RESOLUTION|>--- conflicted
+++ resolved
@@ -8,11 +8,7 @@
 
   <!-- Repo Version Information -->
   <PropertyGroup>
-<<<<<<< HEAD
-    <VersionPrefix>2.1.301</VersionPrefix>
-=======
     <VersionPrefix>2.1.400</VersionPrefix>
->>>>>>> 4c459d73
     <PreReleaseVersionLabel>preview</PreReleaseVersionLabel>
   </PropertyGroup>
 
