<Project ToolsVersion="15.0" xmlns="http://schemas.microsoft.com/developer/msbuild/2003">
  <PropertyGroup>
    <VersionMajor>2</VersionMajor>
    <VersionMinor>1</VersionMinor>
<<<<<<< HEAD
    <VersionPatch>300</VersionPatch>
    <ReleaseSuffix Condition=" '$(ReleaseSuffix)' == '' ">rc1</ReleaseSuffix>
=======
    <VersionPatch>400</VersionPatch>
    <ReleaseSuffix Condition=" '$(ReleaseSuffix)' == '' ">preview</ReleaseSuffix>
>>>>>>> 270fc442

    <CliVersionNoSuffix>$(VersionMajor).$(VersionMinor).$(VersionPatch)</CliVersionNoSuffix>
    <CliVersionPrefix>$(CliVersionNoSuffix)-$(ReleaseSuffix)</CliVersionPrefix>
    <CliBrandingVersion>$(CliVersionNoSuffix) - $(ReleaseSuffix)</CliBrandingVersion>
    <SimpleVersion Condition=" '$(DropSuffix)' == '' ">$(CliVersionNoSuffix).$(CommitCount)</SimpleVersion>
    <SimpleVersion Condition=" '$(SimpleVersion)' == '' ">$(CliVersionNoSuffix)</SimpleVersion>

    <VersionSuffix Condition=" '$(DropSuffix)' == '' ">$(ReleaseSuffix)-$(CommitCount)</VersionSuffix>

    <FullNugetVersion>$(CliVersionNoSuffix)-$(ReleaseSuffix)-$(CommitCount)</FullNugetVersion>

    <NugetVersion Condition=" '$(DropSuffix)' == '' ">$(FullNugetVersion)</NugetVersion>
    <NugetVersion Condition=" '$(NugetVersion)' == '' ">$(CliVersionNoSuffix)</NugetVersion>

    <SdkVersion>$(NugetVersion)</SdkVersion>
    <SdkNugetVersion>$(NugetVersion)</SdkNugetVersion>
  </PropertyGroup>
</Project><|MERGE_RESOLUTION|>--- conflicted
+++ resolved
@@ -2,13 +2,8 @@
   <PropertyGroup>
     <VersionMajor>2</VersionMajor>
     <VersionMinor>1</VersionMinor>
-<<<<<<< HEAD
-    <VersionPatch>300</VersionPatch>
-    <ReleaseSuffix Condition=" '$(ReleaseSuffix)' == '' ">rc1</ReleaseSuffix>
-=======
     <VersionPatch>400</VersionPatch>
     <ReleaseSuffix Condition=" '$(ReleaseSuffix)' == '' ">preview</ReleaseSuffix>
->>>>>>> 270fc442
 
     <CliVersionNoSuffix>$(VersionMajor).$(VersionMinor).$(VersionPatch)</CliVersionNoSuffix>
     <CliVersionPrefix>$(CliVersionNoSuffix)-$(ReleaseSuffix)</CliVersionPrefix>
