--- conflicted
+++ resolved
@@ -11,11 +11,8 @@
     <TestPackagesDir>$(TestOutputDir)/packages/</TestPackagesDir>
     <TestArtifactsDir>$(TestOutputDir)/artifacts/</TestArtifactsDir>
     <TestResultXmlDir>$(TestOutputDir)/results/</TestResultXmlDir>
-<<<<<<< HEAD
     <RoslynDirectory>$(SdkOutputDirectory)/sdk/$(DotNetCoreSdkLKGVersion)/Roslyn</RoslynDirectory>
-=======
     <ExternalRestoreSourcesTestsContainer>$(TestArtifactsDir)/ExternalRestoreSourcesForTestsContainer.txt</ExternalRestoreSourcesTestsContainer>
->>>>>>> fb57b1d6
   </PropertyGroup>
 
   <Target Name="Test"
@@ -58,7 +55,6 @@
                             SetupTestProjectData;
                             OverlaySdkOnLKG">
     <MakeDir Directories="$(TestPackagesDir)" Condition="!Exists('$(TestPackagesDir)')"/>
-    <MakeDir Directories="$(TestArtifactsDir)" Condition="!Exists('$(TestArtifactsDir)')"/>
 
     <WriteLinesToFile Condition="'$(ExternalRestoreSources)' != ''"
                       File="$(ExternalRestoreSourcesTestsContainer)"
