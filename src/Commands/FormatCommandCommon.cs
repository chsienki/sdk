--- conflicted
+++ resolved
@@ -349,11 +349,7 @@
                 // Get the global.json pinned SDK or latest instance.
                 var msBuildInstance = Build.Locator.MSBuildLocator.QueryVisualStudioInstances()
                     .Where(instance => instance.Version.Major >= 6)
-<<<<<<< HEAD
-                    .MaxBy(instance => instance.Version);
-=======
                     .FirstOrDefault();
->>>>>>> de22dacc
                 if (msBuildInstance is null)
                 {
                     msBuildPath = null;
