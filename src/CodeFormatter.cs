--- conflicted
+++ resolved
@@ -45,11 +45,7 @@
 
             using var workspace = formatOptions.WorkspaceType == WorkspaceType.Folder
                 ? OpenFolderWorkspace(formatOptions.WorkspaceFilePath, formatOptions.FileMatcher)
-<<<<<<< HEAD
-                : await OpenMSBuildWorkspaceAsync(formatOptions.WorkspaceFilePath, formatOptions.WorkspaceType, formatOptions.NoRestore, formatOptions.FixCategory != FixCategory.Whitespace, createBinaryLog, logWorkspaceWarnings, logger, cancellationToken).ConfigureAwait(false);
-=======
-                : await OpenMSBuildWorkspaceAsync(formatOptions.WorkspaceFilePath, formatOptions.WorkspaceType, binaryLogPath, logWorkspaceWarnings, logger, cancellationToken).ConfigureAwait(false);
->>>>>>> 6e45e792
+                : await OpenMSBuildWorkspaceAsync(formatOptions.WorkspaceFilePath, formatOptions.WorkspaceType, formatOptions.NoRestore, formatOptions.FixCategory != FixCategory.Whitespace, binaryLogPath, logWorkspaceWarnings, logger, cancellationToken).ConfigureAwait(false);
 
             if (workspace is null)
             {
@@ -128,18 +124,13 @@
         private static async Task<Workspace?> OpenMSBuildWorkspaceAsync(
             string solutionOrProjectPath,
             WorkspaceType workspaceType,
-<<<<<<< HEAD
             bool noRestore,
             bool requiresSemantics,
-            bool createBinaryLog,
-=======
             string? binaryLogPath,
->>>>>>> 6e45e792
             bool logWorkspaceWarnings,
             ILogger logger,
             CancellationToken cancellationToken)
         {
-<<<<<<< HEAD
             if (requiresSemantics &&
                 !noRestore &&
                 await DotNetHelper.PerformRestoreAsync(solutionOrProjectPath, logger) != 0)
@@ -147,10 +138,7 @@
                 throw new Exception("Restore operation failed.");
             }
 
-            return await MSBuildWorkspaceLoader.LoadAsync(solutionOrProjectPath, workspaceType, createBinaryLog, logWorkspaceWarnings, logger, cancellationToken);
-=======
-            return MSBuildWorkspaceLoader.LoadAsync(solutionOrProjectPath, workspaceType, binaryLogPath, logWorkspaceWarnings, logger, cancellationToken);
->>>>>>> 6e45e792
+            return await MSBuildWorkspaceLoader.LoadAsync(solutionOrProjectPath, workspaceType, binaryLogPath, logWorkspaceWarnings, logger, cancellationToken);
         }
 
         private static async Task<Solution> RunCodeFormattersAsync(
