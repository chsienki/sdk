--- conflicted
+++ resolved
@@ -19,11 +19,7 @@
             { "android", "android-aot", "ios", "maccatalyst", "macos", "maui", "maui-android",
             "maui-desktop", "maui-ios", "maui-maccatalyst", "maui-mobile", "maui-windows", "tvos" };
         private static readonly HashSet<string> WasmWorkloadIds = new(StringComparer.OrdinalIgnoreCase)
-<<<<<<< HEAD
-            { "wasm-tools", "wasm-tools-net6", "wasm-tools-net7", "wasm-tools-net8" };
-=======
             { "wasm-tools", "wasm-tools-net6", "wasm-tools-net7", "wasm-tools-net8", "wasm-tools-net9" };
->>>>>>> a076841e
 
         public ITaskItem[] MissingWorkloadPacks { get; set; }
 
