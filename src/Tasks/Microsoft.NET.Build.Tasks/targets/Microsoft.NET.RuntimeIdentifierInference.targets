<!--
***********************************************************************************************
Microsoft.NET.RuntimeIdentifierInference.targets

WARNING:  DO NOT MODIFY this file unless you are knowledgeable about MSBuild and have
          created a backup copy.  Incorrect changes to this file will make it
          impossible to load or build your projects from the command-line or the IDE.

Copyright (c) .NET Foundation. All rights reserved.
***********************************************************************************************
-->
<Project ToolsVersion="14.0" xmlns="http://schemas.microsoft.com/developer/msbuild/2003">

  <!--
    .NET Framework cannot load native package dependencies dynamically
    based on the current architecture.  We must have a RID to resolve
    and copy native dependencies to the output directory.

    When building a .NET Framework exe on Windows and not given a RID,
    we'll pick either win7-x64 or win7-x86 (based on PlatformTarget)
    if we're not given an explicit RID. However, if after resolving
    NuGet assets we find no copy-local native dependencies, we will
    emit the binary as AnyCPU.

    Note that we must set the RID here early (to be seen during NuGet
    restore) in order for the project.assets.json to include the
    native dependencies that will let us make the final call on
    AnyCPU or platform-specific.

    This allows these common cases to work without requiring mention
    of RuntimeIdentifier in the user project PlatformTarget:

      1. Building an AnyCPU .NET Framework application on any host OS
         with no native NuGet dependencies.

      2. Building an x86 or x64 .NET Framework application on and for
         Windows with native NuGet dependencies that do not require
         greater than win7.

     However, any other combination of host operating system, CPU
     architecture, and minimum Windows version will require some
     manual intervention in the project file to set up the right
     RID. (**)

     (*) Building NET4x from non-Windows is still not fully supported:
         https://github.com/dotnet/sdk/issues/335) The point above is
         that this code would not have to change to make the first
         scenario work on non-Windows hosts.

     (**) https://github.com/dotnet/sdk/issues/840 tracks improving
          the default RID selection here to make more non-AnyCPU scenarios
          work without user intervention. The current static evaluation
          requirement limits us.
   -->
  <PropertyGroup Condition="'$(TargetFrameworkIdentifier)' == '.NETFramework' and
                            '$(HasRuntimeOutput)' == 'true' and
                            $([MSBuild]::IsOSPlatform(`Windows`))and
                            '$(RuntimeIdentifier)' == ''">
    <_UsingDefaultRuntimeIdentifier>true</_UsingDefaultRuntimeIdentifier>
    <RuntimeIdentifier Condition="'$(PlatformTarget)' == 'x64'">win7-x64</RuntimeIdentifier>
    <RuntimeIdentifier Condition="'$(PlatformTarget)' == 'x86' or '$(PlatformTarget)' == ''">win7-x86</RuntimeIdentifier>
  </PropertyGroup>

  <PropertyGroup Condition="'$(UseCurrentRuntimeIdentifier)' == 'true'">
    <RuntimeIdentifier>$(NETCoreSdkRuntimeIdentifier)</RuntimeIdentifier>
  </PropertyGroup>

  <PropertyGroup Condition="'$(PlatformTarget)' == ''">
    <_UsingDefaultPlatformTarget>true</_UsingDefaultPlatformTarget>
  </PropertyGroup>

  <!-- Determine PlatformTarget (if not already set) from runtime identifier. -->
  <Choose>
    <When Condition="'$(PlatformTarget)' != '' or '$(RuntimeIdentifier)' == ''" />

    <When Condition="$(RuntimeIdentifier.EndsWith('-x86')) or $(RuntimeIdentifier.Contains('-x86-'))">
      <PropertyGroup>
        <PlatformTarget>x86</PlatformTarget>
      </PropertyGroup>
    </When>

    <When Condition="$(RuntimeIdentifier.EndsWith('-x64')) or $(RuntimeIdentifier.Contains('-x64-'))">
      <PropertyGroup>
        <PlatformTarget>x64</PlatformTarget>
      </PropertyGroup>
    </When>

    <When Condition="$(RuntimeIdentifier.EndsWith('-arm')) or $(RuntimeIdentifier.Contains('-arm-'))">
      <PropertyGroup>
        <PlatformTarget>arm</PlatformTarget>
      </PropertyGroup>
    </When>

    <When Condition="$(RuntimeIdentifier.EndsWith('-arm64')) or $(RuntimeIdentifier.Contains('-arm64-'))">
      <PropertyGroup>
        <PlatformTarget>arm64</PlatformTarget>
      </PropertyGroup>
    </When>

    <Otherwise>
      <PropertyGroup>
        <PlatformTarget>AnyCPU</PlatformTarget>
      </PropertyGroup>
    </Otherwise>
  </Choose>

  <!--
    SelfContained was not an option in .NET Core SDK 1.0.
    Default SelfContained based on the RuntimeIdentifier, so projects don't have to explicitly set SelfContained.
    This avoids a breaking change from 1.0 behavior.

    Due to https://github.com/dotnet/sdk/issues/4012 we decided to disable UseAppHost to be the default on mac
    -->
  <PropertyGroup Condition="'$(TargetFrameworkIdentifier)' == '.NETCoreApp' and '$(HasRuntimeOutput)' == 'true'">
    <SelfContained Condition="'$(SelfContained)' == '' and '$(RuntimeIdentifier)' != ''">true</SelfContained>
    <SelfContained Condition="'$(SelfContained)' == ''">false</SelfContained>
    <_OnOsx>$(NETCoreSdkRuntimeIdentifier.StartsWith('osx'))</_OnOsx>
    <_RuntimeIdentifierUsesMonoRuntimeByDefault Condition="$(RuntimeIdentifier.StartsWith('ios')) or $(RuntimeIdentifier.StartsWith('tvos')) or $(RuntimeIdentifier.StartsWith('maccatalyst')) or $(RuntimeIdentifier.StartsWith('android')) or $(RuntimeIdentifier.StartsWith('browser'))">true</_RuntimeIdentifierUsesMonoRuntimeByDefault>
    <_RuntimeIdentifierUsesAppHost Condition="$(RuntimeIdentifier.StartsWith('ios')) or $(RuntimeIdentifier.StartsWith('tvos')) or $(RuntimeIdentifier.StartsWith('maccatalyst')) or $(RuntimeIdentifier.StartsWith('android')) or $(RuntimeIdentifier.StartsWith('browser'))">false</_RuntimeIdentifierUsesAppHost>
    <_RuntimeIdentifierUsesAppHost Condition="'$(_RuntimeIdentifierUsesAppHost)' == ''">true</_RuntimeIdentifierUsesAppHost>
    <UseAppHost Condition="'$(UseAppHost)' == '' and
                           '$(_RuntimeIdentifierUsesAppHost)' == 'true' and
                           ('$(SelfContained)' == 'true' or
                            ('$(RuntimeIdentifier)' != '' and '$(_TargetFrameworkVersionWithoutV)' >= '2.1') or
                            ('$(_TargetFrameworkVersionWithoutV)' >= '3.0' and $(_OnOsx) != 'true'))">true</UseAppHost>
    <UseAppHost Condition="'$(UseAppHost)' == ''">false</UseAppHost>
    <UseMonoRuntime Condition="'$(UseMonoRuntime)' == '' and '$(_RuntimeIdentifierUsesMonoRuntimeByDefault)' == 'true'">true</UseMonoRuntime>
  </PropertyGroup>

  <!-- Only use the default apphost if building without a RID and without a deps file path (used by GenerateDeps.proj for CLI tools). -->
  <PropertyGroup Condition="'$(DefaultAppHostRuntimeIdentifier)' == '' and
                            '$(RuntimeIdentifier)' == '' and
                            (('$(UseAppHost)' == 'true' and '$(ProjectDepsFilePath)' == '') or
                            ('$(EnableComHosting)' == 'true' and '$(_IsExecutable)' != 'true') or
                            '$(UseIJWHost)' == 'true')">
    <DefaultAppHostRuntimeIdentifier>$(NETCoreSdkRuntimeIdentifier)</DefaultAppHostRuntimeIdentifier>
    <DefaultAppHostRuntimeIdentifier Condition="$(DefaultAppHostRuntimeIdentifier.StartsWith('win')) and '$(PlatformTarget)' == 'x64'">win-x64</DefaultAppHostRuntimeIdentifier>
    <DefaultAppHostRuntimeIdentifier Condition="$(DefaultAppHostRuntimeIdentifier.StartsWith('win')) and '$(PlatformTarget)' == 'x86'">win-x86</DefaultAppHostRuntimeIdentifier>
    <DefaultAppHostRuntimeIdentifier Condition="$(DefaultAppHostRuntimeIdentifier.StartsWith('win')) and '$(PlatformTarget)' == 'ARM'">win-arm</DefaultAppHostRuntimeIdentifier>
    <DefaultAppHostRuntimeIdentifier Condition="$(DefaultAppHostRuntimeIdentifier.StartsWith('win')) and '$(PlatformTarget)' == 'ARM64'">win-arm64</DefaultAppHostRuntimeIdentifier>
  </PropertyGroup>

  <Target Name="_CheckForUnsupportedAppHostUsage"
          BeforeTargets="_CheckForInvalidConfigurationAndPlatform"
          Condition="'$(TargetFrameworkIdentifier)' == '.NETCoreApp' and '$(HasRuntimeOutput)' == 'true'">

    <NETSdkError Condition="'$(SelfContained)' == 'true' and '$(RuntimeIdentifier)' == ''"
                 ResourceName="CannotHaveSelfContainedWithoutRuntimeIdentifier" />

    <NETSdkError Condition="'$(SelfContained)' == 'true' and '$(UseAppHost)' != 'true' and '$(_RuntimeIdentifierUsesAppHost)' == 'true'"
                 ResourceName="CannotUseSelfContainedWithoutAppHost" />

    <NETSdkError Condition="'$(SelfContained)' != 'true' and '$(UseAppHost)' == 'true' and '$(_TargetFrameworkVersionWithoutV)' &lt; '2.1'"
                 ResourceName="FrameworkDependentAppHostRequiresVersion21" />

    <NETSdkError Condition="'$(PublishSingleFile)' == 'true' and '$(_TargetFrameworkVersionWithoutV)' &lt; '3.0'"
                 ResourceName="PublishSingleFileRequiresVersion30" />

    <!-- The TFM version checks for PublishReadyToRun PublishTrimmed only generate warnings in .Net core 3.1
         because we do not want the behavior to be a breaking change compared to version 3.0 -->

    <NETSdkWarning Condition="'$(PublishReadyToRun)' == 'true' and '$(_TargetFrameworkVersionWithoutV)' &lt; '3.0'"
                   ResourceName="PublishReadyToRunRequiresVersion30" />

    <NETSdkWarning Condition="'$(PublishTrimmed)' == 'true' and '$(_TargetFrameworkVersionWithoutV)' &lt; '3.0'"
                   ResourceName="PublishTrimmedRequiresVersion30" />

  </Target>

  <Target Name="_CheckForUnsupportedHostingUsage"
          BeforeTargets="_CheckForInvalidConfigurationAndPlatform"
          Condition="'$(TargetFrameworkIdentifier)' == '.NETCoreApp'">

    <NETSdkWarning Condition="'$(SelfContained)' == 'true' and '$(EnableComHosting)' == 'true'"
                   ResourceName="NoSupportComSelfContained" />

  </Target>

  <Target Name="_CheckForMismatchingPlatform"
          BeforeTargets="_CheckForInvalidConfigurationAndPlatform"
          Condition="'$(RuntimeIdentifier)' != '' and '$(PlatformTarget)' != ''">

    <NETSdkError Condition="'$(PlatformTarget)' != 'AnyCPU' and !$(RuntimeIdentifier.ToUpperInvariant().Contains($(PlatformTarget.ToUpperInvariant())))"
                 ResourceName="CannotHaveRuntimeIdentifierPlatformMismatchPlatformTarget"
                 FormatArguments="$(RuntimeIdentifier);$(PlatformTarget)" />

  </Target>

  <Target Name="_CheckForLanguageAndFeatureCombinationSupport"
          BeforeTargets="_CheckForInvalidConfigurationAndPlatform;ProcessFrameworkReferences">

    <NETSdkError Condition="('$(Language)' == 'C++' and '$(_EnablePackageReferencesInVCProjects)' != 'true') and $(OutputType) != 'library' and '$(TargetFrameworkIdentifier)' == '.NETCoreApp'"
                 ResourceName="NoSupportCppNonDynamicLibraryDotnetCore" />

    <NETSdkError Condition="('$(Language)' == 'C++' and '$(_EnablePackageReferencesInVCProjects)' != 'true') and $(EnableComHosting) == 'true'"
                 ResourceName="NoSupportCppEnableComHosting" />

    <NETSdkError Condition="('$(Language)' == 'C++' and '$(_EnablePackageReferencesInVCProjects)' != 'true') and $(SelfContained) == 'true'"
                 ResourceName="NoSupportCppSelfContained" />

  </Target>

  <Target Name="_CheckForNETCoreSdkIsPreview"
          BeforeTargets="_CheckForInvalidConfigurationAndPlatform"
          Condition=" '$(_NETCoreSdkIsPreview)' == 'true' AND '$(SuppressNETCoreSdkPreviewMessage)' != 'true' ">
    <ShowPreviewMessage />
  </Target>

  <!-- Projects which don't use Microsoft.NET.Sdk will typically define the OutputPath directly (usually in a
       Configuration-specific PropertyGroup), so in that case we won't append to it by default. -->
  <PropertyGroup Condition="'$(UsingNETSdkDefaults)' == 'true'">
    <!-- Projects can opt out of having the RID appended to the output path by setting this to false. -->
    <AppendRuntimeIdentifierToOutputPath Condition="'$(AppendRuntimeIdentifierToOutputPath)' == ''">true</AppendRuntimeIdentifierToOutputPath>
  </PropertyGroup>

  <!--
    Append $(RuntimeIdentifier) directory to output and intermediate paths to prevent bin clashes between
    targets.

    But do not append the implicit default runtime identifier for .NET Framework apps as that would
    append a RID the user never mentioned in the path and do so even in the AnyCPU case.
   -->
  <PropertyGroup Condition="'$(AppendRuntimeIdentifierToOutputPath)' == 'true' and '$(RuntimeIdentifier)' != '' and '$(_UsingDefaultRuntimeIdentifier)' != 'true'">
    <IntermediateOutputPath>$(IntermediateOutputPath)$(RuntimeIdentifier)\</IntermediateOutputPath>
    <OutputPath>$(OutputPath)$(RuntimeIdentifier)\</OutputPath>
  </PropertyGroup>

  <UsingTask TaskName="Microsoft.NET.Build.Tasks.GetDefaultPlatformTargetForNetFramework"
           AssemblyFile="$(MicrosoftNETBuildTasksAssembly)" />

<<<<<<< HEAD

=======
>>>>>>> 72ba328c
  <!--
    Switch our default .NETFramework CPU architecture choice back to AnyCPU before
    compiling the exe if no copy-local native dependencies were resolved from NuGet
  -->
  <Target Name="AdjustDefaultPlatformTargetForNetFrameworkExeWithNoNativeCopyLocalItems"
          AfterTargets="ResolvePackageAssets"
          BeforeTargets="CoreCompile"
          Condition="'$(_UsingDefaultPlatformTarget)' == 'true' and
                     '$(_UsingDefaultRuntimeIdentifier)' == 'true'">

    <GetDefaultPlatformTargetForNetFramework PackageDependencies="@(PackageDependencies)"
                                             NativeCopyLocalItems="@(NativeCopyLocalItems)">

      <Output TaskParameter="DefaultPlatformTarget" PropertyName="PlatformTarget" />

    </GetDefaultPlatformTargetForNetFramework>
  </Target>

</Project><|MERGE_RESOLUTION|>--- conflicted
+++ resolved
@@ -228,10 +228,6 @@
   <UsingTask TaskName="Microsoft.NET.Build.Tasks.GetDefaultPlatformTargetForNetFramework"
            AssemblyFile="$(MicrosoftNETBuildTasksAssembly)" />
 
-<<<<<<< HEAD
-
-=======
->>>>>>> 72ba328c
   <!--
     Switch our default .NETFramework CPU architecture choice back to AnyCPU before
     compiling the exe if no copy-local native dependencies were resolved from NuGet
