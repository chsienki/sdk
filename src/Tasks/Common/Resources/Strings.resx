--- conflicted
+++ resolved
@@ -900,12 +900,9 @@
     <value>NETSDK1205: The Microsoft.Net.Compilers.Toolset.Framework package should not be set directly. Set the property 'BuildWithNetFrameworkHostedCompiler' to 'true' instead if you need it.</value>
     <comment>{StrBegin="NETSDK1205: "}{Locked="Microsoft.Net.Compilers.Toolset.Framework"}{Locked="BuildWithNetFrameworkHostedCompiler"}</comment>
   </data>
-<<<<<<< HEAD
-  <!-- The latest message added is NonPortableRuntimeIdentifierDetected. Please update this value with each PR to catch parallel PRs both adding a new message -->
-=======
   <data name="UnsupportedTargetPlatformIdentifierWithWorkloadsDisabled" xml:space="preserve">
     <value>NETSDK1208: The target platform identifier {0} was not recognized. This is because MSBuildEnableWorkloadResolver is set to false which disables .NET SDK Workloads which is required for this identifer. Unset this environment variable or MSBuild property to enable workloads.</value>
     <comment>{StrBegin="NETSDK1208: "}</comment>
   </data>
->>>>>>> 4682a5bf
+  <!-- The latest message added is UnsupportedTargetPlatformIdentifierWithWorkloadsDisabled. Please update this value with each PR to catch parallel PRs both adding a new message -->
 </root>