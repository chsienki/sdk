--- conflicted
+++ resolved
@@ -957,14 +957,7 @@
     <value>NETSDK1218: This project has a transitive dependency on the full Windows SDK projections (including Windows.UI.Xaml.* types), but does not specify the UseUwp property. That must be enabled to ensure that .NET types are projected and marshalled correctly for interop scenarios with these XAML types.</value>
     <comment>{StrBegins="NETSDK1218: "}</comment>
   </data>
-<<<<<<< HEAD
   <!-- Skipping NETSDK1219 on purpose, as that is "UsingPreviewUseUwpFeature" on .NET < 9.0.2xx, and has been removed on new SDK versions -->
-=======
-  <data name="UsingPreviewUseUwpFeature" xml:space="preserve">
-    <value>NETSDK1219: UseUwp and all associated functionality are currently experimental and not officially supported.</value>
-    <comment>{StrBegins="NETSDK1219: "}</comment>
-  </data>
->>>>>>> a076841e
   <data name="WindowsSDKXamlInvalidTfm" xml:space="preserve">
     <value>NETSDK1220: UseUwp and all associated functionality require using a TFM of 'net8.0-windows' or greater.</value>
     <comment>{StrBegins="NETSDK1220: "}</comment>
