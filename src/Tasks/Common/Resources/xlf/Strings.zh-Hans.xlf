﻿<?xml version="1.0" encoding="utf-8"?>
<xliff xmlns="urn:oasis:names:tc:xliff:document:1.2" xmlns:xsi="http://www.w3.org/2001/XMLSchema-instance" version="1.2" xsi:schemaLocation="urn:oasis:names:tc:xliff:document:1.2 xliff-core-1.2-transitional.xsd">
  <file datatype="xml" source-language="en" target-language="zh-Hans" original="../Strings.resx">
    <body>
      <trans-unit id="AddResourceWithNonIntegerResource">
        <source>NETSDK1076: AddResource can only be used with integer resource types.</source>
        <target state="needs-review-translation">NETSDK1076: AddResource 只能使用整数资源类型。</target>
        <note>{StrBegins="NETSDK1076: "}</note>
      </trans-unit>
      <trans-unit id="AotNotSupported">
        <source>NETSDK1196: The SDK does not support ahead-of-time compilation. Set the PublishAot property to false.</source>
        <target state="needs-review-translation">NETSDK1196: SDK 不支持提前编译。请将 PublishAot 属性设置为 false。</target>
        <note>{StrBegins="NETSDK1196: "}</note>
      </trans-unit>
      <trans-unit id="AotUnsupportedHostRuntimeIdentifier">
        <source>NETSDK1204: Ahead-of-time compilation is not supported on the current platform '{0}'.</source>
        <target state="needs-review-translation">NETSDK1204: 当前平台“{0}”不支持提前编译。</target>
        <note>{StrBegins="NETSDK1204: "}</note>
      </trans-unit>
      <trans-unit id="AotUnsupportedTargetFramework">
        <source>NETSDK1207: Ahead-of-time compilation is not supported for the target framework.</source>
        <target state="needs-review-translation">NETSDK1207: 目标框架不支持提前编译。</target>
        <note>{StrBegins="NETSDK1207: "}</note>
      </trans-unit>
      <trans-unit id="AotUnsupportedTargetRuntimeIdentifier">
        <source>NETSDK1203: Ahead-of-time compilation is not supported for the target runtime identifier '{0}'.</source>
        <target state="needs-review-translation">NETSDK1203: 目标运行时标识符“{0}”不支持提前编译。</target>
        <note>{StrBegins="NETSDK1203: "}</note>
      </trans-unit>
      <trans-unit id="AppConfigRequiresRootConfiguration">
        <source>NETSDK1070: The application configuration file must have root configuration element.</source>
        <target state="needs-review-translation">NETSDK1070: 应用程序配置文件必须具有根配置元素。</target>
        <note>{StrBegins="NETSDK1070: "}</note>
      </trans-unit>
      <trans-unit id="AppHostCreationFailedWithRetry">
        <source>NETSDK1113: Failed to create apphost (attempt {0} out of {1}): {2}</source>
        <target state="needs-review-translation">NETSDK1113: 未能创建 apphost (已尝试 {0} 次，共 {1} 次): {2}</target>
        <note>{StrBegins="NETSDK1113: "}</note>
      </trans-unit>
      <trans-unit id="AppHostCustomizationRequiresWindowsHostWarning">
        <source>NETSDK1074: The application host executable will not be customized because adding resources requires that the build be performed on Windows (excluding Nano Server).</source>
        <target state="needs-review-translation">NETSDK1074: 未自定义应用程序主机可执行文件，因为添加资源要求在 Windows (不包括 Nano 服务器)上执行生成。</target>
        <note>{StrBegins="NETSDK1074: "}</note>
      </trans-unit>
      <trans-unit id="AppHostHasBeenModified">
        <source>NETSDK1029: Unable to use '{0}' as application host executable as it does not contain the expected placeholder byte sequence '{1}' that would mark where the application name would be written.</source>
        <target state="needs-review-translation">NETSDK1029: 未能将“{0}”用作应用程序主机可执行文件，因为它没有必需的占位符字节序列“{1}”，该序列会标记应用程序名称的写入位置。</target>
        <note>{StrBegins="NETSDK1029: "}</note>
      </trans-unit>
      <trans-unit id="AppHostNotWindows">
        <source>NETSDK1078: Unable to use '{0}' as application host executable because it's not a Windows PE file.</source>
        <target state="needs-review-translation">NETSDK1078: 无法将“{0}”用作应用程序主机可执行文件，因为它不是 Windows PE 文件。</target>
        <note>{StrBegins="NETSDK1078: "}</note>
      </trans-unit>
      <trans-unit id="AppHostNotWindowsCLI">
        <source>NETSDK1072: Unable to use '{0}' as application host executable because it's not a Windows executable for the CUI (Console) subsystem.</source>
        <target state="needs-review-translation">NETSDK1072: 无法将“{0}”用作应用程序主机可执行文件，因为它不是 CUI (控制台)子系统的 Windows 可执行文件。</target>
        <note>{StrBegins="NETSDK1072: "}</note>
      </trans-unit>
      <trans-unit id="AppHostSigningFailed">
        <source>NETSDK1177: Failed to sign apphost with error code {1}: {0}</source>
        <target state="needs-review-translation">NETSDK1177: 无法对 Apphost 进行签名，错误代码为 {1}: {0}</target>
        <note>{StrBegins="NETSDK1177: "}</note>
      </trans-unit>
      <trans-unit id="ArtifactsPathCannotBeSetInProject">
        <source>NETSDK1199: The ArtifactsPath and UseArtifactsOutput properties cannot be set in a project file, due to MSBuild ordering constraints. They must be set in a Directory.Build.props file or from the command line. See https://aka.ms/netsdk1199 for more information.</source>
        <target state="needs-review-translation">NETSDK1199: 由于 MSBuild 排序约束，无法在项目文件中设置 ArtifactsPath 和 UseArtifactsOutput 属性。必须在 Directory.Build.props 文件中或通过命令行设置它们。有关详细信息，请参阅 https://aka.ms/netsdk1199。</target>
        <note>{StrBegins="NETSDK1199: "}</note>
      </trans-unit>
      <trans-unit id="AspNetCoreAllNotSupported">
        <source>NETSDK1079: The Microsoft.AspNetCore.All package is not supported when targeting .NET Core 3.0 or higher.  A FrameworkReference to Microsoft.AspNetCore.App should be used instead, and will be implicitly included by Microsoft.NET.Sdk.Web.</source>
        <target state="needs-review-translation">NETSDK1079: 当面向 .NET Core 3.0 或更高版本时，不支持 Microsoft.AspNetCore.All 包。应改为使用 Microsoft.AspNetCore.App 的 FrameworkReference，并且 Microsoft.NET.Sdk.Web 将隐式包含它。</target>
        <note>{StrBegins="NETSDK1079: "}</note>
      </trans-unit>
      <trans-unit id="AspNetCorePackUnsupportedTargetFramework">
        <source>NETSDK1224: ASP.NET Core framework assets are not supported for the target framework.</source>
        <target state="new">NETSDK1224: ASP.NET Core framework assets are not supported for the target framework.</target>
        <note>{StrBegins="NETSDK1224: "}</note>
      </trans-unit>
      <trans-unit id="AspNetCoreUsesFrameworkReference">
        <source>NETSDK1080: A PackageReference to Microsoft.AspNetCore.App is not necessary when targeting .NET Core 3.0 or higher. If Microsoft.NET.Sdk.Web is used, the shared framework will be referenced automatically. Otherwise, the PackageReference should be replaced with a FrameworkReference.</source>
        <target state="needs-review-translation">NETSDK1080: 当面向 .NET Core 3.0 或更高版本时，不需要 Microsoft.AspNetCore.App 的 PackageReference。如果使用 Microsoft.NET.Sdk.Web，则将自动引用共享框架。否则，应使用 FrameworkReference 替换 PackageReference。</target>
        <note>{StrBegins="NETSDK1080: "}</note>
      </trans-unit>
      <trans-unit id="AssetPreprocessorMustBeConfigured">
        <source>NETSDK1017: Asset preprocessor must be configured before assets are processed.</source>
        <target state="needs-review-translation">NETSDK1017: 必须在处理资产之前配置资产预处理器。</target>
        <note>{StrBegins="NETSDK1017: "}</note>
      </trans-unit>
      <trans-unit id="AssetsFileMissingRuntimeIdentifier">
        <source>NETSDK1047: Assets file '{0}' doesn't have a target for '{1}'. Ensure that restore has run and that you have included '{2}' in the TargetFrameworks for your project. You may also need to include '{3}' in your project's RuntimeIdentifiers.</source>
        <target state="needs-review-translation">NETSDK1047: 资产文件“{0}”没有“{1}”的目标。确保已运行还原，且“{2}”已包含在项目的 TargetFrameworks 中。可能需要在项目 RuntimeIdentifiers 中包括“{3}”。</target>
        <note>{StrBegins="NETSDK1047: "}</note>
      </trans-unit>
      <trans-unit id="AssetsFileMissingTarget">
        <source>NETSDK1005: Assets file '{0}' doesn't have a target for '{1}'. Ensure that restore has run and that you have included '{2}' in the TargetFrameworks for your project.</source>
        <target state="needs-review-translation">NETSDK1005: 资产文件“{0}”没有“{1}”的目标。确保已运行还原，且“{2}”已包含在项目的 TargetFrameworks 中。</target>
        <note>{StrBegins="NETSDK1005: "}</note>
      </trans-unit>
      <trans-unit id="AssetsFileNotFound">
        <source>NETSDK1004: Assets file '{0}' not found. Run a NuGet package restore to generate this file.</source>
        <target state="needs-review-translation">NETSDK1004: 找不到资产文件“{0}”。运行 NuGet 包还原以生成此文件。</target>
        <note>{StrBegins="NETSDK1004: "}</note>
      </trans-unit>
      <trans-unit id="AssetsFileNotSet">
        <source>NETSDK1063: The path to the project assets file was not set. Run a NuGet package restore to generate this file.</source>
        <target state="needs-review-translation">NETSDK1063: 未设置项目资产文件的路径。运行 NuGet 程序包还原以生成此文件。</target>
        <note>{StrBegins="NETSDK1063: "}</note>
      </trans-unit>
      <trans-unit id="AssetsFilePathNotRooted">
        <source>NETSDK1006: Assets file path '{0}' is not rooted. Only full paths are supported.</source>
        <target state="needs-review-translation">NETSDK1006: 资产文件路径“{0}”不是根路径。仅支持完整路径。</target>
        <note>{StrBegins="NETSDK1006: "}</note>
      </trans-unit>
      <trans-unit id="AtLeastOneTargetFrameworkMustBeSpecified">
        <source>NETSDK1001: At least one possible target framework must be specified.</source>
        <target state="needs-review-translation">NETSDK1001: 必须指定至少一个可能的目标框架。</target>
        <note>{StrBegins="NETSDK1001: "}</note>
      </trans-unit>
      <trans-unit id="CannotDirectlyReferenceMicrosoftNetCompilersToolsetFramework">
        <source>NETSDK1205: The Microsoft.Net.Compilers.Toolset.Framework package should not be set directly. Set the property 'BuildWithNetFrameworkHostedCompiler' to 'true' instead if you need it.</source>
        <target state="needs-review-translation">NETSDK1205: 不应直接设置 Microsoft.Net.Compilers.Toolset.Framework 包。如果需要，请将属性 "BuildWithNetFrameworkHostedCompiler" 设置为 "true"。</target>
        <note>{StrBegins="NETSDK1205: "}{Locked="Microsoft.Net.Compilers.Toolset.Framework"}{Locked="BuildWithNetFrameworkHostedCompiler"}</note>
      </trans-unit>
      <trans-unit id="CannotFindApphostForRid">
        <source>NETSDK1065: Cannot find app host for {0}. {0} could be an invalid runtime identifier (RID). For more information about RID, see https://aka.ms/rid-catalog.</source>
        <target state="needs-review-translation">NETSDK1065: 无法找到 {0} 的应用主机。{0} 可能是无效的运行时标识符(RID)。有关 RID 的详细信息，请参阅 https://aka.ms/rid-catalog。</target>
        <note>{StrBegins="NETSDK1065: "}</note>
      </trans-unit>
      <trans-unit id="CannotFindComhost">
        <source>NETSDK1091: Unable to find a .NET Core COM host. The .NET Core COM host is only available on .NET Core 3.0 or higher when targeting Windows.</source>
        <target state="needs-review-translation">NETSDK1091: 找不到 .NET Core COM 主机。仅当面向 Windows 时，.NET Core COM 主机才在 .NET Core 3.0 或更高版本上可用。</target>
        <note>{StrBegins="NETSDK1091: "}</note>
      </trans-unit>
      <trans-unit id="CannotFindIjwhost">
        <source>NETSDK1114: Unable to find a .NET Core IJW host. The .NET Core IJW host is only available on .NET Core 3.1 or higher when targeting Windows.</source>
        <target state="needs-review-translation">NETSDK1114: 找不到 .NET Core IJW 主机。仅当面向 Windows 时，.NET Core IJW 主机才在 .NET Core 3.1 或更高版本上可用。</target>
        <note>{StrBegins="NETSDK1114: "}</note>
      </trans-unit>
      <trans-unit id="CannotFindProjectInfo">
        <source>NETSDK1007: Cannot find project info for '{0}'. This can indicate a missing project reference.</source>
        <target state="needs-review-translation">NETSDK1007: 找不到“{0}”的项目信息。这可以指示缺少一个项目引用。</target>
        <note>{StrBegins="NETSDK1007: "}</note>
      </trans-unit>
      <trans-unit id="CannotHaveRuntimeIdentifierPlatformMismatchPlatformTarget">
        <source>NETSDK1032: The RuntimeIdentifier platform '{0}' and the PlatformTarget '{1}' must be compatible.</source>
        <target state="needs-review-translation">NETSDK1032: RuntimeIdentifier 平台“{0}”和 PlatformTarget“{1}”必须兼容。</target>
        <note>{StrBegins="NETSDK1032: "}</note>
      </trans-unit>
      <trans-unit id="CannotHaveSelfContainedWithoutRuntimeIdentifier">
        <source>NETSDK1031: It is not supported to build or publish a self-contained application without specifying a RuntimeIdentifier. You must either specify a RuntimeIdentifier or set SelfContained to false.</source>
        <target state="needs-review-translation">NETSDK1031: 不可在未指定 RuntimeIdentifier 的情况下生成或发布自包含应用程序。必须指定 RuntimeIdentifier 或将 SelfContained 设置为 false。</target>
        <note>{StrBegins="NETSDK1031: "}</note>
      </trans-unit>
      <trans-unit id="CannotHaveSingleFileWithoutRuntimeIdentifier">
        <source>NETSDK1097: It is not supported to publish an application to a single-file without specifying a RuntimeIdentifier. You must either specify a RuntimeIdentifier or set PublishSingleFile to false.</source>
        <target state="needs-review-translation">NETSDK1097: 不可在未指定 RuntimeIdentifier 的情况下发布将应用程序发布到单一文件中。必须指定 RuntimeIdentifier 或将 PublishSingleFile 设置为 false。</target>
        <note>{StrBegins="NETSDK1097: "}</note>
      </trans-unit>
      <trans-unit id="CannotHaveSingleFileWithoutAppHost">
        <source>NETSDK1098: Applications published to a single-file are required to use the application host. You must either set PublishSingleFile to false or set UseAppHost to true.</source>
        <target state="needs-review-translation">NETSDK1098: 要使用应用程序主机，需具备发布到单一文件中的应用程序。必须将 PublishSingleFile 设置为 false，或将 UseAppHost 设置为 true。</target>
        <note>{StrBegins="NETSDK1098: "}</note>
      </trans-unit>
      <trans-unit id="CannotHaveSingleFileWithoutExecutable">
        <source>NETSDK1099: Publishing to a single-file is only supported for executable applications.</source>
        <target state="needs-review-translation">NETSDK1099: 发布到单一文件仅适用于可执行应用程序。</target>
        <note>{StrBegins="NETSDK1099: "}</note>
      </trans-unit>
      <trans-unit id="CannotHaveSolutionLevelOutputPath">
        <source>NETSDK1194: The "--output" option isn't supported when building a solution. Specifying a solution-level output path results in all projects copying outputs to the same directory, which can lead to inconsistent builds.</source>
        <target state="needs-review-translation">NETSDK1194: 生成解决方案时不支持 "--output" 选项。指定解决方案级输出路径会导致所有项目将输出复制到同一目录，这可能会导致生成不一致。</target>
        <note>{StrBegins="NETSDK1194: "}{Locked="--output"}</note>
      </trans-unit>
      <trans-unit id="CannotHaveSolutionLevelRuntimeIdentifier">
        <source>NETSDK1134: Building a solution with a specific RuntimeIdentifier is not supported. If you would like to publish for a single RID, specify the RID at the individual project level instead.</source>
        <target state="needs-review-translation">NETSDK1134: 不支持使用特定 RuntimeIdentifier 生成解决方案。如果要为单个 RID 发布，请改为在单独的项目级别指定 RID。</target>
        <note>{StrBegins="NETSDK1134: "}</note>
      </trans-unit>
      <trans-unit id="CannotHaveSupportedOSPlatformVersionHigherThanTargetPlatformVersion">
        <source>NETSDK1135: SupportedOSPlatformVersion {0} cannot be higher than TargetPlatformVersion {1}.</source>
        <target state="needs-review-translation">NETSDK1135: SupportedOSPlatformVersion {0} 不能高于 TargetPlatformVersion {1}。</target>
        <note>{StrBegins="NETSDK1135: "}</note>
      </trans-unit>
      <trans-unit id="CannotIncludeAllContentButNotNativeLibrariesInSingleFile">
        <source>NETSDK1143: Including all content in a single file bundle also includes native libraries. If IncludeAllContentForSelfExtract is true, IncludeNativeLibrariesForSelfExtract must not be false.</source>
        <target state="needs-review-translation">NETSDK1143: 包含单个文件包中的所有内容意味着也包括本机库。如果 IncludeAllContentForSelfExtract 为 true，则 IncludeNativeLibrariesForSelfExtract 不能为 false。</target>
        <note>{StrBegins="NETSDK1143: "}</note>
      </trans-unit>
      <trans-unit id="CannotIncludeSymbolsInSingleFile">
        <source>NETSDK1142: Including symbols in a single file bundle is not supported when publishing for .NET5 or higher.</source>
        <target state="needs-review-translation">NETSDK1142: 针对 .NET5 或更高版本发布时，不支持在单个文件包中包括符号。</target>
        <note>{StrBegins="NETSDK1142: "}</note>
      </trans-unit>
      <trans-unit id="CannotInferTargetFrameworkIdentifierAndVersion">
        <source>NETSDK1013: The TargetFramework value '{0}' was not recognized. It may be misspelled. If not, then the TargetFrameworkIdentifier and/or TargetFrameworkVersion properties must be specified explicitly.</source>
        <target state="needs-review-translation">NETSDK1013: 未识别 TargetFramework 值“{0}”。可能是因为拼写错误。如果拼写正确，必须显式指定 TargetFrameworkIdentifier 和/或 TargetFrameworkVersion 属性。</target>
        <note>{StrBegins="NETSDK1013: "}</note>
      </trans-unit>
      <trans-unit id="CannotUseSelfContainedWithoutAppHost">
        <source>NETSDK1067: Self-contained applications are required to use the application host. Either set SelfContained to false or set UseAppHost to true.</source>
        <target state="needs-review-translation">NETSDK1067: 需要自包含应用程序才能使用应用程序主机。将 SelfContained 设置为 false，或者将 UseAppHost 设置为 true。</target>
        <note>{StrBegins="NETSDK1067: "}</note>
      </trans-unit>
      <trans-unit id="CanOnlyHaveSingleFileWithNetCoreApp">
        <source>NETSDK1125: Publishing to a single-file is only supported for netcoreapp target.</source>
        <target state="needs-review-translation">NETSDK1125: 仅 netcoreapp 目标支持发布到单个文件。</target>
        <note>{StrBegins="NETSDK1125: "}</note>
      </trans-unit>
      <trans-unit id="ChoosingAssemblyVersion_Info">
        <source>Choosing '{0}' because AssemblyVersion '{1}' is greater than '{2}'.</source>
        <target state="translated">选择“{0}”，因为 AssemblyVersion“{1}”高于“{2}”。</target>
        <note />
      </trans-unit>
      <trans-unit id="ChoosingCopyLocalArbitrarily_Info">
        <source>Choosing '{0}' arbitrarily as both items are copy-local and have equal file and assembly versions.</source>
        <target state="translated">任意选择“{0}”，因为两个项都是本地副本且文件和程序集版本相等。</target>
        <note />
      </trans-unit>
      <trans-unit id="ChoosingFileVersion_Info">
        <source>Choosing '{0}' because file version '{1}' is greater than '{2}'.</source>
        <target state="translated">选择“{0}”，因为文件版本“{1}”高于“{2}”。</target>
        <note />
      </trans-unit>
      <trans-unit id="ChoosingPlatformItem_Info">
        <source>Choosing '{0}' because it is a platform item.</source>
        <target state="translated">选择“{0}”，因为它是平台项。</target>
        <note />
      </trans-unit>
      <trans-unit id="ChoosingPreferredPackage_Info">
        <source>Choosing '{0}' because it comes from a package that is preferred.</source>
        <target state="translated">选择“{0}”，因为它来自首选包。</target>
        <note />
      </trans-unit>
      <trans-unit id="ClsidMapConflictingGuids">
        <source>NETSDK1089: The '{0}' and '{1}' types have the same CLSID '{2}' set in their GuidAttribute. Each COMVisible class needs to have a distinct guid for their CLSID.</source>
        <target state="needs-review-translation">NETSDK1089: “{0}”和“{1}”类型在其 GuidAttribute 中设置了相同的 CLSID“{2}”。每个 COMVisible 类都需要为其 CLSID 提供一个不同的 GUID。</target>
        <note>{StrBegins="NETSDK1089: "}
{0} - The first type with the conflicting guid.
{1} - The second type with the conflicting guid.
{2} - The guid the two types have.</note>
      </trans-unit>
      <trans-unit id="ClsidMapExportedTypesRequireExplicitGuid">
        <source>NETSDK1088: The COMVisible class '{0}' must have a GuidAttribute with the CLSID of the class to be made visible to COM in .NET Core.</source>
        <target state="needs-review-translation">NETSDK1088: COMVisible 类“{0}”必须具有 GuidAttribute，该类的 CLSID 将在 .NET Core 中对 COM 可见。</target>
        <note>{StrBegins="NETSDK1088: "}
{0} - The ComVisible class that doesn't have a GuidAttribute on it.</note>
      </trans-unit>
      <trans-unit id="ClsidMapInvalidAssembly">
        <source>NETSDK1090: The supplied assembly '{0}' is not valid. Cannot generate a CLSIDMap from it.</source>
        <target state="needs-review-translation">NETSDK1090: 提供的程序集“{0}”无效。无法从该程序集生成 CLSIDMap。</target>
        <note>{StrBegins="NETSDK1090: "}
{0} - The path to the invalid assembly.</note>
      </trans-unit>
      <trans-unit id="CompressionInSingleFileRequires60">
        <source>NETSDK1167: Compression in a single file bundle is only supported when publishing for .NET6 or higher.</source>
        <target state="needs-review-translation">NETSDK1167: 仅支持在为 .NET6 或更高版本发布时进行单个文件包的压缩。</target>
        <note>{StrBegins="NETSDK1167: "}</note>
      </trans-unit>
      <trans-unit id="CompressionInSingleFileRequiresSelfContained">
        <source>NETSDK1176: Compression in a single file bundle is only supported when publishing a self-contained application.</source>
        <target state="needs-review-translation">NETSDK1176: 仅在发布独立应用程序时才支持在单个文件捆绑包中进行压缩。</target>
        <note>{StrBegins="NETSDK1176: "}</note>
      </trans-unit>
      <trans-unit id="ConflictingRuntimePackInformation">
        <source>NETSDK1133: There was conflicting information about runtime packs available for {0}:
{1}</source>
        <target state="needs-review-translation">NETSDK1133: 可供{0} 使用的运行时包的信息存在冲突:
{1}</target>
        <note>{StrBegins="NETSDK1133: "}</note>
      </trans-unit>
      <trans-unit id="ContentItemDoesNotProvideOutputPath">
        <source>NETSDK1014: Content item for '{0}' sets '{1}', but does not provide  '{2}' or '{3}'.</source>
        <target state="needs-review-translation">NETSDK1014: “{0}”的内容项设置为“{1}”，但不提供“{2}”或“{3}”。</target>
        <note>{StrBegins="NETSDK1014: "}</note>
      </trans-unit>
      <trans-unit id="ContentPreproccessorParameterRequired">
        <source>NETSDK1010: The '{0}' task must be given a value for parameter '{1}' in order to consume preprocessed content.</source>
        <target state="needs-review-translation">NETSDK1010: 必须向“{0}”任务提供参数“{1}”的值以便使用预处理的内容。</target>
        <note>{StrBegins="NETSDK1010: "}</note>
      </trans-unit>
      <trans-unit id="CouldNotDetermineWinner_DoesNotExist_Info">
        <source>Could not determine winner because '{0}' does not exist.</source>
        <target state="translated">“{0}”不存在，因此无法确定优胜者。</target>
        <note />
      </trans-unit>
      <trans-unit id="CouldNotDetermineWinner_EqualVersions_Info">
        <source>Could not determine winner due to equal file and assembly versions.</source>
        <target state="translated">文件和程序集版本相等，因此无法确定优胜者。</target>
        <note />
      </trans-unit>
      <trans-unit id="CouldNotDetermineWinner_NoFileVersion_Info">
        <source>Could not determine a winner because '{0}' has no file version.</source>
        <target state="translated">“{0}”没有文件版本，因此无法确定优胜者。</target>
        <note />
      </trans-unit>
      <trans-unit id="CouldNotDetermineWinner_NotAnAssembly_Info">
        <source>Could not determine a winner because '{0}' is not an assembly.</source>
        <target state="translated">“{0}”不是程序集，因此无法确定优胜者。</target>
        <note />
      </trans-unit>
      <trans-unit id="CouldNotGetPackVersionFromWorkloadManifests">
        <source>NETSDK1181: Error getting pack version: Pack '{0}' was not present in workload manifests.</source>
        <target state="needs-review-translation">NETSDK1181: 获取包版本时出错: 包“{0}”在工作负载清单中不存在。</target>
        <note>{StrBegins="NETSDK1181: "}</note>
      </trans-unit>
      <trans-unit id="CouldNotLoadPlatformManifest">
        <source>NETSDK1042: Could not load PlatformManifest from '{0}' because it did not exist.</source>
        <target state="needs-review-translation">NETSDK1042: 无法从“{0}”中加载 PlatformManifest，因为它不存在。</target>
        <note>{StrBegins="NETSDK1042: "}</note>
      </trans-unit>
      <trans-unit id="CppRequiresTFMVersion31">
        <source>NETSDK1120: C++/CLI projects targeting .NET Core require a target framework of at least 'netcoreapp3.1'.</source>
        <target state="needs-review-translation">NETSDK1120: 面向 .NET Core 的 C++/CLI 项目要求目标框架至少为 "netcoreapp 3.1"。</target>
        <note>{StrBegins="NETSDK1120: "}</note>
      </trans-unit>
      <trans-unit id="Crossgen2MissingRequiredMetadata">
        <source>NETSDK1158: Required '{0}' metadata missing on Crossgen2Tool item.</source>
        <target state="needs-review-translation">NETSDK1158: Crossgen2Tool 项上缺少必需的“{0}”元数据。</target>
        <note>{StrBegins="NETSDK1158: "}</note>
      </trans-unit>
      <trans-unit id="Crossgen2RequiresSelfContained">
        <source>NETSDK1126: Publishing ReadyToRun using Crossgen2 is only supported for self-contained applications.</source>
        <target state="needs-review-translation">NETSDK1126: 仅独立式应用程序支持使用 Crossgen2 发布 ReadyToRun。</target>
        <note>{StrBegins="NETSDK1126: "}</note>
      </trans-unit>
      <trans-unit id="Crossgen2ToolExecutableNotFound">
        <source>NETSDK1155: Crossgen2Tool executable '{0}' not found.</source>
        <target state="needs-review-translation">NETSDK1155: 找不到 Crossgen2Tool 可执行文件“{0}”。</target>
        <note>{StrBegins="NETSDK1155: "}</note>
      </trans-unit>
      <trans-unit id="Crossgen2ToolMissingWhenUseCrossgen2IsSet">
        <source>NETSDK1154: Crossgen2Tool must be specified when UseCrossgen2 is set to true.</source>
        <target state="needs-review-translation">NETSDK1154: 当 UseCrossgen2 设置为 true 时，必须指定 Crossgen2Tool。</target>
        <note>{StrBegins="NETSDK1154: "}</note>
      </trans-unit>
      <trans-unit id="Crossgen5CannotEmitSymbolsInCompositeMode">
        <source>NETSDK1166: Cannot emit symbols when publishing for .NET 5 with Crossgen2 using composite mode.</source>
        <target state="needs-review-translation">NETSDK1166: 使用复合模式针对具有 Crossgen2 的 .NET 5 发布时，无法发出符号。</target>
        <note>{StrBegins="NETSDK1166: "}</note>
      </trans-unit>
      <trans-unit id="CrossgenToolExecutableNotFound">
        <source>NETSDK1160: CrossgenTool executable '{0}' not found.</source>
        <target state="needs-review-translation">NETSDK1160: 找不到 CrossgenTool 可执行文件“{0}”。</target>
        <note>{StrBegins="NETSDK1160: "}</note>
      </trans-unit>
      <trans-unit id="CrossgenToolMissingInPDBCompilationMode">
        <source>NETSDK1153: CrossgenTool not specified in PDB compilation mode.</source>
        <target state="needs-review-translation">NETSDK1153: 在 PDB 编译模式下未指定 CrossgenTool。</target>
        <note>{StrBegins="NETSDK1153: "}</note>
      </trans-unit>
      <trans-unit id="CrossgenToolMissingWhenUseCrossgen2IsNotSet">
        <source>NETSDK1159: CrossgenTool must be specified when UseCrossgen2 is set to false.</source>
        <target state="needs-review-translation">NETSDK1159: UseCrossgen2 设置为 false 时，必须指定 CrossgenTool。</target>
        <note>{StrBegins="NETSDK1159: "}</note>
      </trans-unit>
      <trans-unit id="DiaSymReaderLibraryNotFound">
        <source>NETSDK1161: DiaSymReader library '{0}' not found.</source>
        <target state="needs-review-translation">NETSDK1161: 未找到 DiaSymReader 库“{0}”。</target>
        <note>{StrBegins="NETSDK1161: "}</note>
      </trans-unit>
      <trans-unit id="DotNetHostExecutableNotFound">
        <source>NETSDK1156: .NET host executable '{0}' not found.</source>
        <target state="needs-review-translation">NETSDK1156: 找不到 .NET 主机可执行文件“{0}”。</target>
        <note>{StrBegins="NETSDK1156: "}</note>
      </trans-unit>
      <trans-unit id="DotnetToolDoesNotSupportTFMLowerThanNetcoreapp21">
        <source>NETSDK1055: DotnetTool does not support target framework lower than netcoreapp2.1.</source>
        <target state="needs-review-translation">NETSDK1055: DotnetTool 不支持版本低于 netcoreapp2.1 的目标框架。</target>
        <note>{StrBegins="NETSDK1055: "}</note>
      </trans-unit>
      <trans-unit id="DotnetToolOnlySupportNetcoreapp">
        <source>NETSDK1054: only supports .NET Core.</source>
        <target state="needs-review-translation">NETSDK1054: 仅支持 .NET Core。</target>
        <note>{StrBegins="NETSDK1054: "}</note>
      </trans-unit>
      <trans-unit id="DuplicateItemsError">
        <source>NETSDK1022: Duplicate '{0}' items were included. The .NET SDK includes '{0}' items from your project directory by default. You can either remove these items from your project file, or set the '{1}' property to '{2}' if you want to explicitly include them in your project file. For more information, see {4}. The duplicate items were: {3}</source>
        <target state="needs-review-translation">NETSDK1022: 包含了重复的“{0}”项。.NET SDK 默认包含你项目目录中的“{0}”项。可从项目文件中删除这些项；如果希望将其显式包含在项目文件中，可将“{1}”属性设置为“{2}”。有关详细信息，请参阅 {4}。重复项为: {3}</target>
        <note>{StrBegins="NETSDK1022: "}</note>
      </trans-unit>
      <trans-unit id="DuplicatePreprocessorToken">
        <source>NETSDK1015: The preprocessor token '{0}' has been given more than one value. Choosing '{1}' as the value.</source>
        <target state="needs-review-translation">NETSDK1015: 已向预处理器标记“{0}”提供多个值。选择“{1}”作为值。</target>
        <note>{StrBegins="NETSDK1015: "}</note>
      </trans-unit>
      <trans-unit id="DuplicatePublishOutputFiles">
        <source>NETSDK1152: Found multiple publish output files with the same relative path: {0}.</source>
        <target state="needs-review-translation">NETSDK1152: 找到了多个具有相同相对路径的发布输出文件: {0}。</target>
        <note>{StrBegins="NETSDK1152: "}</note>
      </trans-unit>
      <trans-unit id="DuplicateRuntimePackAsset">
        <source>NETSDK1110: More than one asset in the runtime pack has the same destination sub-path of '{0}'. Report this error to the .NET team here: https://aka.ms/dotnet-sdk-issue.</source>
        <target state="needs-review-translation">NETSDK1110: 运行时包中的多个资产具有“{0}”的相同目标子路径。请在此处将此错误报告给 .NET 团队: https://aka.ms/dotnet-sdk-issue。</target>
        <note>{StrBegins="NETSDK1110: "}</note>
      </trans-unit>
      <trans-unit id="DuplicateTypeLibraryIds">
        <source>NETSDK1169: The same resource ID {0} was specified for two type libraries '{1}' and '{2}'. Duplicate type library IDs are not allowed.</source>
        <target state="needs-review-translation">NETSDK1169: 为两个类型库“{1}”和“{2}”指定了相同的资源 ID {0}。不允许使用重复的类型库 ID。</target>
        <note>{StrBegins="NETSDK1169: "}</note>
      </trans-unit>
      <trans-unit id="EnableSingleFileAnalyzerUnsupported">
        <source>NETSDK1211: EnableSingleFileAnalyzer is not supported for the target framework. Consider multi-targeting to a supported framework to enable single-file analysis, and set EnableSingleFileAnalyzer only for the supported frameworks. For example:
&lt;EnableSingleFileAnalyzer Condition="$([MSBuild]::IsTargetFrameworkCompatible('$(TargetFramework)', '{0}'))"&gt;true&lt;/EnableSingleFileAnalyzer&gt;</source>
        <target state="needs-review-translation">NETSDK1211: 目标框架不支持 EnableSingleFileAnalyzer。请考虑对受支持的框架进行多目标设定来启用单文件分析，并且仅为受支持的框架设置 EnableSingleFileAnalyzer。例如:
&lt;EnableSingleFileAnalyzer Condition="$([MSBuild]::IsTargetFrameworkCompatible('$(TargetFramework)', '{0}'))"&gt;true&lt;/EnableSingleFileAnalyzer&gt;</target>
        <note>{StrBegins="NETSDK1211: "}</note>
      </trans-unit>
      <trans-unit id="EncounteredConflict_Info">
        <source>Encountered conflict between '{0}' and '{1}'.</source>
        <target state="translated">“{0}”和“{1}”之间存在冲突。</target>
        <note />
      </trans-unit>
      <trans-unit id="ErrorParsingFrameworkListInvalidValue">
        <source>NETSDK1051: Error parsing FrameworkList from '{0}'.  {1} '{2}' was invalid.</source>
        <target state="needs-review-translation">NETSDK1051: 分析“{0}”中的 FrameworkList 时出错。{1}“{2}”无效。</target>
        <note>{StrBegins="NETSDK1051: "}</note>
      </trans-unit>
      <trans-unit id="ErrorParsingPlatformManifest">
        <source>NETSDK1043: Error parsing PlatformManifest from '{0}' line {1}.  Lines must have the format {2}.</source>
        <target state="needs-review-translation">NETSDK1043: 从“{0}”第 {1} 行处分析 PlatformManifest 时出错。行的格式必须为 {2}。</target>
        <note>{StrBegins="NETSDK1043: "}</note>
      </trans-unit>
      <trans-unit id="ErrorParsingPlatformManifestInvalidValue">
        <source>NETSDK1044: Error parsing PlatformManifest from '{0}' line {1}.  {2} '{3}' was invalid.</source>
        <target state="needs-review-translation">NETSDK1044: 从“{0}”第 {1} 行处分析 PlatformManifest 时出错。{2} “{3}”无效。</target>
        <note>{StrBegins="NETSDK1044: "}</note>
      </trans-unit>
      <trans-unit id="ErrorReadingAssetsFile">
        <source>NETSDK1060: Error reading assets file: {0}</source>
        <target state="needs-review-translation">NETSDK1060: 读取资产文件时出错: {0}</target>
        <note>{StrBegins="NETSDK1060: "}</note>
      </trans-unit>
      <trans-unit id="FailedToDeleteApphost">
        <source>NETSDK1111: Failed to delete output apphost: {0}</source>
        <target state="needs-review-translation">NETSDK1111: 未能删除输出 apphost: {0}</target>
        <note>{StrBegins="NETSDK1111: "}</note>
      </trans-unit>
      <trans-unit id="FailedToLockResource">
        <source>NETSDK1077: Failed to lock resource.</source>
        <target state="needs-review-translation">NETSDK1077: 无法锁定资源。</target>
        <note>{StrBegins="NETSDK1077: "}</note>
      </trans-unit>
      <trans-unit id="FileNameIsTooLong">
        <source>NETSDK1030: Given file name '{0}' is longer than 1024 bytes</source>
        <target state="needs-review-translation">NETSDK1030: 给定文件名“{0}”的长度超过 1024 个字节</target>
        <note>{StrBegins="NETSDK1030: "}</note>
      </trans-unit>
      <trans-unit id="FolderAlreadyExists">
        <source>NETSDK1024: Folder '{0}' already exists either delete it or provide a different ComposeWorkingDir</source>
        <target state="needs-review-translation">NETSDK1024: 文件夹“{0}”已存在，请将其删除或提供不同的 ComposeWorkingDir</target>
        <note>{StrBegins="NETSDK1024: "}</note>
      </trans-unit>
      <trans-unit id="FrameworkDependentAppHostRequiresVersion21">
        <source>NETSDK1068: The framework-dependent application host requires a target framework of at least 'netcoreapp2.1'.</source>
        <target state="needs-review-translation">NETSDK1068: 框架依赖型应用程序主机需要一个至少 “netcoreapp2.1” 的目标框架。</target>
        <note>{StrBegins="NETSDK1068: "}</note>
      </trans-unit>
      <trans-unit id="FrameworkListPathNotRooted">
        <source>NETSDK1052: Framework list file path '{0}' is not rooted. Only full paths are supported.</source>
        <target state="needs-review-translation">NETSDK1052: 框架列表路径“{0}”不是根路径。仅支持完整路径。</target>
        <note>{StrBegins="NETSDK1052: "}</note>
      </trans-unit>
      <trans-unit id="FrameworkReferenceDuplicateError">
        <source>NETSDK1087: Multiple FrameworkReference items for '{0}' were included in the project.</source>
        <target state="needs-review-translation">NETSDK1087: 项目中包含“{0}”的多个 FrameworkReference 项。</target>
        <note>{StrBegins="NETSDK1087: "}</note>
      </trans-unit>
      <trans-unit id="FrameworkReferenceOverrideWarning">
        <source>NETSDK1086: A FrameworkReference for '{0}' was included in the project. This is implicitly referenced by the .NET SDK and you do not typically need to reference it from your project. For more information, see {1}</source>
        <target state="needs-review-translation">NETSDK1086: 项目中包含了“{0}”的 FrameworkReference。它由 .NET SDK 隐式引用，且通常情况下无需从项目中对其进行引用。有关详细信息，请参阅 {1}</target>
        <note>{StrBegins="NETSDK1086: "}</note>
      </trans-unit>
      <trans-unit id="GetDependsOnNETStandardFailedWithException">
        <source>NETSDK1049: Resolved file has a bad image, no metadata, or is otherwise inaccessible. {0} {1}</source>
        <target state="needs-review-translation">NETSDK1049: 解析的文件包含错误图像、无元数据或不可访问。{0} {1}</target>
        <note>{StrBegins="NETSDK1049: "}</note>
      </trans-unit>
      <trans-unit id="GlobalJsonSDKResolutionFailed">
        <source>NETSDK1141: Unable to resolve the .NET SDK version as specified in the global.json located at {0}.</source>
        <target state="needs-review-translation">NETSDK1141: 无法解析位于 {0} 的 global.json 中指定的 .NET SDK 版本。</target>
        <note>{StrBegins="NETSDK1141: "}</note>
      </trans-unit>
      <trans-unit id="ILLinkFailed">
        <source>NETSDK1144: Optimizing assemblies for size failed.</source>
        <target state="needs-review-translation">NETSDK1144: 优化程序集大小失败。</target>
        <note>{StrBegins="NETSDK1144: "}</note>
      </trans-unit>
      <trans-unit id="ILLinkNoValidRuntimePackageError">
        <source>NETSDK1195: Trimming, or code compatibility analysis for trimming, single-file deployment, or ahead-of-time compilation is not supported for the target framework. For more information, see https://aka.ms/netsdk1195</source>
        <target state="needs-review-translation">NETSDK1195: 目标框架不支持剪裁、单文件部署或提前编译的剪裁或代码兼容性分析。有关详细信息，请参阅 https://aka.ms/netsdk1195</target>
        <note>{StrBegins="NETSDK1195: "}</note>
      </trans-unit>
      <trans-unit id="ILLinkNotSupportedError">
        <source>NETSDK1102: Optimizing assemblies for size is not supported for the selected publish configuration. Please ensure that you are publishing a self-contained app.</source>
        <target state="needs-review-translation">NETSDK1102: 所选发布配置不支持优化程序集的大小。请确保你发布的是独立应用。</target>
        <note>{StrBegins="NETSDK1102: "}</note>
      </trans-unit>
      <trans-unit id="ILLinkOptimizedAssemblies">
        <source>Optimizing assemblies for size may change the behavior of the app. Be sure to test after publishing. See: https://aka.ms/dotnet-illink</source>
        <target state="translated">优化程序集以调整大小可能会更改应用的行为。请务必在发布后进行测试。请参阅: https://aka.ms/dotnet-illink</target>
        <note />
      </trans-unit>
      <trans-unit id="ILLinkRunning">
        <source>Optimizing assemblies for size. This process might take a while.</source>
        <target state="translated">正在优化程序集以调整大小。此过程可能需要一段时间。</target>
        <note />
      </trans-unit>
      <trans-unit id="ImplicitRuntimeIdentifierResolutionForPublishPropertyFailed">
        <source>NETSDK1191: A runtime identifier for the property '{0}' couldn't be inferred. Specify a rid explicitly.</source>
        <target state="needs-review-translation">NETSDK1191: 无法推断属性“{0}”的运行时标识符。显式指定 rid。</target>
        <note>{StrBegins="NETSDK1191: "}</note>
      </trans-unit>
      <trans-unit id="IncorrectPackageRoot">
        <source>NETSDK1020: Package Root {0} was incorrectly given for Resolved library {1}</source>
        <target state="needs-review-translation">NETSDK1020: 对于“已解析”库 {1}，包根目录 {0} 分配错误</target>
        <note>{StrBegins="NETSDK1020: "}</note>
      </trans-unit>
      <trans-unit id="IncorrectTargetFormat">
        <source>NETSDK1025: The target manifest {0} provided is of not the correct format</source>
        <target state="needs-review-translation">NETSDK1025: 提供的目标清单 {0} 的格式不正确</target>
        <note>{StrBegins="NETSDK1025: "}</note>
      </trans-unit>
      <trans-unit id="InputAssemblyNotFound">
        <source>NETSDK1163: Input assembly '{0}' not found.</source>
        <target state="needs-review-translation">NETSDK1163: 找不到输入程序集“{0}”。</target>
        <note>{StrBegins="NETSDK1163: "}</note>
      </trans-unit>
      <trans-unit id="InvalidAppHostDotNetSearch">
        <source>NETSDK1217: Invalid value in AppHostDotNetSearch: '{0}'.</source>
        <target state="needs-review-translation">NETSDK1217: AppHostDotNetSearch 中的值无效: "{0}"。</target>
        <note>{StrBegins="NETSDK1217: "}</note>
      </trans-unit>
      <trans-unit id="InvalidFrameworkName">
        <source>NETSDK1003: Invalid framework name: '{0}'.</source>
        <target state="needs-review-translation">NETSDK1003: 无效的框架名称:“{0}”。</target>
        <note>{StrBegins="NETSDK1003: "}</note>
      </trans-unit>
      <trans-unit id="InvalidItemSpecToUse">
        <source>NETSDK1058: Invalid value for ItemSpecToUse parameter: '{0}'.  This property must be blank or set to 'Left' or 'Right'</source>
        <target state="needs-review-translation">NETSDK1058: 无效的 ItemSpecToUse 参数值:“{0}”。此属性必须为空或设为“左”或“右”</target>
        <note>{StrBegins="NETSDK1058: "}
The following are names of parameters or literal values and should not be translated: ItemSpecToUse, Left, Right</note>
      </trans-unit>
      <trans-unit id="InvalidNuGetVersionString">
        <source>NETSDK1018: Invalid NuGet version string: '{0}'.</source>
        <target state="needs-review-translation">NETSDK1018: 无效的 NuGet 版本字符串:“{0}”。</target>
        <note>{StrBegins="NETSDK1018: "}</note>
      </trans-unit>
      <trans-unit id="InvalidResourceUpdate">
        <source>NETSDK1075: Update handle is invalid. This instance may not be used for further updates.</source>
        <target state="needs-review-translation">NETSDK1075: 更新句柄无效。此实例不能用于进一步更新。</target>
        <note>{StrBegins="NETSDK1075: "}</note>
      </trans-unit>
      <trans-unit id="InvalidRollForwardValue">
        <source>NETSDK1104: RollForward value '{0}' is invalid. Allowed values are {1}.</source>
        <target state="needs-review-translation">NETSDK1104: RollForward 值“{0}”无效。允许的值为 {1}。</target>
        <note>{StrBegins="NETSDK1104: "}</note>
      </trans-unit>
      <trans-unit id="InvalidTargetPlatformVersion">
        <source>NETSDK1140: {0} is not a valid TargetPlatformVersion for {1}. Valid versions include:
{2}</source>
        <target state="needs-review-translation">NETSDK1140: {0} 不是 {1} 的有效的 TargetPlatformVersion。有效版本包括:
{2}</target>
        <note>{StrBegins="NETSDK1140: "}</note>
      </trans-unit>
      <trans-unit id="InvalidTypeLibrary">
        <source>NETSDK1173: The provided type library '{0}' is in an invalid format.</source>
        <target state="needs-review-translation">NETSDK1173: 提供的类型库“{0}”的格式无效。</target>
        <note>{StrBegins="NETSDK1173: "}</note>
      </trans-unit>
      <trans-unit id="InvalidTypeLibraryId">
        <source>NETSDK1170: The provided type library ID '{0}' for type library '{1}' is invalid. The ID must be a positive integer less than 65536.</source>
        <target state="needs-review-translation">NETSDK1170: 为类型库“{1}”提供的类型库 ID“{0}”无效。该 ID 必须是小于 65536 的正整数。</target>
        <note>{StrBegins="NETSDK1170: "}</note>
      </trans-unit>
      <trans-unit id="IsAotCompatibleUnsupported">
        <source>NETSDK1210: IsAotCompatible and EnableAotAnalyzer are not supported for the target framework. Consider multi-targeting to a supported framework to enable ahead-of-time compilation analysis, and set IsAotCompatible only for the supported frameworks. For example:
&lt;IsAotCompatible Condition="$([MSBuild]::IsTargetFrameworkCompatible('$(TargetFramework)', '{0}'))"&gt;true&lt;/IsAotCompatible&gt;</source>
        <target state="needs-review-translation">NETSDK1210: 目标框架不支持 IsAotCompatible 和 EnableAotAnalyzer。请考虑对受支持的框架进行多目标设定来启用提前编译分析，并且仅为受支持的框架设置 IsAotCompatible。例如:
&lt;IsAotCompatible Condition="$([MSBuild]::IsTargetFrameworkCompatible('$(TargetFramework)', '{0}'))"&gt;true&lt;/IsAotCompatible&gt;</target>
        <note>{StrBegins="NETSDK1210: "}</note>
      </trans-unit>
      <trans-unit id="IsTrimmableUnsupported">
        <source>NETSDK1212: IsTrimmable and EnableTrimAnalyzer are not supported for the target framework. Consider multi-targeting to a supported framework to enable trimming, and set IsTrimmable only for the supported frameworks. For example:
&lt;IsTrimmable Condition="$([MSBuild]::IsTargetFrameworkCompatible('$(TargetFramework)', '{0}'))"&gt;true&lt;/IsTrimmable&gt;</source>
        <target state="needs-review-translation">NETSDK1212: 目标框架不支持 IsTrimmable 和 EnableTrimAnalyzer。请考虑对受支持的框架进行多目标设定以启用剪裁，并且仅为受支持的框架设置 IsTrimmable。例如:
&lt;IsTrimmable Condition="$([MSBuild]::IsTargetFrameworkCompatible('$(TargetFramework)', '{0}'))"&gt;true&lt;/IsTrimmable&gt;</target>
        <note>{StrBegins="NETSDK1212: "}</note>
      </trans-unit>
      <trans-unit id="JitLibraryNotFound">
        <source>NETSDK1157: JIT library '{0}' not found.</source>
        <target state="needs-review-translation">NETSDK1157: 找不到 JIT 库“{0}”。</target>
        <note>{StrBegins="NETSDK1157: "}</note>
      </trans-unit>
      <trans-unit id="MicrosoftNetSdkCompilersToolsetNotFound">
        <source>NETSDK1216: Package Microsoft.Net.Sdk.Compilers.Toolset is not downloaded but it is needed because your MSBuild and SDK versions are mismatched. Ensure version {0} of the package is available in your NuGet source feeds and then run NuGet package restore from Visual Studio or MSBuild.</source>
        <target state="needs-review-translation">NETSDK1216: 包 Microsoft.Net.Sdk.Compilers.Toolset 不可下载，但由于你的 MSBuild 和 SDK 版本不匹配，因此需要此包。确保包的版本 {0} 在你的 NuGet 源中可用，然后从 Visual Studio 或 MSBuild 运行 NuGet 包还原。</target>
        <note>{StrBegins="NETSDK1216: "}{Locked="Microsoft.Net.Sdk.Compilers.Toolset"} {0} is a NuGet package version and should not be translated.</note>
      </trans-unit>
      <trans-unit id="MicrosoftNetSdkCompilersToolsetRootEmpty">
        <source>NETSDK1221: NuGetPackageRoot property is empty so package Microsoft.Net.Sdk.Compilers.Toolset cannot be used but it is recommended because your MSBuild and SDK versions are mismatched. Ensure you are building with '/restore /t:Build' and not '/t:Restore;Build'.</source>
        <target state="needs-review-translation">NETSDK1221: NuGetPackageRoot 属性为空，因此无法使用包 Microsoft.Net.Sdk.Compilers.Toolset，但建议使用它，因为你的 MSBuild 和 SDK 版本不匹配。确保使用 '/restore /t:Build' 而不是 '/t:Restore;Build' 进行生成。</target>
        <note>{StrBegins="NETSDK1221: "}{Locked="NuGetPackageRoot"}{Locked="Microsoft.Net.Sdk.Compilers.Toolset"}{Locked="'/restore /t:Build'"}{Locked="'/t:Restore;Build'"}</note>
      </trans-unit>
      <trans-unit id="MismatchedPlatformPackageVersion">
        <source>NETSDK1061: The project was restored using {0} version {1}, but with current settings, version {2} would be used instead. To resolve this issue, make sure the same settings are used for restore and for subsequent operations such as build or publish. Typically this issue can occur if the RuntimeIdentifier property is set during build or publish but not during restore. For more information, see https://aka.ms/dotnet-runtime-patch-selection.</source>
        <target state="needs-review-translation">NETSDK1061: 项目是使用 {0} 版本 {1} 还原的, 但使用当前设置, 将改用版本 {2}。要解决此问题, 请确保将相同的设置用于还原和后续操作 (如生成或发布)。通常, 如果 RuntimeIdentifier 属性是在生成或发布过程中设置的, 而不是在还原过程中进行的, 则会发生此问题。有关详细信息, 请参阅 https://aka.ms/dotnet-runtime-patch-selection。</target>
        <note>{StrBegins="NETSDK1061: "}
{0} - Package Identifier for platform package
{1} - Restored version of platform package
{2} - Current version of platform package</note>
      </trans-unit>
      <trans-unit id="MissingItemMetadata">
        <source>NETSDK1008: Missing '{0}' metadata on '{1}' item '{2}'.</source>
        <target state="needs-review-translation">NETSDK1008: 在“{1}”项“{2}”上缺少“{0}”元数据。</target>
        <note>{StrBegins="NETSDK1008: "}</note>
      </trans-unit>
      <trans-unit id="MissingOutputPDBImagePath">
        <source>NETSDK1164: Missing output PDB path in PDB generation mode (OutputPDBImage metadata).</source>
        <target state="needs-review-translation">NETSDK1164: PDB 生成模式下缺少输出 PDB 路径(OutputPDBImage 元数据)。</target>
        <note>{StrBegins="NETSDK1164: "}</note>
      </trans-unit>
      <trans-unit id="MissingOutputR2RImageFileName">
        <source>NETSDK1165: Missing output R2R image path (OutputR2RImage metadata).</source>
        <target state="needs-review-translation">NETSDK1165: 缺少输出 R2R 映像路径(OutputR2RImage 元数据)。</target>
        <note>{StrBegins="NETSDK1165: "}</note>
      </trans-unit>
      <trans-unit id="MissingTypeLibraryId">
        <source>NETSDK1171: An integer ID less than 65536 must be provided for type library '{0}' because more than one type library is specified.</source>
        <target state="needs-review-translation">NETSDK1171: 必须为类型库“{0}”提供小于 65536 的整数 ID，因为指定了多个类型库。</target>
        <note>{StrBegins="NETSDK1171: "}</note>
      </trans-unit>
      <trans-unit id="MultipleFilesResolved">
        <source>NETSDK1021: More than one file found for {0}</source>
        <target state="needs-review-translation">NETSDK1021: 找到 {0} 的多个文件</target>
        <note>{StrBegins="NETSDK1021: "}</note>
      </trans-unit>
      <trans-unit id="NETFrameworkToNonBuiltInNETStandard">
        <source>NETSDK1069: This project uses a library that targets .NET Standard 1.5 or higher, and the project targets a version of .NET Framework that doesn't have built-in support for that version of .NET Standard. Visit https://aka.ms/net-standard-known-issues for a set of known issues. Consider retargeting to .NET Framework 4.7.2.</source>
        <target state="needs-review-translation">NETSDK1069: 此项目使用了一个面向 .NET Standard 1.5 或更高版本的库，且此项目面向一个没有对该版本的 .NET Standard 的内置支持的 .NET Framework 版本。请访问 https://aka.ms/net-standard-known-issues 了解一些已知问题。考虑重定向到 .NET Framework 4.7.2。</target>
        <note>{StrBegins="NETSDK1069: "}</note>
      </trans-unit>
      <trans-unit id="NETFrameworkWithoutUsingNETSdkDefaults">
        <source>NETSDK1115: The current .NET SDK does not support .NET Framework without using .NET SDK Defaults. It is likely due to a mismatch between C++/CLI project CLRSupport property and TargetFramework.</source>
        <target state="needs-review-translation">NETSDK1115: 未使用 .NET SDK 默认设置的情况下，当前 .NET SDK 不支持 .NET Framework。很可能是因为 C++/CLI 项目的 CLRSupport 属性和 TargetFramework 之间存在不匹配情况。</target>
        <note>{StrBegins="NETSDK1115: "}</note>
      </trans-unit>
      <trans-unit id="NativeCompilationRequiresPublishing">
        <source>NETSDK1225: Native compilation is not supported when invoking the Publish target directly. Try running dotnet publish.</source>
        <target state="new">NETSDK1225: Native compilation is not supported when invoking the Publish target directly. Try running dotnet publish.</target>
        <note>{StrBegins="NETSDK1225: "}</note>
      </trans-unit>
      <trans-unit id="Net9NotCompatibleWithDev1711">
        <source>NETSDK1223: Targeting .NET 9.0 or higher in Visual Studio 2022 17.11 is not supported.</source>
        <target state="translated">NETSDK1223: 不支持在 Visual Studio 2022 17.11 中以 .NET 9.0 或更高版本为目标。</target>
        <note>{StrBegins="NETSDK1223: "}</note>
      </trans-unit>
      <trans-unit id="NoAppHostAvailable">
        <source>NETSDK1084: There is no application host available for the specified RuntimeIdentifier '{0}'.</source>
        <target state="needs-review-translation">NETSDK1084: 没有应用程序主机可用于指定的 RuntimeIdentifier“{0}”。</target>
        <note>{StrBegins="NETSDK1084: "}</note>
      </trans-unit>
      <trans-unit id="NoBuildRequested">
        <source>NETSDK1085: The 'NoBuild' property was set to true but the 'Build' target was invoked.</source>
        <target state="needs-review-translation">NETSDK1085: "NoBuild" 属性已设置为 true，但调用了 "Build" 目标。</target>
        <note>{StrBegins="NETSDK1085: "}</note>
      </trans-unit>
      <trans-unit id="NoCompatibleTargetFramework">
        <source>NETSDK1002: Project '{0}' targets '{2}'. It cannot be referenced by a project that targets '{1}'.</source>
        <target state="needs-review-translation">NETSDK1002: 项目“{0}”以“{2}”为目标。它不可由面向“{1}”的项目引用。</target>
        <note>{StrBegins="NETSDK1002: "}</note>
      </trans-unit>
      <trans-unit id="NoRuntimePackAvailable">
        <source>NETSDK1082: There was no runtime pack for {0} available for the specified RuntimeIdentifier '{1}'.</source>
        <target state="needs-review-translation">NETSDK1082: {0} 没有运行时包可用于指定的 RuntimeIdentifier“{1}”。</target>
        <note>{StrBegins="NETSDK1082: "}</note>
      </trans-unit>
      <trans-unit id="NoRuntimePackInformation">
        <source>NETSDK1132: No runtime pack information was available for {0}.</source>
        <target state="needs-review-translation">NETSDK1132: 没有可用于 {0} 的运行时包信息。</target>
        <note>{StrBegins="NETSDK1132: "}</note>
      </trans-unit>
      <trans-unit id="NoSupportComSelfContained">
        <source>NETSDK1128: COM hosting does not support self-contained deployments.</source>
        <target state="needs-review-translation">NETSDK1128: COM 托管不支持自包含的部署。</target>
        <note>{StrBegins="NETSDK1128: "}</note>
      </trans-unit>
      <trans-unit id="NoSupportCppEnableComHosting">
        <source>NETSDK1119: C++/CLI projects targeting .NET Core cannot use EnableComHosting=true.</source>
        <target state="needs-review-translation">NETSDK1119: 面向 .NET Core 的 C++/CLI 项目不能使用 EnableComHosting=true。</target>
        <note>{StrBegins="NETSDK1119: "}</note>
      </trans-unit>
      <trans-unit id="NoSupportCppNonDynamicLibraryDotnetCore">
        <source>NETSDK1116: C++/CLI projects targeting .NET Core must be dynamic libraries.</source>
        <target state="needs-review-translation">NETSDK1116: 面向 .NET Core 的 C++/CLI 项目必须是动态库。</target>
        <note>{StrBegins="NETSDK1116: "}</note>
      </trans-unit>
      <trans-unit id="NoSupportCppPackDotnetCore">
        <source>NETSDK1118: C++/CLI projects targeting .NET Core cannot be packed.</source>
        <target state="needs-review-translation">NETSDK1118: 无法打包面向 .NET Core 的 C++/CLI 项目。</target>
        <note>{StrBegins="NETSDK1118: "}</note>
      </trans-unit>
      <trans-unit id="NoSupportCppPublishDotnetCore">
        <source>NETSDK1117: Does not support publish of C++/CLI project targeting dotnet core.</source>
        <target state="needs-review-translation">NETSDK1117: 不支持面向 dotnet core 的 C++/CLI 项目发布。</target>
        <note>{StrBegins="NETSDK1117: "}</note>
      </trans-unit>
      <trans-unit id="NoSupportCppSelfContained">
        <source>NETSDK1121: C++/CLI projects targeting .NET Core cannot use SelfContained=true.</source>
        <target state="needs-review-translation">NETSDK1121: 面向 .NET Core 的 C++/CLI 项目不能使用 SelfContained=true。</target>
        <note>{StrBegins="NETSDK1121: "}</note>
      </trans-unit>
      <trans-unit id="NonPortableRuntimeIdentifierDetected">
        <source>NETSDK1206: Found version-specific or distribution-specific runtime identifier(s): {0}. Affected libraries: {1}. In .NET 8.0 and higher, assets for version-specific and distribution-specific runtime identifiers will not be found by default. See https://aka.ms/dotnet/rid-usage for details.</source>
        <target state="needs-review-translation">NETSDK1206: 找到了特定于版本或特定于发行版的运行时标识符: {0}。受影响的库: {1}。在 .NET 8.0 及更高版本中，默认情况下找不到特定于版本和特定于发行版的运行时标识符的资产。有关详细信息，请参阅 https://aka.ms/dotnet/rid-usage。</target>
        <note>{StrBegins="NETSDK1206: "}</note>
      </trans-unit>
      <trans-unit id="NonSelfContainedExeCannotReferenceSelfContained">
        <source>NETSDK1151: The referenced project '{0}' is a self-contained executable.  A self-contained executable cannot be referenced by a non self-contained executable.  For more information, see https://aka.ms/netsdk1151</source>
        <target state="needs-review-translation">NETSDK1151: 引用的项目“{0}”是自包含的可执行文件。自包含可执行文件不能由非自包含可执行文件引用。如需获取更多信息，请访问 https://aka.ms/netsdk1151</target>
        <note>{StrBegins="NETSDK1151: "}</note>
      </trans-unit>
      <trans-unit id="PDBGeneratorInputExecutableNotFound">
        <source>NETSDK1162: PDB generation: R2R executable '{0}' not found.</source>
        <target state="needs-review-translation">NETSDK1162: PDB 生成: 未找到 R2R 可执行文件“{0}”。</target>
        <note>{StrBegins="NETSDK1162: "}</note>
      </trans-unit>
      <trans-unit id="PackAsToolCannotSupportSelfContained">
        <source>NETSDK1053: Pack as tool does not support self contained.</source>
        <target state="needs-review-translation">NETSDK1053: 打包为工具不支持自包含。</target>
        <note>{StrBegins="NETSDK1053: "}</note>
      </trans-unit>
      <trans-unit id="PackAsToolCannotSupportTargetPlatformIdentifier">
        <source>NETSDK1146: PackAsTool does not support TargetPlatformIdentifier being set. For example, TargetFramework cannot be net5.0-windows, only net5.0. PackAsTool also does not support UseWPF or UseWindowsForms when targeting .NET 5 and higher.</source>
        <target state="needs-review-translation">NETSDK1146: PackAsTool 不支持正在设置的 TargetPlatformIdentifier。例如，TargetFramework 不能是 net5.0-windows，只能是 net5.0。面向 .NET 5 及以上版本时，PackAsTool 也不支持 UseWPF 或 UseWindowsForms。</target>
        <note>{StrBegins="NETSDK1146: "}</note>
      </trans-unit>
      <trans-unit id="PackageContainsIncorrectlyCasedLocale">
        <source>NETSDK1187: Package {0} {1} has a resource with the locale '{2}'. This locale has been normalized to the standard format '{3}' to prevent casing issues in the build. Consider notifying the package author about this casing issue.</source>
        <target state="needs-review-translation">NETSDK1187: 包 {0} {1} 具有具有区域设置'{2}'的资源。此区域设置已规范化为标准格式'{3}'以防止生成中出现大小写问题。请考虑就此大小写问题通知包作者。</target>
        <note>{StrBegins="NETSDK1187: "} 0 is a package name, 1 is a package version, 2 is the incorrect locale string, and 3 is the correct locale string.</note>
      </trans-unit>
      <trans-unit id="PackageContainsUnknownLocale">
        <source>NETSDK1188: Package {0} {1} has a resource with the locale '{2}'. This locale is not recognized by .NET. Consider notifying the package author that it appears to be using an invalid locale.</source>
        <target state="needs-review-translation">NETSDK1188: 包 {0} {1} 具有具有区域设置'{2}'的资源。.NET 无法识别此区域设置。请考虑通知包作者它似乎正在使用无效的区域设置。</target>
        <note>{StrBegins="NETSDK1188: "} 0 is a package name, 1 is a package version, and 2 is the incorrect locale string</note>
      </trans-unit>
      <trans-unit id="PackageNotFound">
        <source>NETSDK1064: Package {0}, version {1} was not found. It might have been deleted since NuGet restore. Otherwise, NuGet restore might have only partially completed, which might have been due to maximum path length restrictions.</source>
        <target state="needs-review-translation">NETSDK1064: 未找到版本为 {1} 的包 {0}。它可能已在 NuGet 还原后删除。否则，NuGet 还原可能只是部分完成，这种情况可能是最大路径长度限制所导致。</target>
        <note>{StrBegins="NETSDK1064: "}</note>
      </trans-unit>
      <trans-unit id="PackageReferenceOverrideWarning">
        <source>NETSDK1023: A PackageReference for '{0}' was included in your project. This package is implicitly referenced by the .NET SDK and you do not typically need to reference it from your project. For more information, see {1}</source>
        <target state="needs-review-translation">NETSDK1023: 项目中包含了“{0}”的 PackageReference。此包由 .NET SDK 隐式引用，且通常情况下你无需从项目中对其进行引用。有关详细信息，请参阅 {1}</target>
        <note>{StrBegins="NETSDK1023: "}</note>
      </trans-unit>
      <trans-unit id="PackageReferenceVersionNotRecommended">
        <source>NETSDK1071: A PackageReference to '{0}' specified a Version of `{1}`. Specifying the version of this package is not recommended. For more information, see https://aka.ms/sdkimplicitrefs</source>
        <target state="needs-review-translation">NETSDK1071: “{0}”的 PackageReference 指定了版本“{1}”。不建议指定此包的版本。有关详细信息，请查看 https://aka.ms/sdkimplicitrefs</target>
        <note>{StrBegins="NETSDK1071: "}</note>
      </trans-unit>
      <trans-unit id="PlaceholderRunCommandProjectAbbreviationDeprecated">
        <source>NETSDK1174: Placeholder</source>
        <target state="needs-review-translation">NETSDK1174: 占位符</target>
        <note>{StrBegins="NETSDK1174: "} - This string is not used here, but is a placeholder for the error code, which is used by the "dotnet run" command.</note>
      </trans-unit>
      <trans-unit id="Prefer32BitIgnoredForNetCoreApp">
        <source>NETSDK1189: Prefer32Bit is not supported and has no effect for netcoreapp target.</source>
        <target state="needs-review-translation">NETSDK1189: Prefer32Bit 不受支持，对 netcoreapp 目标无效。</target>
        <note>{StrBegins="NETSDK1189: "}</note>
      </trans-unit>
      <trans-unit id="PreferNativeArm64IgnoredForNetCoreApp">
        <source>NETSDK1222: PreferNativeArm64 applies only to .NET Framework targets. It is not supported and has no effect for when targeting .NET Core.</source>
        <target state="needs-review-translation">NETSDK1222: PreferNativeArm64 仅适用于 .NET Framework 目标。它不受支持，并且在以 .NET Core 为目标时不起作用。</target>
        <note>{StrBegins="NETSDK1222: "}</note>
      </trans-unit>
      <trans-unit id="ProjectAssetsConsumedWithoutMSBuildProjectPath">
        <source>NETSDK1011: Assets are consumed from project '{0}', but no corresponding MSBuild project path was  found in '{1}'.</source>
        <target state="needs-review-translation">NETSDK1011: 从项目“{0}”消耗资产，但在“{1}”中找不到相应的 MSBuild 项目路径。</target>
        <note>{StrBegins="NETSDK1011: "}</note>
      </trans-unit>
      <trans-unit id="ProjectContainsObsoleteDotNetCliTool">
        <source>NETSDK1059: The tool '{0}' is now included in the .NET SDK. Information on resolving this warning is available at (https://aka.ms/dotnetclitools-in-box).</source>
        <target state="needs-review-translation">NETSDK1059: .NET SDK 中现已包含工具“{0}”。要了解如何处理此警告，可查看 (https://aka.ms/dotnetclitools-in-box)。</target>
        <note>{StrBegins="NETSDK1059: "}</note>
      </trans-unit>
      <trans-unit id="ProjectToolOnlySupportTFMLowerThanNetcoreapp22">
        <source>NETSDK1093: Project tools (DotnetCliTool) only support targeting .NET Core 2.2 and lower.</source>
        <target state="needs-review-translation">NETSDK1093: NETSDK1093: 项目工具(DotnetCliTool)仅支持面向 .NET Core 2.2 及更低版本。</target>
        <note>{StrBegins="NETSDK1093: "}</note>
      </trans-unit>
      <trans-unit id="PublishProfileNotPresent">
        <source>NETSDK1198: A publish profile with the name '{0}' was not found in the project. Set the PublishProfile property to a valid file name.</source>
        <target state="needs-review-translation">NETSDK1198: 在项目中找不到名为“{0}”的发布配置文件。请将 PublishProfile 属性设置为有效的文件名。</target>
        <note>{StrBegins="NETSDK1198: "}</note>
      </trans-unit>
      <trans-unit id="PublishReadyToRunRequiresVersion30">
        <source>NETSDK1122: ReadyToRun compilation will be skipped because it is only supported for .NET Core 3.0 or higher.</source>
        <target state="needs-review-translation">NETSDK1122: 将跳过 ReadyToRun 编译，因为只有 .NET Core 3.0 或更高版本才支持该编译。</target>
        <note>{StrBegins="NETSDK1122: "}</note>
      </trans-unit>
      <trans-unit id="PublishSelfContainedMustBeBool">
        <source>NETSDK1193: If PublishSelfContained is set, it must be either true or false. The value given was '{0}'.</source>
        <target state="needs-review-translation">NETSDK1193: 如果已设置 PublishSelfContained，则它必须为 true 或 false。给定的值为“{0}”。</target>
        <note>{StrBegins="NETSDK1193: "}</note>
      </trans-unit>
      <trans-unit id="PublishSingleFileRequiresVersion30">
        <source>NETSDK1123: Publishing an application to a single-file requires .NET Core 3.0 or higher.</source>
        <target state="needs-review-translation">NETSDK1123: 将应用程序发布到单个文件需要 .NET Core 3.0 或更高版本。</target>
        <note>{StrBegins="NETSDK1123: "}</note>
      </trans-unit>
      <trans-unit id="PublishTrimmedRequiresVersion30">
        <source>NETSDK1124: Trimming assemblies requires .NET Core 3.0 or higher.</source>
        <target state="needs-review-translation">NETSDK1124: 修整程序集需要 .NET Core 3.0 或更高版本。</target>
        <note>{StrBegins="NETSDK1124: "}</note>
      </trans-unit>
      <trans-unit id="PublishUnsupportedWithoutTargetFramework">
        <source>NETSDK1129: The 'Publish' target is not supported without specifying a target framework. The current project targets multiple frameworks, you must specify one of the following frameworks in order to publish: {0}</source>
        <target state="needs-review-translation">NETSDK1129: 如果未指定目标框架，则不支持 "Publish" 目标。当前项目面向多个框架，因此必须指定下面的一个框架来进行发布: {0}</target>
        <note>{StrBegins="NETSDK1129: "}</note>
      </trans-unit>
      <trans-unit id="ReadyToRunCompilationFailed">
        <source>NETSDK1096: Optimizing assemblies for performance failed. You can either exclude the failing assemblies from being optimized, or set the PublishReadyToRun property to false.</source>
        <target state="needs-review-translation">NETSDK1096: 程序集性能优化失败。可将失败的程序集排除在优化操作之外，或者将 PublishReadyToRun 属性设置为 false。</target>
        <note>{StrBegins="NETSDK1096: "}</note>
      </trans-unit>
      <trans-unit id="ReadyToRunCompilationHasWarnings_Info">
        <source>Some ReadyToRun compilations emitted warnings, indicating potential missing dependencies. Missing dependencies could potentially cause runtime failures. To show the warnings, set the PublishReadyToRunShowWarnings property to true.</source>
        <target state="translated">一些 ReadyToRun 编译发出警告，指出可能缺少依赖项。缺少的依赖项可能导致运行时失败。要显示警告，请将 PublishReadyToRunShowWarnings 属性设置为 true。</target>
        <note />
      </trans-unit>
      <trans-unit id="ReadyToRunNoValidRuntimePackageError">
        <source>NETSDK1094: Unable to optimize assemblies for performance: a valid runtime package was not found. Either set the PublishReadyToRun property to false, or use a supported runtime identifier when publishing. When targeting .NET 6 or higher, make sure to restore packages with the PublishReadyToRun property set to true.</source>
        <target state="needs-review-translation">NETSDK1094: 无法优化程序集以改进性能: 找不到有效的运行时包。将 PublishReadyToRun 属性设置为 false，或在发布时使用支持的运行时标识符。面向 .NET 6 或更高版本时，请确保还原将 PublishReadyToRun 属性设置为 true 的包。</target>
        <note>{StrBegins="NETSDK1094: "}</note>
      </trans-unit>
      <trans-unit id="ReadyToRunTargetNotSupportedError">
        <source>NETSDK1095: Optimizing assemblies for performance is not supported for the selected target platform or architecture. Please verify you are using a supported runtime identifier, or set the PublishReadyToRun property to false.</source>
        <target state="needs-review-translation">NETSDK1095: 所选目标平台或体系结构不支持优化程序集的性能。请验证确保你在使用受支持的运行时标识符，或者将 PublishReadyToRun 属性设置为 false。</target>
        <note>{StrBegins="NETSDK1095: "}</note>
      </trans-unit>
      <trans-unit id="RollForwardRequiresVersion30">
        <source>NETSDK1103: RollForward setting is only supported on .NET Core 3.0 or higher.</source>
        <target state="needs-review-translation">NETSDK1103: RollForward 设置仅在 .NET Core 3.0 或更高版本上受支持。</target>
        <note>{StrBegins="NETSDK1103: "}</note>
      </trans-unit>
      <trans-unit id="RuntimeIdentifierNotRecognized">
        <source>NETSDK1083: The specified RuntimeIdentifier '{0}' is not recognized. See https://aka.ms/netsdk1083 for more information.</source>
        <target state="needs-review-translation">NETSDK1083: 无法识别指定的 RuntimeIdentifier“{0}”。有关详细信息，请参阅 https://aka.ms/netsdk1083。</target>
        <note>{StrBegins="NETSDK1083: "}</note>
      </trans-unit>
      <trans-unit id="RuntimeIdentifierWasNotSpecified">
        <source>NETSDK1028: Specify a RuntimeIdentifier</source>
        <target state="needs-review-translation">NETSDK1028: 指定一个 RuntimeIdentifier</target>
        <note>{StrBegins="NETSDK1028: "}</note>
      </trans-unit>
      <trans-unit id="RuntimeIdentifierWillNoLongerImplySelfContained">
        <source>NETSDK1201: For projects targeting .NET 8.0 and higher, specifying a RuntimeIdentifier will no longer produce a self contained app by default. To continue building self-contained apps, set the SelfContained property to true or use the --self-contained argument.</source>
        <target state="needs-review-translation">NETSDK1201: 对于面向 .NET 8.0 及更高版本的项目，默认情况下，指定 RuntimeIdentifier 将不再生成自包含应用。若要继续生成自包含应用，请将 SelfContained 属性设置为 true，或者使用 --self-contained 参数。</target>
        <note>{StrBegins="NETSDK1201: "}</note>
      </trans-unit>
      <trans-unit id="RuntimeListNotFound">
        <source>NETSDK1109: Runtime list file '{0}' was not found. Report this error to the .NET team here: https://aka.ms/dotnet-sdk-issue.</source>
        <target state="needs-review-translation">NETSDK1109: 找不到运行时列表文件“{0}”。请在此处将此错误报告给 .NET 团队: https://aka.ms/dotnet-sdk-issue。</target>
        <note>{StrBegins="NETSDK1109: "}</note>
      </trans-unit>
      <trans-unit id="RuntimePackNotDownloaded">
        <source>NETSDK1112: The runtime pack for {0} was not downloaded. Try running a NuGet restore with the RuntimeIdentifier '{1}'.</source>
        <target state="needs-review-translation">NETSDK1112: 未下载 {0} 的运行时包。请尝试使用 RuntimeIdentifier“{1}”运行 NuGet 还原。</target>
        <note>{StrBegins="NETSDK1112: "}</note>
      </trans-unit>
      <trans-unit id="RuntimePackNotRestored_TransitiveDisabled">
        <source>NETSDK1185: The Runtime Pack for FrameworkReference '{0}' was not available. This may be because DisableTransitiveFrameworkReferenceDownloads was set to true.</source>
        <target state="needs-review-translation">NETSDK1185: FrameworkReference“{0}”的运行时包不可用。这可能是因为 DisableTransitiveFrameworkReferenceDownloads 设置为 true。</target>
        <note>{StrBegins="NETSDK1185: "}</note>
      </trans-unit>
      <trans-unit id="SelfContainedExeCannotReferenceNonSelfContained">
        <source>NETSDK1150: The referenced project '{0}' is a non self-contained executable.  A non self-contained executable cannot be referenced by a self-contained executable.  For more information, see https://aka.ms/netsdk1150</source>
        <target state="needs-review-translation">NETSDK1150: 引用的项目“{0}”是非自包含的可执行文件。非自包含可执行文件不能由自包含可执行文件引用。如需获取更多信息，请访问 https://aka.ms/netsdk1150</target>
        <note>{StrBegins="NETSDK1150: "}</note>
      </trans-unit>
      <trans-unit id="SelfContainedOptionShouldBeUsedWithRuntime">
        <source>NETSDK1179: One of '--self-contained' or '--no-self-contained' options are required when '--runtime' is used.</source>
        <target state="needs-review-translation">NETSDK1179: 使用“--runtime”时，必需选择“--self-contained”或“--no-self-contained”选项。</target>
        <note>{StrBegins="NETSDK1179: "}{Locked="--self-contained"}{Locked="--no-self-contained"}{Locked="--runtime"}</note>
      </trans-unit>
      <trans-unit id="SkippingAdditionalProbingPaths">
        <source>NETSDK1048: 'AdditionalProbingPaths' were specified for GenerateRuntimeConfigurationFiles, but are being skipped because 'RuntimeConfigDevPath' is empty.</source>
        <target state="needs-review-translation">NETSDK1048: "AdditionalProbingPaths" 被指定给 GenerateRuntimeConfigurationFiles，但被跳过，因为 "RuntimeConfigDevPath" 为空。</target>
        <note>{StrBegins="NETSDK1048: "}</note>
      </trans-unit>
      <trans-unit id="SolutionProjectConfigurationsConflict">
        <source>NETSDK1197: Multiple solution project(s) contain conflicting '{0}' values; ensure the values match. Consider using a Directory.build.props file to set the property for all projects. Conflicting projects:
{1}</source>
        <target state="needs-review-translation">NETSDK1197: 多个解决方案项目包含存在冲突的“{0}”值；请确保值能够匹配。请考虑使用 Directory.build.props 文件设置所有项目的属性。存在冲突的项目:
{1}</target>
        <note>{StrBegins="NETSDK1197: "}</note>
      </trans-unit>
      <trans-unit id="TargetFrameworkIsEol">
        <source>NETSDK1138: The target framework '{0}' is out of support and will not receive security updates in the future. Please refer to {1} for more information about the support policy.</source>
        <target state="needs-review-translation">NETSDK1138: 目标框架“{0}”不受支持，将来不会收到安全更新。有关支持策略的详细信息，请参阅 {1}。</target>
        <note>{StrBegins="NETSDK1138: "}</note>
      </trans-unit>
      <trans-unit id="TargetFrameworkIsNotRecommended">
        <source>NETSDK1215: Targeting .NET Standard prior to 2.0 is no longer recommended. See {0} for more details.</source>
        <target state="needs-review-translation">NETSDK1215: 不再建议将 2.0 之前的 .NET Standard 作为目标。有关更多详细信息，请参阅 {0}。</target>
        <note>{StrBegins="NETSDK1215: "}</note>
      </trans-unit>
      <trans-unit id="TargetFrameworkWithSemicolon">
        <source>NETSDK1046: The TargetFramework value '{0}' is not valid. To multi-target, use the 'TargetFrameworks' property instead.</source>
        <target state="needs-review-translation">NETSDK1046: TargetFramework 值“{0}”无效。若要设置多个目标，请改用 "TargetFrameworks" 属性。</target>
        <note>{StrBegins="NETSDK1046: "}</note>
      </trans-unit>
      <trans-unit id="TargetingApphostPackMissingCannotRestore">
        <source>NETSDK1145: The {0} pack is not installed and NuGet package restore is not supported. Upgrade Visual Studio, remove global.json if it specifies a certain SDK version, and uninstall the newer SDK. For more options visit   https://aka.ms/targeting-apphost-pack-missing  Pack Type:{0}, Pack directory: {1}, targetframework: {2}, Pack PackageId: {3}, Pack Package Version: {4}</source>
        <target state="needs-review-translation">NETSDK1145: {0} 包未安装，不支持 NuGet 包还原。升级 Visual Studio，删除 global.json (如果它指定特定 SDK 版本)，并卸载较新的 SDK。如需了解更多选项，请访问 https://aka.ms/targeting-apphost-pack-missing  包类型:{0}，包目录: {1}，targetframework: {2}, 包 Id: {3}，包版本: {4}</target>
        <note>{StrBegins="NETSDK1145: "}</note>
      </trans-unit>
      <trans-unit id="TargetingPackNeedsRestore">
        <source>NETSDK1127: The targeting pack {0} is not installed. Please restore and try again.</source>
        <target state="needs-review-translation">NETSDK1127: 未安装目标包 {0}。请还原并重试。</target>
        <note>{StrBegins="NETSDK1127: "}</note>
      </trans-unit>
      <trans-unit id="TargetingPackNotRestored_TransitiveDisabled">
        <source>NETSDK1184: The Targeting Pack for FrameworkReference '{0}' was not available. This may be because DisableTransitiveFrameworkReferenceDownloads was set to true.</source>
        <target state="needs-review-translation">NETSDK1184: FrameworkReference“{0}”的目标包不可用。这可能是因为 DisableTransitiveFrameworkReferenceDownloads 设置为 true。</target>
        <note>{StrBegins="NETSDK1184: "}</note>
      </trans-unit>
      <trans-unit id="TrimmingWindowsFormsIsNotSupported">
        <source>NETSDK1175: Windows Forms is not supported or recommended with trimming enabled. Please go to https://aka.ms/dotnet-illink/windows-forms for more details.</source>
        <target state="needs-review-translation">NETSDK1175: 启用剪裁时，不支持或不推荐使用 Windows 窗体。请转到 https://aka.ms/dotnet-illink/windows-forms 以了解详细信息。</target>
        <note>{StrBegins="NETSDK1175: "}</note>
      </trans-unit>
      <trans-unit id="TrimmingWpfIsNotSupported">
        <source>NETSDK1168: WPF is not supported or recommended with trimming enabled. Please go to https://aka.ms/dotnet-illink/wpf for more details.</source>
        <target state="needs-review-translation">NETSDK1168: 启用剪裁时，不支持或不推荐使用 WPF。请转到 https://aka.ms/dotnet-illink/wpf 以了解详细信息。</target>
        <note>{StrBegins="NETSDK1168: "}</note>
      </trans-unit>
      <trans-unit id="TypeLibraryDoesNotExist">
        <source>NETSDK1172: The provided type library '{0}' does not exist.</source>
        <target state="needs-review-translation">NETSDK1172: 提供的类型库“{0}”不存在。</target>
        <note>{StrBegins="NETSDK1172: "}</note>
      </trans-unit>
      <trans-unit id="UnableToFindResolvedPath">
        <source>NETSDK1016: Unable to find resolved path for '{0}'.</source>
        <target state="needs-review-translation">NETSDK1016: 无法找到“{0}”的已解析路径。</target>
        <note>{StrBegins="NETSDK1016: "}</note>
      </trans-unit>
      <trans-unit id="UnableToUsePackageAssetsCache_Info">
        <source>Unable to use package assets cache due to I/O error. This can occur when the same project is built more than once in parallel. Performance may be degraded, but the build result will not be impacted.</source>
        <target state="translated">由于 I/O 错误，不能使用程序包资产缓存。如果多次并行生成同样的项目，也可能出现这种情况。可能会降低性能，但是不影响生成结果。</target>
        <note />
      </trans-unit>
      <trans-unit id="UnexpectedFileType">
        <source>NETSDK1012: Unexpected file type for '{0}'. Type is both '{1}' and '{2}'.</source>
        <target state="needs-review-translation">NETSDK1012: “{0}”的文件类型非预期。类型是“{1}”和“{2}”。</target>
        <note>{StrBegins="NETSDK1012: "}</note>
      </trans-unit>
      <trans-unit id="UnknownFrameworkReference">
        <source>NETSDK1073: The FrameworkReference '{0}' was not recognized</source>
        <target state="needs-review-translation">NETSDK1073: 未识别 FrameworkReference“{0}”</target>
        <note>{StrBegins="NETSDK1073: "}</note>
      </trans-unit>
      <trans-unit id="UnknownFrameworkReference_MauiEssentials">
        <source>NETSDK1186: This project depends on Maui Essentials through a project or NuGet package reference, but doesn't declare that dependency explicitly. To build this project, you must set the UseMauiEssentials property to true (and install the Maui workload if necessary).</source>
        <target state="needs-review-translation">NETSDK1186: 此项目通过项目或 NuGet 包引用依赖于 Maui Essentials，但未显式声明该依赖项。要生成此项目，必须将 UseMauiEssentials 属性设置为 true (如有必要，请安装 Maui 工作负载)。</target>
        <note>{StrBegins="NETSDK1186: "}</note>
      </trans-unit>
      <trans-unit id="UnnecessaryWindowsDesktopSDK">
        <source>NETSDK1137: It is no longer necessary to use the Microsoft.NET.Sdk.WindowsDesktop SDK. Consider changing the Sdk attribute of the root Project element to 'Microsoft.NET.Sdk'.</source>
        <target state="needs-review-translation">NETSDK1137: 不再需要使用 Microsoft.NET.Sdk.WindowsDesktop SDK。请考虑将根项目元素的 Sdk 属性更改为 "Microsoft.NET.Sdk"。</target>
        <note>{StrBegins="NETSDK1137: "}</note>
      </trans-unit>
      <trans-unit id="UnrecognizedPreprocessorToken">
        <source>NETSDK1009: Unrecognized preprocessor token '{0}' in '{1}'.</source>
        <target state="needs-review-translation">NETSDK1009: “{1}”中无法识别预处理器标记“{0}”。</target>
        <note>{StrBegins="NETSDK1009: "}</note>
      </trans-unit>
      <trans-unit id="UnresolvedTargetingPack">
        <source>NETSDK1081: The targeting pack for {0} was not found. You may be able to resolve this by running a NuGet restore on the project.</source>
        <target state="needs-review-translation">NETSDK1081: 找不到 {0} 的目标包。你可以通过对项目运行 NuGet 还原来解决此问题。</target>
        <note>{StrBegins="NETSDK1081: "}</note>
      </trans-unit>
      <trans-unit id="UnsupportedFramework">
        <source>NETSDK1019: {0} is an unsupported framework.</source>
        <target state="needs-review-translation">NETSDK1019: {0} 是不受支持的框架。</target>
        <note>{StrBegins="NETSDK1019: "}</note>
      </trans-unit>
      <trans-unit id="UnsupportedRuntimeIdentifier">
        <source>NETSDK1056: Project is targeting runtime '{0}' but did not resolve any runtime-specific packages. This runtime may not be supported by the target framework.</source>
        <target state="needs-review-translation">NETSDK1056: 项目的目标是运行时“{0}”，但未解析任何运行时特定的包。目标框架可能不支持此运行时。</target>
        <note>{StrBegins="NETSDK1056: "}</note>
      </trans-unit>
      <trans-unit id="UnsupportedSDKVersionForNetStandard20">
        <source>NETSDK1050: The version of Microsoft.NET.Sdk used by this project is insufficient to support references to libraries targeting .NET Standard 1.5 or higher.  Please install version 2.0 or higher of the .NET Core SDK.</source>
        <target state="needs-review-translation">NETSDK1050: 该项目使用的 Microsoft.NET.Sdk 版本过低，不支持对面向.NET Standard 1.5 或更高版本的库的引用。请安装 2.0 版本或更高版本的 .NET Core SDK。</target>
        <note>{StrBegins="NETSDK1050: "}</note>
      </trans-unit>
      <trans-unit id="UnsupportedTargetFrameworkVersion">
        <source>NETSDK1045: The current .NET SDK does not support targeting {0} {1}.  Either target {0} {2} or lower, or use a version of the .NET SDK that supports {0} {1}. Download the .NET SDK from https://aka.ms/dotnet/download</source>
        <target state="needs-review-translation">NETSDK1045: 当前 .NET SDK 不支持面向 {0} {1}。请面向 {0} {2} 或更低版本，或者使用支持 {0} {1} 的 .NET SDK 版本。从 https://aka.ms/dotnet/download 下载 .NET SDK</target>
        <note>{StrBegins="NETSDK1045: "}</note>
      </trans-unit>
      <trans-unit id="UnsupportedTargetPlatformIdentifier">
        <source>NETSDK1139: The target platform identifier {0} was not recognized.</source>
        <target state="needs-review-translation">NETSDK1139: 无法识别目标平台标识符 {0}。</target>
        <note>{StrBegins="NETSDK1139: "}</note>
      </trans-unit>
      <trans-unit id="UseArtifactsOutputRequiresDirectoryBuildProps">
        <source>NETSDK1200: If UseArtifactsPath is set to true and ArtifactsPath is not set, there must be a Directory.Build.props file in order to determine where the artifacts folder should be located.</source>
        <target state="needs-review-translation">NETSDK1200: 如果 UseArtifactsPath 设置为 true，并且未设置 ArtifactsPath，则必须具有 Directory.Build.props 文件才能确定工件文件夹的位置。</target>
        <note>{StrBegins="NETSDK1200: "}</note>
      </trans-unit>
      <trans-unit id="UnsupportedVisualStudioVersion">
        <source>NETSDK1209: The current Visual Studio version does not support targeting {0} {1}.  Either target {0} {2} or lower, or use Visual Studio version {3} or higher</source>
        <target state="needs-review-translation">NETSDK1209: 当前 Visual Studio 版本不支持面向 {0} {1}。请面向 {0} {2} 或更低版本，或者使用 Visual Studio {3} 或更高版本</target>
        <note>{StrBegins="NETSDK1209: "}</note>
      </trans-unit>
      <trans-unit id="UnsupportedTargetPlatformIdentifierWithWorkloadsDisabled">
        <source>NETSDK1208: The target platform identifier {0} was not recognized. This is because MSBuildEnableWorkloadResolver is set to false which disables .NET SDK Workloads which is required for this identifer. Unset this environment variable or MSBuild property to enable workloads.</source>
        <target state="needs-review-translation">NETSDK1208: 无法识别目标平台标识符 {0}。这是因为 MSBuildEnableWorkloadResolver 设置为 false，这将禁用此标识符所需的 .NET SDK 工作负载。若要启用这些工作负载，请取消设置此环境变量或 MSBuild 属性。</target>
        <note>{StrBegins="NETSDK1208: "}</note>
      </trans-unit>
      <trans-unit id="UseWpfOrUseWindowsFormsRequiresWindowsDesktopFramework">
        <source>NETSDK1107: Microsoft.NET.Sdk.WindowsDesktop is required to build Windows desktop applications. 'UseWpf' and 'UseWindowsForms' are not supported by the current SDK.</source>
        <target state="needs-review-translation">NETSDK1107: 要构建 Windows 桌面应用程序，需使用 Microsoft.NET.Sdk.WindowsDesktop。当前 SDK 不支持 "UseWpf" 和 "UseWindowsForms"。</target>
        <note>{StrBegins="NETSDK1107: "}</note>
      </trans-unit>
      <trans-unit id="UsingPreviewSdk">
        <source>NETSDK1057: You are using a preview version of .NET. See: https://aka.ms/dotnet-support-policy</source>
        <target state="needs-review-translation">NETSDK1057: 你正在使用 .NET 的预览版。请参阅 https://aka.ms/dotnet-support-policy</target>
        <note>{StrBegins="NETSDK1057: "}</note>
      </trans-unit>
<<<<<<< HEAD
=======
      <trans-unit id="UsingPreviewUseUwpFeature">
        <source>NETSDK1219: UseUwp and all associated functionality are currently experimental and not officially supported.</source>
        <target state="needs-review-translation">NETSDK1219: UseUwp 和所有关联的功能目前都是试验性的，并且不受官方支持。</target>
        <note>{StrBegins="NETSDK1219: "}</note>
      </trans-unit>
>>>>>>> a076841e
      <trans-unit id="WinMDObjNotSupportedOnTargetFramework">
        <source>NETSDK1131: Producing a managed Windows Metadata component with WinMDExp is not supported when targeting {0}.</source>
        <target state="needs-review-translation">NETSDK1131: 当目标为 {0} 时，不支持使用 WinMDExp 生成托管 Windows 元数据组件。</target>
        <note>{StrBegins="NETSDK1131: "}</note>
      </trans-unit>
      <trans-unit id="WinMDReferenceNotSupportedOnTargetFramework">
        <source>NETSDK1130: {1} cannot be referenced. Referencing a Windows Metadata component directly when targeting .NET 5 or higher is not supported. For more information, see https://aka.ms/netsdk1130</source>
        <target state="needs-review-translation">NETSDK1130: 无法引用 {1}。不支持在以 .NET 5 或更高版本为目标时直接引用 Windows 元数据组件。有关详细信息，请参阅 https://aka.ms/netsdk1130</target>
        <note>{StrBegins="NETSDK1130: "}</note>
      </trans-unit>
      <trans-unit id="WinMDTransitiveReferenceNotSupported">
        <source>NETSDK1149: {0} cannot be referenced because it uses built-in support for WinRT, which is no longer supported in .NET 5 and higher.  An updated version of the component supporting .NET 5 is needed. For more information, see https://aka.ms/netsdk1149</source>
        <target state="needs-review-translation">NETSDK1149: 无法引用 {0}，因为它使用了对 WinRT 的内置支持，而 .NET 5 和更高版本中不再支持它。需要支持 .NET 5 的更新版本组件。有关详细信息，请参阅 https://aka.ms/netsdk1149</target>
        <note>{StrBegins="NETSDK1149: "}</note>
      </trans-unit>
      <trans-unit id="WindowsDesktopFrameworkRequiresUseWpfOrUseWindowsForms">
        <source>NETSDK1106: Microsoft.NET.Sdk.WindowsDesktop requires 'UseWpf' or 'UseWindowsForms' to be set to 'true'</source>
        <target state="needs-review-translation">NETSDK1106: Microsoft.NET.Sdk.WindowsDesktop 需要将 "UseWpf" 或 "UseWindowsForms" 设置为 "true"</target>
        <note>{StrBegins="NETSDK1106: "}</note>
      </trans-unit>
      <trans-unit id="WindowsDesktopFrameworkRequiresVersion30">
        <source>NETSDK1105: Windows desktop applications are only supported on .NET Core 3.0 or higher.</source>
        <target state="needs-review-translation">NETSDK1105: 仅在 .NET Core 3.0 或更高版本上支持 Windows 桌面应用程序。</target>
        <note>{StrBegins="NETSDK1105: "}</note>
      </trans-unit>
      <trans-unit id="WindowsDesktopFrameworkRequiresWindows">
        <source>NETSDK1100: To build a project targeting Windows on this operating system, set the EnableWindowsTargeting property to true.</source>
        <target state="needs-review-translation">NETSDK1100: 若要在此操作系统上生成面向 Windows 的项目，请将 EnableWindowsTargeting 属性设置为 true。</target>
        <note>{StrBegins="NETSDK1100: "}</note>
      </trans-unit>
      <trans-unit id="WindowsDesktopTargetPlatformMustBeWindows">
        <source>NETSDK1136: The target platform must be set to Windows (usually by including '-windows' in the TargetFramework property) when using Windows Forms or WPF, or referencing projects or packages that do so.</source>
        <target state="needs-review-translation">NETSDK1136: 如果使用 Windows 窗体或 WPF，或者引用使用 Windows 窗体或 WPF 的项目或包，则必须将目标平台设置为 Windows (通常通过在 TargetFramework 属性中添加 "-windows")。 </target>
        <note>{StrBegins="NETSDK1136: "}</note>
      </trans-unit>
      <trans-unit id="WindowsSDKVersionConflicts">
        <source>NETSDK1148: A referenced assembly was compiled using a newer version of Microsoft.Windows.SDK.NET.dll. Please update to a newer .NET SDK in order to reference this assembly.</source>
        <target state="needs-review-translation">NETSDK1148: 使用更新版本的 Microsoft.Windows.SDK.NET.dll 编译了引用的程序集。请更新为更新的 .NET SDK 以引用此程序集。</target>
        <note>{StrBegins="NETSDK1148: "}</note>
      </trans-unit>
      <trans-unit id="WindowsSDKXamlInvalidTfm">
        <source>NETSDK1220: UseUwp and all associated functionality require using a TFM of 'net8.0-windows' or greater.</source>
        <target state="needs-review-translation">NETSDK1220: UseUwp 和所有关联的功能都需要使用 "net8.0-windows" 或更高版本的 TFM。</target>
        <note>{StrBegins="NETSDK1220: "}</note>
      </trans-unit>
      <trans-unit id="WindowsSDKXamlMissingUseUwpProperty">
        <source>NETSDK1218: This project has a transitive dependency on the full Windows SDK projections (including Windows.UI.Xaml.* types), but does not specify the UseUwp property. That must be enabled to ensure that .NET types are projected and marshalled correctly for interop scenarios with these XAML types.</source>
        <target state="needs-review-translation">NETSDK1218: 此项目对完整的 Windows SDK 投影(包括 Windows.UI.Xaml.* 类型)具有传递依赖项，但不指定 UseUwp 属性。必须启用此功能，以确保为具有这些 XAML 类型的互操作方案正确投影和封送 .NET 类型。</target>
        <note>{StrBegins="NETSDK1218: "}</note>
      </trans-unit>
      <trans-unit id="WorkloadIsEol">
        <source>NETSDK1202: The workload '{0}' is out of support and will not receive security updates in the future. Please refer to {1} for more information about the support policy.</source>
        <target state="needs-review-translation">NETSDK1202: 工作负载“{0}”已失去支持，并且将来不会收到安全更新。有关支持政策的详细信息，请参阅 {1}。</target>
        <note>{StrBegins="NETSDK1202: "}</note>
      </trans-unit>
      <trans-unit id="WorkloadNotAvailable">
        <source>NETSDK1178: The project depends on the following workload packs that do not exist in any of the workloads available in this installation: {0}
You may need to build the project on another operating system or architecture, or update the .NET SDK.</source>
        <target state="needs-review-translation">NETSDK1178: 此安装文件中任何可用的工作负载中，不存在该项目依赖的以下工作负载包: {0}
可能需要在另一个操作系统或体系结构上生成项目，或者更新 .NET SDK。</target>
        <note>{StrBegins="NETSDK1178: "}</note>
      </trans-unit>
      <trans-unit id="WorkloadNotInstalled">
        <source>NETSDK1147: To build this project, the following workloads must be installed: {0}
To install these workloads, run the following command: dotnet workload restore</source>
        <target state="translated">NETSDK1147: 要构建此项目，必须安装以下工作负载: {0}
要安装这些工作负载，请运行以下命令: dotnet workload restore</target>
        <note>{StrBegins="NETSDK1147: "}{Locked="dotnet workload restore"}</note>
      </trans-unit>
    </body>
  </file>
</xliff><|MERGE_RESOLUTION|>--- conflicted
+++ resolved
@@ -1033,14 +1033,6 @@
         <target state="needs-review-translation">NETSDK1057: 你正在使用 .NET 的预览版。请参阅 https://aka.ms/dotnet-support-policy</target>
         <note>{StrBegins="NETSDK1057: "}</note>
       </trans-unit>
-<<<<<<< HEAD
-=======
-      <trans-unit id="UsingPreviewUseUwpFeature">
-        <source>NETSDK1219: UseUwp and all associated functionality are currently experimental and not officially supported.</source>
-        <target state="needs-review-translation">NETSDK1219: UseUwp 和所有关联的功能目前都是试验性的，并且不受官方支持。</target>
-        <note>{StrBegins="NETSDK1219: "}</note>
-      </trans-unit>
->>>>>>> a076841e
       <trans-unit id="WinMDObjNotSupportedOnTargetFramework">
         <source>NETSDK1131: Producing a managed Windows Metadata component with WinMDExp is not supported when targeting {0}.</source>
         <target state="needs-review-translation">NETSDK1131: 当目标为 {0} 时，不支持使用 WinMDExp 生成托管 Windows 元数据组件。</target>
