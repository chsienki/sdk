﻿<?xml version="1.0" encoding="utf-8"?>
<xliff xmlns="urn:oasis:names:tc:xliff:document:1.2" xmlns:xsi="http://www.w3.org/2001/XMLSchema-instance" version="1.2" xsi:schemaLocation="urn:oasis:names:tc:xliff:document:1.2 xliff-core-1.2-transitional.xsd">
  <file datatype="xml" source-language="en" target-language="de" original="../Strings.resx">
    <body>
      <trans-unit id="AtLeastOneTargetFrameworkMustBeSpecified">
        <source>NETSDK1001: At least one possible target framework must be specified.</source>
        <target state="needs-review-translation">Geben Sie mindestens ein mögliches Zielframework an.</target>
        <note>{StrBegin="NETSDK1001: "}</note>
      </trans-unit>
      <trans-unit id="NoCompatibleTargetFramework">
        <source>NETSDK1002: Project '{0}' targets '{2}'. It cannot be referenced by a project that targets '{1}'.</source>
        <target state="needs-review-translation">Das Projekt "{0}" hat das Ziel "{2}". Ein Verweis von einem Projekt mit dem Ziel "{1}" ist nicht möglich.</target>
        <note>{StrBegin="NETSDK1002: "}</note>
      </trans-unit>
      <trans-unit id="InvalidFrameworkName">
        <source>NETSDK1003: Invalid framework name: '{0}'.</source>
        <target state="needs-review-translation">Ungültiger Frameworkname: {0}.</target>
        <note>{StrBegin="NETSDK1003: "}</note>
      </trans-unit>
      <trans-unit id="AssetsFileNotFound">
        <source>NETSDK1004: Assets file '{0}' not found. Run a NuGet package restore to generate this file.</source>
        <target state="needs-review-translation">Die Ressourcendatei "{0}" wurde nicht gefunden. Führen Sie eine NuGet-Paketwiederherstellung aus, um diese Datei zu generieren.</target>
        <note>{StrBegin="NETSDK1004: "}</note>
      </trans-unit>
      <trans-unit id="AssetsFileMissingTarget">
        <source>NETSDK1005: Assets file '{0}' doesn't have a target for '{1}'. Ensure that restore has run and that you have included '{2}' in the TargetFrameworks for your project.</source>
        <target state="needs-review-translation">Die Ressourcendatei "{0}" verfügt über kein Ziel für "{1}". Stellen Sie sicher, dass die Wiederherstellung ausgeführt wurde und dass Sie "{2}" in die TargetFrameworks für Ihr Projekt aufgenommen haben.</target>
        <note>{StrBegin="NETSDK1005: "}</note>
      </trans-unit>
      <trans-unit id="AssetsFilePathNotRooted">
        <source>NETSDK1006: Assets file path '{0}' is not rooted. Only full paths are supported.</source>
        <target state="needs-review-translation">Der Ressourcendateipfad "{0}" hat keinen Stamm. Nur vollständige Pfade werden unterstützt.</target>
        <note>{StrBegin="NETSDK1006: "}</note>
      </trans-unit>
      <trans-unit id="CannotFindProjectInfo">
        <source>NETSDK1007: Cannot find project info for '{0}'. This can indicate a missing project reference.</source>
        <target state="needs-review-translation">Die Projektinformationen für "{0}" wurden nicht gefunden. Dies ist möglicherweise auf einen fehlenden Projektverweis zurückzuführen.</target>
        <note>{StrBegin="NETSDK1007: "}</note>
      </trans-unit>
      <trans-unit id="MissingItemMetadata">
        <source>NETSDK1008: Missing '{0}' metadata on '{1}' item '{2}'.</source>
        <target state="needs-review-translation">Die Metadaten "{0}" für das Element "{2}" vom Typ "{1}" sind nicht vorhanden.</target>
        <note>{StrBegin="NETSDK1008: "}</note>
      </trans-unit>
      <trans-unit id="UnrecognizedPreprocessorToken">
        <source>NETSDK1009: Unrecognized preprocessor token '{0}' in '{1}'.</source>
        <target state="needs-review-translation">Unbekanntes Präprozessortoken "{0}" in "{1}".</target>
        <note>{StrBegin="NETSDK1009: "}</note>
      </trans-unit>
      <trans-unit id="ContentPreproccessorParameterRequired">
        <source>NETSDK1010: The '{0}' task must be given a value for parameter '{1}' in order to consume preprocessed content.</source>
        <target state="needs-review-translation">Die Aufgabe "{0}" muss für die Nutzung vorverarbeiteter Inhalte mit einem Wert für den Parameter "{1}" versehen werden.</target>
        <note>{StrBegin="NETSDK1010: "}</note>
      </trans-unit>
      <trans-unit id="ProjectAssetsConsumedWithoutMSBuildProjectPath">
        <source>NETSDK1011: Assets are consumed from project '{0}', but no corresponding MSBuild project path was  found in '{1}'.</source>
        <target state="needs-review-translation">Es werden Ressourcen aus dem Projekt "{0}" genutzt, in "{1}" wurde jedoch kein entsprechender MSBuild-Projektpfad gefunden.</target>
        <note>{StrBegin="NETSDK1011: "}</note>
      </trans-unit>
      <trans-unit id="UnexpectedFileType">
        <source>NETSDK1012: Unexpected file type for '{0}'. Type is both '{1}' and '{2}'.</source>
        <target state="needs-review-translation">Unerwarteter Dateityp für "{0}". Der Typ ist sowohl "{1}" als auch "{2}".</target>
        <note>{StrBegin="NETSDK1012: "}</note>
      </trans-unit>
      <trans-unit id="CannotInferTargetFrameworkIdentiferAndVersion">
        <source>NETSDK1013: The TargetFramework value '{0}' was not recognized. It may be misspelled. If not, then the TargetFrameworkIdentifier and/or TargetFrameworkVersion properties must be specified explicitly.</source>
        <target state="needs-review-translation">Der TargetFramework-Wert "{0}" wurde nicht erkannt. Unter Umständen ist die Schreibweise nicht korrekt. Andernfalls müssen die Eigenschaften TargetFrameworkIdentifier und/oder TargetFrameworkVersion explizit angegeben werden.</target>
        <note>{StrBegin="NETSDK1013: "}</note>
      </trans-unit>
      <trans-unit id="ContentItemDoesNotProvideOutputPath">
        <source>NETSDK1014: Content item for '{0}' sets '{1}', but does not provide  '{2}' or '{3}'.</source>
        <target state="needs-review-translation">Das Inhaltselement für "{0}" legt "{1}" fest, gibt aber "{2}" oder "{3}" nicht an.</target>
        <note>{StrBegin="NETSDK1014: "}</note>
      </trans-unit>
      <trans-unit id="DuplicatePreprocessorToken">
        <source>NETSDK1015: The preprocessor token '{0}' has been given more than one value. Choosing '{1}' as the value.</source>
        <target state="needs-review-translation">Das Präprozessortoken "{0}" wurde mit mehreren Werten versehen. "{1}" wird als Wert ausgewählt.</target>
        <note>{StrBegin="NETSDK1015: "}</note>
      </trans-unit>
      <trans-unit id="UnableToFindResolvedPath">
        <source>NETSDK1016: Unable to find resolved path for '{0}'.</source>
        <target state="needs-review-translation">Der aufgelöste Pfad für "{0}" wurde nicht gefunden.</target>
        <note>{StrBegin="NETSDK1016: "}</note>
      </trans-unit>
      <trans-unit id="AssetPreprocessorMustBeConfigured">
        <source>NETSDK1017: Asset preprocessor must be configured before assets are processed.</source>
        <target state="needs-review-translation">Der Ressourcenpräprozessor muss konfiguriert werden, bevor Ressourcen verarbeitet werden.</target>
        <note>{StrBegin="NETSDK1017: "}</note>
      </trans-unit>
      <trans-unit id="InvalidNuGetVersionString">
        <source>NETSDK1018: Invalid NuGet version string: '{0}'.</source>
        <target state="needs-review-translation">Ungültige NuGet-Versionszeichenfolge: {0}.</target>
        <note>{StrBegin="NETSDK1018: "}</note>
      </trans-unit>
      <trans-unit id="UnsupportedFramework">
        <source>NETSDK1019: {0} is an unsupported framework.</source>
        <target state="needs-review-translation">{0} ist ein nicht unterstütztes Framework.</target>
        <note>{StrBegin="NETSDK1019: "}</note>
      </trans-unit>
      <trans-unit id="DuplicateItemsError">
        <source>NETSDK1022: Duplicate '{0}' items were included. The .NET SDK includes '{0}' items from your project directory by default. You can either remove these items from your project file, or set the '{1}' property to '{2}' if you want to explicitly include them in your project file. For more information, see {4}. The duplicate items were: {3}</source>
        <target state="needs-review-translation">Doppelte "{0}"-Elemente sind enthalten. Das .NET SDK enthält standardmäßig "{0}"-Elemente aus ihrem Projektverzeichnis. Sie können entweder diese Elemente aus der Projektdatei entfernen oder die Eigenschaft "{1}" auf "{2}" festlegen, wenn Sie sie explizit in Ihre Projektdatei einbeziehen möchten. Weitere Informationen erhalten Sie unter {4}. Die doppelten Elemente waren: {3}.</target>
        <note>{StrBegin="NETSDK1022: "}</note>
      </trans-unit>
      <trans-unit id="PackageReferenceOverrideWarning">
        <source>NETSDK1023: A PackageReference for '{0}' was included in your project. This package is implicitly referenced by the .NET SDK and you do not typically need to reference it from your project. For more information, see {1}</source>
        <target state="needs-review-translation">Ein Paketverweis für "{0}" war in Ihrem Projekt vorhanden. Auf dieses Paket wird vom .NET SDK implizit verwiesen, und Sie müssen in der Regel nicht von Ihrem Projekt aus darauf verweisen. Weitere Informationen finden Sie unter {1}.</target>
        <note>{StrBegin="NETSDK1023: "}</note>
      </trans-unit>
      <trans-unit id="IncorrectPackageRoot">
        <source>NETSDK1020: Package Root {0} was incorrectly given for Resolved library {1}</source>
        <target state="needs-review-translation">Der Paketstamm {0} war für die aufgelöste Bibliothek {1} falsch angegeben.</target>
        <note>{StrBegin="NETSDK1020: "}</note>
      </trans-unit>
      <trans-unit id="MultipleFilesResolved">
        <source>NETSDK1021: More than one file found for {0}</source>
        <target state="needs-review-translation">Für {0} wurden mehrere Dateien gefunden.</target>
        <note>{StrBegin="NETSDK1021: "}</note>
      </trans-unit>
      <trans-unit id="FolderAlreadyExists">
        <source>NETSDK1024: Folder '{0}' already exists either delete it or provide a different ComposeWorkingDir</source>
        <target state="needs-review-translation">Der Ordner "{0}" ist bereits vorhanden. Löschen Sie ihn, oder geben Sie ein anderes "ComposeWorkingDir" an.</target>
        <note>{StrBegin="NETSDK1024: "}</note>
      </trans-unit>
      <trans-unit id="ParsingFiles">
        <source>NETSDK1026: Parsing the Files : '{0}'</source>
        <target state="needs-review-translation">Dateien werden analysiert: "{0}"</target>
        <note>{StrBegin="NETSDK1026: "}</note>
      </trans-unit>
      <trans-unit id="PackageInfoLog">
        <source>NETSDK1027: Package Name='{0}', Version='{1}' was parsed</source>
        <target state="needs-review-translation">Paketname="{0}", Version="{1}" wurde analysiert</target>
        <note>{StrBegin="NETSDK1027: "}</note>
      </trans-unit>
      <trans-unit id="RuntimeIdentifierWasNotSpecified">
        <source>NETSDK1028: Specify a RuntimeIdentifier</source>
        <target state="needs-review-translation">RuntimeIdentifier angeben</target>
        <note>{StrBegin="NETSDK1028: "}</note>
      </trans-unit>
      <trans-unit id="IncorrectTargetFormat">
        <source>NETSDK1025: WRThe target manifest {0} provided is of not the correct format</source>
        <target state="needs-review-translation">Das angegebene Zielmanifest {0} hat nicht das richtige Format.</target>
        <note>{StrBegin="NETSDK1025: "}</note>
      </trans-unit>
      <trans-unit id="AppHostHasBeenModified">
        <source>NETSDK1029: Unable to use '{0}' as application host executable as it does not contain the expected placeholder byte sequence '{1}' that would mark where the application name would be written.</source>
        <target state="needs-review-translation">"{0}" kann nicht als ausführbare Anwendungshostdatei verwendet werden, da die erwartete Platzhalter-Bytesequenz "{1}" nicht vorhanden ist, die markiert, wo der Anwendungsname geschrieben wird.</target>
        <note>{StrBegin="NETSDK1029: "}</note>
      </trans-unit>
      <trans-unit id="FileNameIsTooLong">
        <source>NETSDK1030: Given file name '{0}' is longer than 1024 bytes</source>
        <target state="needs-review-translation">Der angegebene Dateiname "{0}" ist länger als 1024 Byte.</target>
        <note>{StrBegin="NETSDK1030: "}</note>
      </trans-unit>
      <trans-unit id="CannotHaveSelfContainedWithoutRuntimeIdentifier">
        <source>NETSDK1031: It is not supported to build or publish a self-contained application without specifying a RuntimeIdentifier.  Please either specify a RuntimeIdentifier or set SelfContained to false.</source>
        <target state="needs-review-translation">Das Erstellen oder Veröffentlichen einer eigenständigen Anwendung ohne die Angabe eines RuntimeIdentifier wird nicht unterstützt. Geben Sie entweder einen RuntimeIdentifier an, oder legen Sie für SelfContained "False" fest.</target>
        <note>{StrBegin="NETSDK1031: "}</note>
      </trans-unit>
      <trans-unit id="ChoosingAssemblyVersion">
        <source>NETSDK1033: Choosing '{0}' because AssemblyVersion '{1}' is greater than '{2}'.</source>
        <target state="needs-review-translation">"{0} wird ausgewählt, da AssemblyVersion "{1}" höher ist als "{2}".</target>
        <note>{StrBegin="NETSDK1033: "}</note>
      </trans-unit>
      <trans-unit id="ChoosingFileVersion">
        <source>NETSDK1034: Choosing '{0}' because file version '{1}' is greater than '{2}'.</source>
        <target state="needs-review-translation">"{0} wird ausgewählt, da die Dateiversion "{1}" höher ist als "{2}".</target>
        <note>{StrBegin="NETSDK1034: "}</note>
      </trans-unit>
      <trans-unit id="ChoosingPlatformItem">
        <source>NETSDK1035: Choosing '{0}' because it is a platform item.</source>
        <target state="needs-review-translation">"{0}" wird ausgewählt, da es ein Plattformelement ist.</target>
        <note>{StrBegin="NETSDK1035: "}</note>
      </trans-unit>
      <trans-unit id="ChoosingPreferredPackage">
        <source>NETSDK1036: Choosing '{0}' because it comes from a package that is preferred.</source>
        <target state="needs-review-translation">"{0}" wird ausgewählt, da es von einem bevorzugten Paket stammt.</target>
        <note>{StrBegin="NETSDK1036: "}</note>
      </trans-unit>
      <trans-unit id="ConflictCouldNotDetermineWinner">
        <source>NETSDK1037: Could not determine winner due to equal file and assembly versions.</source>
        <target state="needs-review-translation">Der Gewinner konnte aufgrund gleicher Datei- und Assemblyversionen nicht bestimmt werden.</target>
        <note>{StrBegin="NETSDK1037: "}</note>
      </trans-unit>
      <trans-unit id="CouldNotDetermineWinner_DoesntExist">
        <source>NETSDK1038: Could not determine winner because '{0}' does not exist.</source>
        <target state="needs-review-translation">Der Gewinner konnte nicht bestimmt werden, da "{0}" nicht vorhanden ist.</target>
        <note>{StrBegin="NETSDK1001: "}</note>
      </trans-unit>
      <trans-unit id="CouldNotDetermineWinner_FileVersion">
        <source>NETSDK1039: Could not determine a winner because '{0}' has no file version.</source>
        <target state="needs-review-translation">Der Gewinner konnte nicht bestimmt werden, da "{0}" über keine Dateiversion verfügt.</target>
        <note>{StrBegin="NETSDK1039: "}</note>
      </trans-unit>
      <trans-unit id="CouldNotDetermineWinner_NotAnAssembly">
        <source>NETSDK1040: Could not determine a winner because '{0}' is not an assembly.</source>
        <target state="needs-review-translation">Der Gewinner konnte nicht bestimmt werden, da "{0}" keine Assembly ist.</target>
        <note>{StrBegin="NETSDK1040: "}</note>
      </trans-unit>
      <trans-unit id="EncounteredConflict">
        <source>NETSDK1041: Encountered conflict between '{0}' and '{1}'.</source>
        <target state="needs-review-translation">Zwischen "{0}" und "{1}" ist ein Konflikt aufgetreten.</target>
        <note>{StrBegin="NETSDK1041: "}</note>
      </trans-unit>
      <trans-unit id="CouldNotLoadPlatformManifest">
        <source>NETSDK1042: Could not load PlatformManifest from '{0}' because it did not exist.</source>
        <target state="needs-review-translation">PlatformManifest konnte von "{0}" nicht geladen werden, da es nicht vorhanden ist.</target>
        <note>{StrBegin="NETSDK1042: "}</note>
      </trans-unit>
      <trans-unit id="ErrorParsingPlatformManifest">
        <source>NETSDK1043: Error parsing PlatformManifest from '{0}' line {1}.  Lines must have the format {2}.</source>
        <target state="needs-review-translation">Fehler beim Analysieren von PlatformManifest von "{0}" Zeile{1}. Zeilen müssen das Format {2} aufweisen.</target>
        <note>{StrBegin="NETSDK1043: "}</note>
      </trans-unit>
      <trans-unit id="ErrorParsingPlatformManifestInvalidValue">
        <source>NETSDK1044: Error parsing PlatformManifest from '{0}' line {1}.  {2} '{3}' was invalid.</source>
        <target state="needs-review-translation">Fehler beim Analysieren von PlatformManifest von "{0}" Zeile {1}. {2} "{3}" war ungültig.</target>
        <note>{StrBegin="NETSDK1044: "}</note>
      </trans-unit>
      <trans-unit id="UnsupportedTargetFrameworkVersion">
        <source>NETSDK1045: The current .NET SDK does not support targeting {0} {1}.  Either target {0} {2} or lower, or use a version of the .NET SDK that supports {0} {1}.</source>
        <target state="needs-review-translation">Das aktuelle .NET SDK unterstützt {0} {1} nicht als Ziel. Geben Sie entweder {0} {2} oder niedriger als Ziel an, oder verwenden Sie eine .NET SDK-Version, die {0} {1} unterstützt.</target>
        <note>{StrBegin="NETSDK1045: "}</note>
      </trans-unit>
      <trans-unit id="AssetsFileMissingRuntimeIdentifier">
        <source>NETSDK1047: Assets file '{0}' doesn't have a target for '{1}'. Ensure that restore has run and that you have included '{2}' in the TargetFrameworks for your project. You may also need to include '{3}' in your project's RuntimeIdentifiers.</source>
        <target state="needs-review-translation">Die Ressourcendatei "{0}" verfügt über kein Ziel für "{1}". Stellen Sie sicher, dass die Wiederherstellung ausgeführt wurde, und dass Sie "{2}" in die TargetFrameworks für Ihr Projekt aufgenommen haben. Unter Umständen müssen Sie auch "{3}" in die RuntimeIdentifiers Ihres Projekts aufnehmen.</target>
        <note>{StrBegin="NETSDK1047: "}</note>
      </trans-unit>
      <trans-unit id="TargetFrameworkWithSemicolon">
        <source>NETSDK1046: The TargetFramework value '{0}' is not valid. To multi-target, use the 'TargetFrameworks' property instead.</source>
        <target state="needs-review-translation">Der TargetFramework-Wert "{0}" ist nicht gültig. Verwenden Sie für mehrere Ziele die Eigenschaft "TargetFrameworks".</target>
        <note>{StrBegin="NETSDK1046: "}</note>
      </trans-unit>
      <trans-unit id="SkippingAdditionalProbingPaths">
        <source>NETSDK1048: 'AdditionalProbingPaths' were specified for GenerateRuntimeConfigurationFiles, but are being skipped because 'RuntimeConfigDevPath' is empty.</source>
        <target state="needs-review-translation">Für GenerateRuntimeConfigurationFiles wurden "AdditionalProbingPaths" angegeben, sie werden jedoch übersprungen, da "RuntimeConfigDevPath" leer ist.</target>
        <note>{StrBegin="NETSDK1048: "}</note>
      </trans-unit>
      <trans-unit id="GetDependsOnNETStandardFailedWithException">
        <source>NETSDK1049: Resolved file has a bad image, no metadata, or is otherwise inaccessible. {0} {1}</source>
        <target state="needs-review-translation">Die aufgelöste Datei enthält ein fehlerhaftes Image oder keine Metadaten, oder der Zugriff ist aus anderen Gründen nicht möglich. {0} {1}</target>
        <note>{StrBegin="NETSDK1049: "}</note>
      </trans-unit>
      <trans-unit id="UnsupportedSDKVersionForNetStandard20">
        <source>NETSDK1050: The version of Microsoft.NET.Sdk used by this project is insufficient to support references to libraries targeting .NET Standard 1.5 or higher.  Please install version 2.0 or higher of the .NET Core SDK.</source>
        <target state="needs-review-translation">Die von diesem Projekt verwendete Microsoft.NET.Sdk-Version ist für die Unterstützung von Verweisen auf Bibliotheken für .NET Standard 1.5 oder höher nicht ausreichend. Installieren Sie Version 2.0 oder höher des .NET Core SDK.</target>
        <note>{StrBegin="NETSDK1050: "}</note>
      </trans-unit>
      <trans-unit id="CannotHaveRuntimeIdentifierPlatformMismatchPlatformTarget">
        <source>NETSDK1032: The RuntimeIdentifier platform '{0}' and the PlatformTarget '{1}' must be compatible.</source>
        <target state="needs-review-translation">Die RuntimeIdentifier-Plattform "{0}" und das PlatformTarget "{1}" müssen übereinstimmen.</target>
        <note>{StrBegin="NETSDK1032: "}</note>
      </trans-unit>
      <trans-unit id="ErrorParsingFrameworkListInvalidValue">
        <source>NETSDK1051: Error parsing FrameworkList from '{0}'.  {1} '{2}' was invalid.</source>
        <target state="needs-review-translation">Fehler beim Analysieren von FrameworkList aus "{0}". {1} "{2}" war ungültig.</target>
        <note>{StrBegin="NETSDK1051: "}</note>
      </trans-unit>
      <trans-unit id="FrameworkListPathNotRooted">
        <source>NETSDK1052: Framework list file path '{0}' is not rooted. Only full paths are supported.</source>
        <target state="needs-review-translation">Der Framework-Listendateipfad "{0}" hat keinen Stamm. Nur vollständige Pfade werden unterstützt.</target>
        <note>{StrBegin="NETSDK1052: "}</note>
      </trans-unit>
      <trans-unit id="PackAsToolCannotSupportSelfContained">
        <source>NETSDK1053: Pack as tool does not support self contained.</source>
        <target state="needs-review-translation">Die Paketierung als Tool unterstützt keine eigenständige Bereitstellung.</target>
        <note>{StrBegin="NETSDK1001: "}</note>
      </trans-unit>
      <trans-unit id="UnsupportedRuntimeIdentifier">
        <source>NETSDK1056: Project is targeting runtime '{0}' but did not resolve any runtime-specific packages. This runtime may not be supported by the target framework.</source>
        <target state="needs-review-translation">Das Projekt ist auf die Laufzeit "{0}" ausgelegt, aber hat keine laufzeitspezifischen Pakete aufgelöst. Diese Laufzeit wird vom Zielframework möglicherweise nicht unterstützt.</target>
        <note>{StrBegin="NETSDK1056: "}</note>
      </trans-unit>
      <trans-unit id="UsingPreviewSdkWarning">
        <source>NETSDK1057: You are working with a preview version of the .NET Core SDK. You can define the SDK version via a global.json file in the current project. More at https://go.microsoft.com/fwlink/?linkid=869452</source>
        <target state="needs-review-translation">Sie arbeiten mit einer Vorschauversion des .NET Core SDK. Sie können die SDK-Version über eine Datei "global.json" im aktuellen Projekt definieren. Weitere Informationen finden Sie unter https://go.microsoft.com/fwlink/?linkid=869452.</target>
        <note>{StrBegin="NETSDK1057: "}</note>
      </trans-unit>
      <trans-unit id="InvalidItemSpecToUse">
        <source>NETSDK1058: Invalid value for ItemSpecToUse parameter: '{0}'.  This property must be blank or set to 'Left' or 'Right'</source>
        <target state="needs-review-translation">Ungültiger Wert für den ItemSpecToUse-Parameter: {0}. Diese Eigenschaft muss leer oder auf "Left" bzw. "Right" festgelegt sein.</target>
        <note>{StrBegin="NETSDK1058: "}
The following are names of parameters or literal values and should not be translated: ItemSpecToUse, Left, Right</note>
      </trans-unit>
      <trans-unit id="ProjectContainsObsoleteDotNetCliTool">
<<<<<<< HEAD
        <source>NETSDK1059: The tool '{0}' is now included in the .NET Core SDK. Information on resolving this warning is available at (https://aka.ms/dotnetclitools-in-box).</source>
        <target state="needs-review-translation">Die Verwendung von DotNetCliToolReference zum Verweisen auf "{0}" ist veraltet und kann aus diesem Projekt entfernt werden. Dieses Tool ist standardmäßig im .NET Core SDK-Paket enthalten.</target>
        <note>{StrBegin="NETSDK1059: "}</note>
=======
        <source>The tool '{0}' is now included in the .NET Core SDK. Information on resolving this warning is available at (https://aka.ms/dotnetclitools-in-box).</source>
        <target state="translated">Das Tool "{0}" ist jetzt im .NET Core SDK enthalten. Informationen zum Auflösen dieser Warnung sind unter (https://aka.ms/dotnetclitools-in-box) verfügbar.</target>
        <note />
>>>>>>> d6ad2456
      </trans-unit>
      <trans-unit id="ErrorReadingAssetsFile">
        <source>NETSDK1060: Error reading assets file: {0}</source>
        <target state="needs-review-translation">Fehler beim Lesen der Ressourcendatei: {0}</target>
        <note>{StrBegin="NETSDK1060: "}</note>
      </trans-unit>
      <trans-unit id="MismatchedPlatformPackageVersion">
        <source>NETSDK1061: The project was restored using {0} version {1}, but with current settings, version {2} would be used instead.  To resolve this issue, make sure the same settings are used for restore and for subsequent operations such as build or publish.  Typically this issue can occur if the RuntimeIdentifier property is set during build or publish but not during restore.</source>
        <target state="needs-review-translation">Das Projekt wurde mit der {0}-Version {1} wiederhergestellt, aber mit den aktuellen Einstellungen würde stattdessen Version {2} verwendet. Um dieses Problem zu beheben, müssen Sie sicherstellen, dass für die Wiederherstellung und nachfolgende Vorgänge – wie z. B. das Erstellen oder Veröffentlichen – dieselben Einstellungen verwendet werden. Dieses Problem tritt typischerweise auf, wenn die RuntimeIdentifier-Eigenschaft während der Erstellung oder Veröffentlichung, aber nicht während der Wiederherstellung festgelegt wird.</target>
        <note>{StrBegin="NETSDK1061: "}
{0} - Package Identifier for platform package
{1} - Restored version of platform package
{2} - Current version of platform package</note>
      </trans-unit>
      <trans-unit id="AssetsFileNotSet">
        <source>NETSDK1063: The path to the project assets file was not set. Run a NuGet package restore to generate this file.</source>
        <target state="needs-review-translation">Der Pfad zur Datei mit den Projektassets wurde nicht festgelegt. Führen Sie eine NuGet-Paketwiederherstellung durch, um diese Datei zu generieren.</target>
        <note>{StrBegin="NETSDK1063: "}</note>
      </trans-unit>
      <trans-unit id="DotnetToolOnlySupportNetcoreapp">
        <source>NETSDK1054: only supports .NET Core.</source>
        <target state="needs-review-translation">Unterstützt nur .NET Core.</target>
        <note>{StrBegin="NETSDK1054: "}</note>
      </trans-unit>
      <trans-unit id="DotnetToolDoesNotSupportTFMLowerThanNetcoreapp21">
        <source>NETSDK1055: DotnetTool does not support target framework lower than netcoreapp2.1.</source>
        <target state="needs-review-translation">DotnetTool unterstützt kein Zielframework vor netcoreapp2.1.</target>
        <note>{StrBegin="NETSDK1055: "}</note>
      </trans-unit>
      <trans-unit id="UnableToUsePackageAssetsCache">
        <source>NETSDK1062: Unable to use package assets cache due to I/O error. This can occur when the same project is built more than once in parallel. Performance may be degraded, but the build result will not be impacted.</source>
        <target state="needs-review-translation">Der Cache für Paketassets kann aufgrund eines E/A-Fehlers nicht verwendet werden. Dieses Problem kann auftreten, wenn dasselbe Projekt parallel mehrfach erstellt wird. Die Leistung ist möglicherweise herabgesetzt, aber das Buildergebnis wird nicht beeinträchtigt.</target>
        <note>{StrBegin="NETSDK1062: "}</note>
      </trans-unit>
      <trans-unit id="PackageNotFound">
<<<<<<< HEAD
        <source>NETSDK1064: Package {0}, version {1} was not found. It might have been deleted since NuGet restore. Otherwise, NuGet restore might have only partially completed, which might have been due to maximum path length restrictions.</source>
        <target state="new">NETSDK1064: Package {0}, version {1} was not found. It might have been deleted since NuGet restore. Otherwise, NuGet restore might have only partially completed, which might have been due to maximum path length restrictions.</target>
        <note>{StrBegin="NETSDK1064: "}</note>
=======
        <source>Package {0}, version {1} was not found. It might have been deleted since NuGet restore. Otherwise, NuGet restore might have only partially completed, which might have been due to maximum path length restrictions.</source>
        <target state="translated">Das Paket "{0}", Version {1}, wurde nicht gefunden. Möglicherweise wurde es nach der NuGet-Wiederherstellung gelöscht. Andernfalls wurde die NuGet-Wiederherstellung aufgrund von Beschränkungen der maximalen Pfadlänge eventuell nur teilweise abgeschlossen.</target>
        <note />
>>>>>>> d6ad2456
      </trans-unit>
      <trans-unit id="CannotFindApphostForRid">
        <source>NETSDK1065: Cannot find app host for {0}. {0} could be an invalid runtime identifier (RID). For more information about RID, see https://aka.ms/rid-catalog.</source>
        <target state="new">NETSDK1065: Cannot find app host for {0}. {0} could be an invalid runtime identifier (RID). For more information about RID, see https://aka.ms/rid-catalog.</target>
        <note>{StrBegin="NETSDK1065: "}</note>
      </trans-unit>
    </body>
  </file>
</xliff><|MERGE_RESOLUTION|>--- conflicted
+++ resolved
@@ -92,11 +92,6 @@
         <target state="needs-review-translation">Ungültige NuGet-Versionszeichenfolge: {0}.</target>
         <note>{StrBegin="NETSDK1018: "}</note>
       </trans-unit>
-      <trans-unit id="UnsupportedFramework">
-        <source>NETSDK1019: {0} is an unsupported framework.</source>
-        <target state="needs-review-translation">{0} ist ein nicht unterstütztes Framework.</target>
-        <note>{StrBegin="NETSDK1019: "}</note>
-      </trans-unit>
       <trans-unit id="DuplicateItemsError">
         <source>NETSDK1022: Duplicate '{0}' items were included. The .NET SDK includes '{0}' items from your project directory by default. You can either remove these items from your project file, or set the '{1}' property to '{2}' if you want to explicitly include them in your project file. For more information, see {4}. The duplicate items were: {3}</source>
         <target state="needs-review-translation">Doppelte "{0}"-Elemente sind enthalten. Das .NET SDK enthält standardmäßig "{0}"-Elemente aus ihrem Projektverzeichnis. Sie können entweder diese Elemente aus der Projektdatei entfernen oder die Eigenschaft "{1}" auf "{2}" festlegen, wenn Sie sie explizit in Ihre Projektdatei einbeziehen möchten. Weitere Informationen erhalten Sie unter {4}. Die doppelten Elemente waren: {3}.</target>
@@ -216,6 +211,11 @@
         <source>NETSDK1044: Error parsing PlatformManifest from '{0}' line {1}.  {2} '{3}' was invalid.</source>
         <target state="needs-review-translation">Fehler beim Analysieren von PlatformManifest von "{0}" Zeile {1}. {2} "{3}" war ungültig.</target>
         <note>{StrBegin="NETSDK1044: "}</note>
+      </trans-unit>
+      <trans-unit id="UnsupportedFramework">
+        <source>NETSDK1019: {0} is an unsupported framework.</source>
+        <target state="new">NETSDK1019: {0} is an unsupported framework.</target>
+        <note>{StrBegin="NETSDK1019: "}</note>
       </trans-unit>
       <trans-unit id="UnsupportedTargetFrameworkVersion">
         <source>NETSDK1045: The current .NET SDK does not support targeting {0} {1}.  Either target {0} {2} or lower, or use a version of the .NET SDK that supports {0} {1}.</source>
@@ -284,15 +284,9 @@
 The following are names of parameters or literal values and should not be translated: ItemSpecToUse, Left, Right</note>
       </trans-unit>
       <trans-unit id="ProjectContainsObsoleteDotNetCliTool">
-<<<<<<< HEAD
         <source>NETSDK1059: The tool '{0}' is now included in the .NET Core SDK. Information on resolving this warning is available at (https://aka.ms/dotnetclitools-in-box).</source>
-        <target state="needs-review-translation">Die Verwendung von DotNetCliToolReference zum Verweisen auf "{0}" ist veraltet und kann aus diesem Projekt entfernt werden. Dieses Tool ist standardmäßig im .NET Core SDK-Paket enthalten.</target>
+        <target state="needs-review-translation">Das Tool "{0}" ist jetzt im .NET Core SDK enthalten. Informationen zum Auflösen dieser Warnung sind unter (https://aka.ms/dotnetclitools-in-box) verfügbar.</target>
         <note>{StrBegin="NETSDK1059: "}</note>
-=======
-        <source>The tool '{0}' is now included in the .NET Core SDK. Information on resolving this warning is available at (https://aka.ms/dotnetclitools-in-box).</source>
-        <target state="translated">Das Tool "{0}" ist jetzt im .NET Core SDK enthalten. Informationen zum Auflösen dieser Warnung sind unter (https://aka.ms/dotnetclitools-in-box) verfügbar.</target>
-        <note />
->>>>>>> d6ad2456
       </trans-unit>
       <trans-unit id="ErrorReadingAssetsFile">
         <source>NETSDK1060: Error reading assets file: {0}</source>
@@ -328,15 +322,9 @@
         <note>{StrBegin="NETSDK1062: "}</note>
       </trans-unit>
       <trans-unit id="PackageNotFound">
-<<<<<<< HEAD
         <source>NETSDK1064: Package {0}, version {1} was not found. It might have been deleted since NuGet restore. Otherwise, NuGet restore might have only partially completed, which might have been due to maximum path length restrictions.</source>
-        <target state="new">NETSDK1064: Package {0}, version {1} was not found. It might have been deleted since NuGet restore. Otherwise, NuGet restore might have only partially completed, which might have been due to maximum path length restrictions.</target>
+        <target state="needs-review-translation">Das Paket "{0}", Version {1}, wurde nicht gefunden. Möglicherweise wurde es nach der NuGet-Wiederherstellung gelöscht. Andernfalls wurde die NuGet-Wiederherstellung aufgrund von Beschränkungen der maximalen Pfadlänge eventuell nur teilweise abgeschlossen.</target>
         <note>{StrBegin="NETSDK1064: "}</note>
-=======
-        <source>Package {0}, version {1} was not found. It might have been deleted since NuGet restore. Otherwise, NuGet restore might have only partially completed, which might have been due to maximum path length restrictions.</source>
-        <target state="translated">Das Paket "{0}", Version {1}, wurde nicht gefunden. Möglicherweise wurde es nach der NuGet-Wiederherstellung gelöscht. Andernfalls wurde die NuGet-Wiederherstellung aufgrund von Beschränkungen der maximalen Pfadlänge eventuell nur teilweise abgeschlossen.</target>
-        <note />
->>>>>>> d6ad2456
       </trans-unit>
       <trans-unit id="CannotFindApphostForRid">
         <source>NETSDK1065: Cannot find app host for {0}. {0} could be an invalid runtime identifier (RID). For more information about RID, see https://aka.ms/rid-catalog.</source>
