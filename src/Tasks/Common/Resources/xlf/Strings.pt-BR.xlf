--- conflicted
+++ resolved
@@ -7,14 +7,6 @@
         <target state="new">NETSDK1076: AddResource can only be used with integer resource types.</target>
         <note>{StrBegin="NETSDK1076: "}</note>
       </trans-unit>
-<<<<<<< HEAD
-=======
-      <trans-unit id="AotNoValidRuntimePackageError">
-        <source>NETSDK1183: Unable to optimize assemblies for ahead-of-time compilation: a valid runtime package was not found. Either set the PublishAot property to false, or use a supported runtime identifier when publishing. When targeting .NET 7 or higher, make sure to restore packages with the PublishAot property set to true.</source>
-        <target state="new">NETSDK1183: Unable to optimize assemblies for ahead-of-time compilation: a valid runtime package was not found. Either set the PublishAot property to false, or use a supported runtime identifier when publishing. When targeting .NET 7 or higher, make sure to restore packages with the PublishAot property set to true.</target>
-        <note>{StrBegin="NETSDK1183: "}</note>
-      </trans-unit>
->>>>>>> 30ab7bf3
       <trans-unit id="AotNotSupported">
         <source>NETSDK1196: The SDK does not support ahead-of-time compilation. Set the PublishAot property to false.</source>
         <target state="new">NETSDK1196: The SDK does not support ahead-of-time compilation. Set the PublishAot property to false.</target>
@@ -698,14 +690,6 @@
         <target state="new">NETSDK1162: PDB generation: R2R executable '{0}' not found.</target>
         <note>{StrBegin="NETSDK1162: "}</note>
       </trans-unit>
-<<<<<<< HEAD
-=======
-      <trans-unit id="PReleaseRequiresEnvVarOnSln">
-        <source>NETSDK1190: To use '{0}' in solution projects, you must set the environment variable '{1}' (to true). This will increase the time to complete the operation.</source>
-        <target state="new">NETSDK1190: To use '{0}' in solution projects, you must set the environment variable '{1}' (to true). This will increase the time to complete the operation.</target>
-        <note>{StrBegin="NETSDK1190: "}</note>
-      </trans-unit>
->>>>>>> 30ab7bf3
       <trans-unit id="PackAsToolCannotSupportSelfContained">
         <source>NETSDK1053: Pack as tool does not support self contained.</source>
         <target state="new">NETSDK1053: Pack as tool does not support self contained.</target>
@@ -792,13 +776,8 @@
         <note>{StrBegin="NETSDK1124: "}</note>
       </trans-unit>
       <trans-unit id="PublishUnsupportedWithoutTargetFramework">
-<<<<<<< HEAD
         <source>NETSDK1129: The 'Publish' target is not supported without specifying a target framework. The current project targets multiple frameworks, you must specify one of the following frameworks in order to publish: {0}</source>
         <target state="new">NETSDK1129: The 'Publish' target is not supported without specifying a target framework. The current project targets multiple frameworks, you must specify one of the following frameworks in order to publish: {0}</target>
-=======
-        <source>NETSDK1129: The 'Publish' target is not supported without specifying a target framework. The current project targets multiple frameworks, you must specify the framework for the published application.</source>
-        <target state="new">NETSDK1129: The 'Publish' target is not supported without specifying a target framework. The current project targets multiple frameworks, you must specify the framework for the published application.</target>
->>>>>>> 30ab7bf3
         <note>{StrBegin="NETSDK1129: "}</note>
       </trans-unit>
       <trans-unit id="ReadyToRunCompilationFailed">
@@ -813,11 +792,7 @@
       </trans-unit>
       <trans-unit id="ReadyToRunNoValidRuntimePackageError">
         <source>NETSDK1094: Unable to optimize assemblies for performance: a valid runtime package was not found. Either set the PublishReadyToRun property to false, or use a supported runtime identifier when publishing. When targeting .NET 6 or higher, make sure to restore packages with the PublishReadyToRun property set to true.</source>
-<<<<<<< HEAD
-        <target state="needs-review-translation">NETSDK1094: Não é possível otimizar assemblies para desempenho: um pacote de tempo de execução válido não foi encontrado. Defina a propriedade PublishReadyToRun como false ou use um identificador de tempo de execução com suporte ao publicar. Ao direcionar o .NET 6 ou superior, certifique-se de restaurar os pacotes com a propriedade PublishReadyToRun definida como true.</target>
-=======
         <target state="new">NETSDK1094: Unable to optimize assemblies for performance: a valid runtime package was not found. Either set the PublishReadyToRun property to false, or use a supported runtime identifier when publishing. When targeting .NET 6 or higher, make sure to restore packages with the PublishReadyToRun property set to true.</target>
->>>>>>> 30ab7bf3
         <note>{StrBegin="NETSDK1094: "}</note>
       </trans-unit>
       <trans-unit id="ReadyToRunTargetNotSupportedError">
