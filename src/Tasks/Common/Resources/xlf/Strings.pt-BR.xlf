--- conflicted
+++ resolved
@@ -1101,11 +1101,7 @@
         <target state="needs-review-translation">NETSDK1147: Para criar este projeto, as seguintes cargas de trabalho devem ser instaladas: {0}
  
 Para instalar essas cargas de trabalho, execute o seguinte comando: dotnet workload restore</target>
-<<<<<<< HEAD
-        <note>{StrBegin="NETSDK1147: "}{Locked="dotnet workload restore"}</note>
-=======
-        <note>{StrBegins="NETSDK1147: "} LOCALIZATION: Do not localize "dotnet workload restore"</note>
->>>>>>> 45f6f6bc
+        <note>{StrBegins="NETSDK1147: "}{Locked="dotnet workload restore"}</note>
       </trans-unit>
     </body>
   </file>
