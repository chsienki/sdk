﻿<?xml version="1.0" encoding="utf-8"?>
<Project Sdk="Microsoft.NET.Sdk" ToolsVersion="15.0" DefaultTargets="Build" xmlns="http://schemas.microsoft.com/developer/msbuild/2003">

  <Import Project="$(RepositoryRootDirectory)build\Targets\Test.props" />
  
  <PropertyGroup>
    <OutputType>Exe</OutputType>
    <TargetFramework>netcoreapp2.0</TargetFramework>
    <EnableDefaultItems>false</EnableDefaultItems>
    <NonShipping>true</NonShipping>
  </PropertyGroup>
  <ItemGroup>
    <PackageReference Include="NuGet.ProjectModel">
      <Version>$(NuGetVersion)</Version>
    </PackageReference>
    <PackageReference Include="Microsoft.Extensions.DependencyModel">
      <Version>$(DependencyModelVersion)</Version>
    </PackageReference>
    <PackageReference Include="Microsoft.Build.Framework">
      <Version>$(MsBuildPackagesVersion)</Version>
    </PackageReference>
    <PackageReference Include="Microsoft.Build.Utilities.Core">
      <Version>$(MsBuildPackagesVersion)</Version>
    </PackageReference>
    <PackageReference Include="FluentAssertions.Json">
      <Version>$(FluentAssertionsJsonVersion)</Version>
    </PackageReference>
  </ItemGroup>
  <ItemGroup>
    <Compile Include="GivenAConflictResolver.cs" />
    <Compile Include="GivenAProjectContext.cs" />
    <Compile Include="GivenACompilationOptionsConverter.cs" />
    <Compile Include="GivenAProduceContentsAssetsTask.cs" />
    <Compile Include="GivenAResolvePackageDependenciesTask.cs" />
    <Compile Include="GivenThatWeReportAssetsLogMessages.cs" />
    <Compile Include="GivenUnresolvedSDKProjectItemsAndImplicitPackages.cs" />
    <Compile Include="LockFileSnippets.cs" />
<<<<<<< HEAD
    <Compile Include="Mocks\MockBuildEngine.cs" />
=======
    <Compile Include="Mocks\MockLog.cs" />
>>>>>>> b9b62358
    <Compile Include="Mocks\MockContentAssetPreprocessor.cs" />
    <Compile Include="Mocks\MockPackageResolver.cs" />
    <Compile Include="Mocks\MockTaskItem.cs" />
    <Compile Include="GivenThatWeWantToGetDependenciesViaDesignTimeBuild.cs" />
    <Compile Include="GivenAPublishAssembliesResolver.cs" />
    <Compile Include="GivenADependencyContextBuilder.cs" />
    <Compile Include="Properties\AssemblyInfo.cs" />
    <Compile Include="Constants.cs" />
    <Compile Include="TestLockFiles.cs" />
    <Compile Include="GivenARemoveDuplicatePackageReferences.cs" />
  </ItemGroup>
  <ItemGroup>
    <None Include="all.asset.types.portable.deps.json">
      <CopyToOutputDirectory>PreserveNewest</CopyToOutputDirectory>
    </None>
    <None Include="all.asset.types.osx.deps.json">
      <CopyToOutputDirectory>PreserveNewest</CopyToOutputDirectory>
    </None>
    <None Include="dotnet.new.resources.deps.json">
      <CopyToOutputDirectory>PreserveNewest</CopyToOutputDirectory>
    </None>
    <None Include="dotnet.new.deps.json">
      <CopyToOutputDirectory>PreserveNewest</CopyToOutputDirectory>
    </None>
    <None Include="LockFiles\all.asset.types.project.lock.json">
      <CopyToOutputDirectory>PreserveNewest</CopyToOutputDirectory>
    </None>
    <None Include="LockFiles\dependencies.withgraphs.project.lock.json">
      <CopyToOutputDirectory>PreserveNewest</CopyToOutputDirectory>
    </None>
    <None Include="LockFiles\dotnet.new.project.lock.json">
      <CopyToOutputDirectory>PreserveNewest</CopyToOutputDirectory>
    </None>
    <None Include="simple.dependencies.directReference.deps.json">
      <CopyToOutputDirectory>PreserveNewest</CopyToOutputDirectory>
    </None>
    <None Include="simple.dependencies.compilerOptions.deps.json">
      <CopyToOutputDirectory>PreserveNewest</CopyToOutputDirectory>
    </None>
    <None Include="simple.dependencies.deps.json">
      <CopyToOutputDirectory>PreserveNewest</CopyToOutputDirectory>
    </None>
    <None Include="LockFiles\simple.dependencies.project.lock.json">
      <CopyToOutputDirectory>PreserveNewest</CopyToOutputDirectory>
    </None>
  </ItemGroup>
  <ItemGroup>
    <ProjectReference Include="..\Microsoft.NET.Build.Tasks\Microsoft.NET.Build.Tasks.csproj">
      <Project>{df7d2697-b3b4-45c2-8297-27245f528a99}</Project>
      <Name>Microsoft.NET.Build.Tasks</Name>
    </ProjectReference>
  </ItemGroup>
  <Import Project="..\..\..\build\Targets\Signing.Imports.targets" />
  <Import Project="$(RepositoryRootDirectory)build\Targets\Test.targets" />
</Project><|MERGE_RESOLUTION|>--- conflicted
+++ resolved
@@ -35,11 +35,8 @@
     <Compile Include="GivenThatWeReportAssetsLogMessages.cs" />
     <Compile Include="GivenUnresolvedSDKProjectItemsAndImplicitPackages.cs" />
     <Compile Include="LockFileSnippets.cs" />
-<<<<<<< HEAD
     <Compile Include="Mocks\MockBuildEngine.cs" />
-=======
     <Compile Include="Mocks\MockLog.cs" />
->>>>>>> b9b62358
     <Compile Include="Mocks\MockContentAssetPreprocessor.cs" />
     <Compile Include="Mocks\MockPackageResolver.cs" />
     <Compile Include="Mocks\MockTaskItem.cs" />
