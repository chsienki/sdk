--- conflicted
+++ resolved
@@ -907,11 +907,7 @@
       </trans-unit>
       <trans-unit id="TemplateCommand_DisplayConstraintResults_Error">
         <source>Failed to instantiate template '{0}', the following constraints are not met:</source>
-<<<<<<< HEAD
-        <target state="new">Failed to instantiate template '{0}', the following constraints are not met:</target>
-=======
         <target state="translated">Non è stato possibile avviare l'istanza del modello '{0}'. I vincoli seguenti non sono soddisfatti:</target>
->>>>>>> 0e9898bb
         <note>{0} - template name (user friendly)</note>
       </trans-unit>
       <trans-unit id="TemplateCommand_DisplayConstraintResults_Hint">
