--- conflicted
+++ resolved
@@ -10,13 +10,10 @@
 {
     internal static class FormatAnalyzersCommandParser
     {
-<<<<<<< HEAD
         private static readonly FormatAnalyzersHandler s_analyzerHandler = new();
 
         private static readonly Command Command = ConstructCommand();
 
-=======
->>>>>>> f72371bb
         public static Command GetCommand()
         {
             return Command;
