﻿// Licensed to the .NET Foundation under one or more agreements.
// The .NET Foundation licenses this file to you under the MIT license.

using System.CommandLine;
using System.IO;
using System.Net.Http.Json;
using System.Runtime.CompilerServices;
using Microsoft.Deployment.DotNet.Releases;
using Microsoft.DotNet.Cli;
using Microsoft.DotNet.Cli.NuGetPackageDownloader;
using Microsoft.DotNet.Cli.Utils;
using Microsoft.DotNet.ToolPackage;
using Microsoft.DotNet.Workloads.Workload.Install;
using Microsoft.Extensions.EnvironmentAbstractions;
using Microsoft.NET.Sdk.WorkloadManifestReader;
using NuGet.Versioning;
using Strings = Microsoft.DotNet.Workloads.Workload.Install.LocalizableStrings;

namespace Microsoft.DotNet.Workloads.Workload
{
    internal abstract class InstallingWorkloadCommand : WorkloadCommandBase
    {
        protected readonly bool _printDownloadLinkOnly;
        protected readonly string _fromCacheOption;
        protected readonly bool _includePreviews;
        protected readonly string _downloadToCacheOption;
        protected readonly string _dotnetPath;
        protected readonly string _userProfileDir;
        protected readonly bool _checkIfManifestExist;
        protected readonly ReleaseVersion _sdkVersion;
        protected readonly SdkFeatureBand _sdkFeatureBand;
        protected readonly ReleaseVersion _targetSdkVersion;
        protected readonly string _fromRollbackDefinition;
        protected readonly PackageSourceLocation _packageSourceLocation;
        protected readonly IWorkloadResolverFactory _workloadResolverFactory;
        protected IWorkloadResolver _workloadResolver;
        protected readonly IInstaller _workloadInstallerFromConstructor;
        protected readonly IWorkloadManifestUpdater _workloadManifestUpdaterFromConstructor;
        protected IInstaller _workloadInstaller;
        protected IWorkloadManifestUpdater _workloadManifestUpdater;

        public InstallingWorkloadCommand(
            ParseResult parseResult,
            IReporter reporter,
            IWorkloadResolverFactory workloadResolverFactory,
            IInstaller workloadInstaller,
            INuGetPackageDownloader nugetPackageDownloader,
            IWorkloadManifestUpdater workloadManifestUpdater,
            string tempDirPath)
            : base(parseResult, reporter: reporter, tempDirPath: tempDirPath, nugetPackageDownloader: nugetPackageDownloader)
        {
            _printDownloadLinkOnly = parseResult.GetValue(InstallingWorkloadCommandParser.PrintDownloadLinkOnlyOption);
            _fromCacheOption = parseResult.GetValue(InstallingWorkloadCommandParser.FromCacheOption);
            _includePreviews = parseResult.GetValue(InstallingWorkloadCommandParser.IncludePreviewOption);
            _downloadToCacheOption = parseResult.GetValue(InstallingWorkloadCommandParser.DownloadToCacheOption);

            _fromRollbackDefinition = parseResult.GetValue(InstallingWorkloadCommandParser.FromRollbackFileOption);
            var configOption = parseResult.GetValue(InstallingWorkloadCommandParser.ConfigOption);
            var sourceOption = parseResult.GetValue(InstallingWorkloadCommandParser.SourceOption);
            _packageSourceLocation = string.IsNullOrEmpty(configOption) && (sourceOption == null || !sourceOption.Any()) ? null :
                new PackageSourceLocation(string.IsNullOrEmpty(configOption) ? null : new FilePath(configOption), sourceFeedOverrides: sourceOption);

            _workloadResolverFactory = workloadResolverFactory ?? new WorkloadResolverFactory();

            if (!string.IsNullOrEmpty(parseResult.GetValue(InstallingWorkloadCommandParser.VersionOption)))
            {
                //  Specifying a different SDK version to operate on is only supported for --print-download-link-only and --download-to-cache
                if (_printDownloadLinkOnly || !string.IsNullOrEmpty(_downloadToCacheOption))
                {
                    _targetSdkVersion = new ReleaseVersion(parseResult.GetValue(InstallingWorkloadCommandParser.VersionOption));
                }
                else
                {
                    throw new GracefulException(Strings.SdkVersionOptionNotSupported);
                }
            }

            var creationResult = _workloadResolverFactory.Create();

            _dotnetPath = creationResult.DotnetPath;
            _userProfileDir = creationResult.UserProfileDir;
            _sdkVersion = creationResult.SdkVersion;
            _sdkFeatureBand = new SdkFeatureBand(creationResult.SdkVersion);
            _workloadResolver = creationResult.WorkloadResolver;
            _targetSdkVersion ??= _sdkVersion;

            _workloadInstallerFromConstructor = workloadInstaller;
            _workloadManifestUpdaterFromConstructor = workloadManifestUpdater;
        }

<<<<<<< HEAD
        protected async Task<List<WorkloadDownload>> GetDownloads(IEnumerable<WorkloadId> workloadIds, bool skipManifestUpdate, bool includePreview, string downloadFolder = null,
            IReporter reporter = null, INuGetPackageDownloader packageDownloader = null)
=======
        protected internal void UpdateInstallState(bool createDefaultJson, IEnumerable<ManifestVersionUpdate> manifestVersionUpdates)
        {
            var defaultJsonPath = Path.Combine(WorkloadInstallType.GetInstallStateFolder(_sdkFeatureBand, _dotnetPath), "default.json");
            if (createDefaultJson)
            {
                var jsonContents = WorkloadSet.FromManifests(
                    manifestVersionUpdates.Select(update => new WorkloadManifestInfo(update.ManifestId.ToString(), update.NewVersion.ToString(), /* We don't actually use the directory here */ string.Empty, update.NewFeatureBand))
                    ).ToDictionaryForJson();
                Directory.CreateDirectory(Path.GetDirectoryName(defaultJsonPath));
                File.WriteAllLines(defaultJsonPath, ToJsonEnumerable(jsonContents));
            }
            else
            {
                if (File.Exists(defaultJsonPath))
                {
                    File.Delete(defaultJsonPath);
                }
            }
        }

        private IEnumerable<string> ToJsonEnumerable(Dictionary<string, string> dict)
        {
            yield return "{";
            yield return "\"manifests\": {";
            foreach (KeyValuePair<string, string> line in dict)
            {
                yield return $"\"{line.Key}\": \"{line.Value}\",";
            }
            yield return "}";
            yield return "}";
            yield break;
        }

        protected async Task<List<WorkloadDownload>> GetDownloads(IEnumerable<WorkloadId> workloadIds, bool skipManifestUpdate, bool includePreview, string downloadFolder = null)
>>>>>>> 3d3f450a
        {
            reporter ??= Reporter;
            packageDownloader ??= PackageDownloader;

            List<WorkloadDownload> ret = new();
            DirectoryPath? tempPath = null;
            try
            {
                if (!skipManifestUpdate)
                {
                    DirectoryPath folderForManifestDownloads;
                    tempPath = new DirectoryPath(Path.Combine(TempDirectoryPath, "dotnet-manifest-extraction"));
                    string extractedManifestsPath = Path.Combine(tempPath.Value.Value, "manifests");

                    if (downloadFolder != null)
                    {
                        folderForManifestDownloads = new DirectoryPath(downloadFolder);
                    }
                    else
                    {
                        folderForManifestDownloads = tempPath.Value;
                    }

                    var manifestDownloads = await _workloadManifestUpdater.GetManifestPackageDownloadsAsync(includePreview, new SdkFeatureBand(_targetSdkVersion), _sdkFeatureBand);

                    if (!manifestDownloads.Any())
                    {
                        reporter.WriteLine(Strings.SkippingManifestUpdate);
                    }

                    foreach (var download in manifestDownloads)
                    {
                        //  Add package to the list of downloads
                        ret.Add(download);

                        //  Download package
                        var downloadedPackagePath = await packageDownloader.DownloadPackageAsync(new PackageId(download.NuGetPackageId), new NuGetVersion(download.NuGetPackageVersion),
                            _packageSourceLocation, downloadFolder: folderForManifestDownloads);

                        //  Extract manifest from package
                        await _workloadInstaller.ExtractManifestAsync(downloadedPackagePath, Path.Combine(extractedManifestsPath, download.Id));
                    }

                    //  Use updated, extracted manifests to resolve packs
                    var overlayProvider = new TempDirectoryWorkloadManifestProvider(extractedManifestsPath, _sdkFeatureBand.ToString());

                    var newResolver = _workloadResolver.CreateOverlayResolver(overlayProvider);
                    _workloadInstaller.ReplaceWorkloadResolver(newResolver);
                }

                var packDownloads = _workloadInstaller.GetDownloads(workloadIds, _sdkFeatureBand, false);
                ret.AddRange(packDownloads);

                if (downloadFolder != null)
                {
                    DirectoryPath downloadFolderDirectoryPath = new(downloadFolder);
                    foreach (var packDownload in packDownloads)
                    {
                        reporter.WriteLine(string.Format(Strings.DownloadingPackToCacheMessage, packDownload.NuGetPackageId, packDownload.NuGetPackageVersion, downloadFolder));

                        await packageDownloader.DownloadPackageAsync(new PackageId(packDownload.NuGetPackageId), new NuGetVersion(packDownload.NuGetPackageVersion),
                            _packageSourceLocation, downloadFolder: downloadFolderDirectoryPath);
                    }
                }
            }
            finally
            {
                if (tempPath != null && Directory.Exists(tempPath.Value.Value))
                {
                    Directory.Delete(tempPath.Value.Value, true);
                }
            }

            return ret;
        }

        protected IEnumerable<WorkloadId> GetInstalledWorkloads(bool fromPreviousSdk)
        {
            if (fromPreviousSdk)
            {
                var priorFeatureBands = _workloadInstaller.GetWorkloadInstallationRecordRepository().GetFeatureBandsWithInstallationRecords()
                    .Where(featureBand => featureBand.CompareTo(_sdkFeatureBand) < 0);
                if (priorFeatureBands.Any())
                {
                    var maxPriorFeatureBand = priorFeatureBands.Max();
                    return _workloadInstaller.GetWorkloadInstallationRecordRepository().GetInstalledWorkloads(maxPriorFeatureBand);
                }
                return new List<WorkloadId>();
            }
            else
            {
                var workloads = _workloadInstaller.GetWorkloadInstallationRecordRepository().GetInstalledWorkloads(_sdkFeatureBand);

                return workloads ?? Enumerable.Empty<WorkloadId>();
            }
        }
    }

    internal static class InstallingWorkloadCommandParser
    {
        public static readonly CliOption<bool> PrintDownloadLinkOnlyOption = new("--print-download-link-only")
        {
            Description = Strings.PrintDownloadLinkOnlyDescription,
            Hidden = true
        };

        public static readonly CliOption<string> FromCacheOption = new("--from-cache")
        {
            Description = Strings.FromCacheOptionDescription,
            HelpName = Strings.FromCacheOptionArgumentName,
            Hidden = true
        };

        public static readonly CliOption<bool> IncludePreviewOption =
        new("--include-previews")
        {
            Description = Strings.IncludePreviewOptionDescription
        };

        public static readonly CliOption<string> DownloadToCacheOption = new("--download-to-cache")
        {
            Description = Strings.DownloadToCacheOptionDescription,
            HelpName = Strings.DownloadToCacheOptionArgumentName,
            Hidden = true
        };

        public static readonly CliOption<string> VersionOption = new("--sdk-version")
        {
            Description = Strings.VersionOptionDescription,
            HelpName = Strings.VersionOptionName,
            Hidden = true
        };

        public static readonly CliOption<string> FromRollbackFileOption = new("--from-rollback-file")
        {
            Description = Update.LocalizableStrings.FromRollbackDefinitionOptionDescription,
            Hidden = true
        };

        public static readonly CliOption<string> ConfigOption = new("--configfile")
        {
            Description = Strings.ConfigFileOptionDescription,
            HelpName = Strings.ConfigFileOptionName
        };

        public static readonly CliOption<string[]> SourceOption = new CliOption<string[]>("--source", "-s")
        {
            Description = Strings.SourceOptionDescription,
            HelpName = Strings.SourceOptionName
        }.AllowSingleArgPerToken();

        internal static void AddWorkloadInstallCommandOptions(CliCommand command)
        {
            command.Options.Add(VersionOption);
            command.Options.Add(ConfigOption);
            command.Options.Add(SourceOption);
            command.Options.Add(PrintDownloadLinkOnlyOption);
            command.Options.Add(FromCacheOption);
            command.Options.Add(DownloadToCacheOption);
            command.Options.Add(IncludePreviewOption);
            command.Options.Add(FromRollbackFileOption);
        }
    }
}<|MERGE_RESOLUTION|>--- conflicted
+++ resolved
@@ -88,10 +88,6 @@
             _workloadManifestUpdaterFromConstructor = workloadManifestUpdater;
         }
 
-<<<<<<< HEAD
-        protected async Task<List<WorkloadDownload>> GetDownloads(IEnumerable<WorkloadId> workloadIds, bool skipManifestUpdate, bool includePreview, string downloadFolder = null,
-            IReporter reporter = null, INuGetPackageDownloader packageDownloader = null)
-=======
         protected internal void UpdateInstallState(bool createDefaultJson, IEnumerable<ManifestVersionUpdate> manifestVersionUpdates)
         {
             var defaultJsonPath = Path.Combine(WorkloadInstallType.GetInstallStateFolder(_sdkFeatureBand, _dotnetPath), "default.json");
@@ -125,8 +121,8 @@
             yield break;
         }
 
-        protected async Task<List<WorkloadDownload>> GetDownloads(IEnumerable<WorkloadId> workloadIds, bool skipManifestUpdate, bool includePreview, string downloadFolder = null)
->>>>>>> 3d3f450a
+        protected async Task<List<WorkloadDownload>> GetDownloads(IEnumerable<WorkloadId> workloadIds, bool skipManifestUpdate, bool includePreview, string downloadFolder = null,
+            IReporter reporter = null, INuGetPackageDownloader packageDownloader = null)
         {
             reporter ??= Reporter;
             packageDownloader ??= PackageDownloader;
