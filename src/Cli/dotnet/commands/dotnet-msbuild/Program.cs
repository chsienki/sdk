--- conflicted
+++ resolved
@@ -10,24 +10,15 @@
     {
         public MSBuildCommand
             (IEnumerable<string> msbuildArgs,
-<<<<<<< HEAD
-            string msbuildPath = null)
-             : base(msbuildArgs, msbuildPath)
-=======
             string msbuildPath = null
             )
              : base(msbuildArgs, msbuildPath, includeLogo: true)
->>>>>>> 72b40195
         {
         }
 
         public static MSBuildCommand FromArgs(string[] args, string msbuildPath = null)
         {
-<<<<<<< HEAD
             var parser = Parser.Instance;
-=======
-            var parser = Cli.Parser.Instance;
->>>>>>> 72b40195
             var result = parser.ParseFrom("dotnet msbuild", args);
             return FromParseResult(result, msbuildPath);
         }
