--- conflicted
+++ resolved
@@ -309,11 +309,7 @@
                 await _workloadManifestInstaller.ExtractManifestAsync(packagePath, adManifestPath);
 
                 // add file that contains the advertised manifest feature band so GetAdvertisingManifestVersionAndWorkloads will use correct feature band, regardless of if rollback occurred or not
-<<<<<<< HEAD
                 File.WriteAllText(Path.Combine(adManifestPath, "AdvertisedManifestFeatureBand.txt"), currentFeatureBand);
-=======
-                File.WriteAllText(Path.Combine(adManifestPath, "AdvertisedManifestFeatureBand.txt"), currentFeatureBand.ToString());
->>>>>>> 229d5306
 
                 if (_displayManifestUpdates)
                 {
@@ -356,30 +352,7 @@
                 return null;
             }
 
-<<<<<<< HEAD
             using (FileStream fsSource = new(manifestPath, FileMode.Open, FileAccess.Read))
-            {
-                var manifest = WorkloadManifestReader.ReadWorkloadManifest(manifestId.ToString(), fsSource, manifestPath);
-                // we need to know the feature band of the advertised manifest (read it from the AdvertisedManifestFeatureBand.txt file)
-                // if we don't find the file then use the current feature band
-                var adManifestFeatureBandPath = Path.Combine(GetAdvertisingManifestPath(_sdkFeatureBand, manifestId), "AdvertisedManifestFeatureBand.txt");
-
-                SdkFeatureBand adManifestFeatureBand = _sdkFeatureBand;
-                if (File.Exists(adManifestFeatureBandPath))
-                {
-                    adManifestFeatureBand = new SdkFeatureBand(File.ReadAllText(adManifestFeatureBandPath));
-                }
-
-=======
-            using FileStream fsSource = new(manifestPath, FileMode.Open, FileAccess.Read);
-            var manifest = WorkloadManifestReader.ReadWorkloadManifest(manifestId.ToString(), fsSource, manifestPath);
-            // we need to know the feature band of the advertised manifest (read it from the AdvertisedManifestFeatureBand.txt file)
-            // if we don't find the file then use the current feature band
-            var adManifestFeatureBandPath = Path.Combine(GetAdvertisingManifestPath(_sdkFeatureBand, manifestId), "AdvertisedManifestFeatureBand.txt");
->>>>>>> 229d5306
-
-            SdkFeatureBand adManifestFeatureBand = _sdkFeatureBand;
-            if (File.Exists(adManifestFeatureBandPath))
             {
                 adManifestFeatureBand = new SdkFeatureBand(File.ReadAllText(adManifestFeatureBandPath));
             }
@@ -472,70 +445,14 @@
 
         private static string GetAdvertisingWorkloadsFilePath(string userProfileDir, SdkFeatureBand featureBand) => Path.Combine(userProfileDir, $".workloadAdvertisingUpdates{featureBand}");
 
-<<<<<<< HEAD
         private async Task<string> GetOnlinePackagePath(SdkFeatureBand sdkFeatureBand, ManifestId manifestId, bool includePreviews)
         {
             string packagePath = await _nugetPackageDownloader.DownloadPackageAsync(
                 _workloadManifestInstaller.GetManifestPackageId(manifestId, sdkFeatureBand),
                 packageSourceLocation: _packageSourceLocation,
                 includePreview: includePreviews);
-
-            return packagePath;
-        }
-
-        private string GetOfflinePackagePath(SdkFeatureBand sdkFeatureBand, ManifestId manifestId, DirectoryPath? offlineCache = null)
-        {
-            string packagePath = Directory.GetFiles(offlineCache.Value.Value)
-                .Where(path => path.EndsWith(".nupkg"))
-                .Where(path =>
-                {
-                    var manifestPackageId = _workloadManifestInstaller.GetManifestPackageId(manifestId, sdkFeatureBand).ToString();
-                    return Path.GetFileName(path).StartsWith(manifestPackageId, StringComparison.OrdinalIgnoreCase);
-                })
-                .Max();
-
-            return packagePath;
-        }
-
-        private async Task<(bool, string)> GetManifestPackageUpdate(SdkFeatureBand sdkFeatureBand, ManifestId manifestId, bool includePreviews, DirectoryPath? offlineCache = null)
-        {
-            if (offlineCache == null || !offlineCache.HasValue)
-            {
-                try
-                {
-                    string packagePath = await GetOnlinePackagePath(sdkFeatureBand, manifestId, includePreviews);
-                    return (true, packagePath);
-                }
-                catch (NuGetPackageNotFoundException)
-                {
-                    return (false, null);
-                }
-            }
-            else
-            {
-                string packagePath = GetOfflinePackagePath(sdkFeatureBand, manifestId, offlineCache);
-                return (packagePath != null, packagePath);
-            }
-        }
-
-        private async Task<(bool, NuGetVersion)> GetPackageVersion(PackageId packageId, PackageSourceLocation packageSourceLocation = null, bool includePreview = false)
-        {
-            try
-            {
-                var latestVersion = await _nugetPackageDownloader.GetLatestPackageVersion(packageId, packageSourceLocation: _packageSourceLocation, includePreview: includePreview);
-                return (true, latestVersion);
-            }
-            catch (NuGetPackageNotFoundException)
-            {
-                return (false, null);
-            }
-
-        }
-
-=======
+        }
         private string GetAdvertisingManifestPath(SdkFeatureBand featureBand, ManifestId manifestId) => Path.Combine(_userProfileDir, "sdk-advertising", featureBand.ToString(), manifestId.ToString());
->>>>>>> 229d5306
-
         private record ManifestVersionWithBand(ManifestVersion Version, SdkFeatureBand Band);
     }
 }