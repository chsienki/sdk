--- conflicted
+++ resolved
@@ -12,11 +12,6 @@
         <target state="translated">'dotnet 워크로드 검색'을 사용하여 설치할 추가 워크로드를 찾습니다.</target>
         <note />
       </trans-unit>
-<<<<<<< HEAD
-      <trans-unit id="WorkloadUpdatesAvailable">
-        <source>Updates are available for the following workload(s): {0}. Run `dotnet workload update` to get the latest.</source>
-        <target state="translated">다음 워크로드({0})에 대한 업데이트를 사용할 수 있습니다. `dotnet 워크로드 업데이트`를 실행하여 최신 버전을 받으세요.</target>
-=======
       <trans-unit id="WorkloadManfiestVersionColumn">
         <source>Manifest Version</source>
         <target state="translated">매니페스트 버전</target>
@@ -28,9 +23,8 @@
         <note />
       </trans-unit>
       <trans-unit id="WorkloadUpdatesAvailable">
-        <source>Updates are avaliable for the following workload(s): {0}. Run `dotnet workload update` to get the latest.</source>
-        <target state="new">Updates are avaliable for the following workload(s): {0}. Run `dotnet workload update` to get the latest.</target>
->>>>>>> 091beeec
+        <source>Updates are available for the following workload(s): {0}. Run `dotnet workload update` to get the latest.</source>
+        <target state="new">Updates are available for the following workload(s): {0}. Run `dotnet workload update` to get the latest.</target>
         <note />
       </trans-unit>
     </body>
