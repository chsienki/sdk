--- conflicted
+++ resolved
@@ -5,11 +5,7 @@
 {
     internal class HandshakeArgs : EventArgs
     {
-<<<<<<< HEAD
-        public HandshakeInfo HandshakeInfo { get; set; }
-=======
         public Handshake Handshake { get; set; }
->>>>>>> 4164c5d9
     }
 
     internal class HelpEventArgs : EventArgs
