--- conflicted
+++ resolved
@@ -115,15 +115,7 @@
             command.Options.Add(ToolCommandRestorePassThroughOptions.NoCacheOption);
             command.Options.Add(ToolCommandRestorePassThroughOptions.InteractiveRestoreOption);
             command.Options.Add(VerbosityOption);
-<<<<<<< HEAD
-            command.Options.Add(ArchitectureOption);
-            command.Options.Add(CreateManifestIfNeededOption);
-            command.Options.Add(RollForwardOption);
 
-            command.SetAction((parseResult) => new ToolInstallCommand(parseResult).Execute());
-
-=======
->>>>>>> 75b02ea8
             return command;
         } 
     }
