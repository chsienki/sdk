--- conflicted
+++ resolved
@@ -43,15 +43,9 @@
                     = ToolPackageFactory.CreateToolPackageStoresAndDownloader(
                         additionalRestoreArguments: parseResult.OptionValuesToBeForwarded(ToolInstallCommandParser.GetCommand()));
             _toolPackageStore = toolPackageStoresAndDownloader.store;
-<<<<<<< HEAD
             _toolPackageDownloader = toolPackageDownloader?? toolPackageStoresAndDownloader.downloader;
             _restoreActionConfig = restoreActionConfig;
             
-=======
-            _toolPackageDownloader = toolPackageDownloader ?? toolPackageStoresAndDownloader.downloader;
-
-
->>>>>>> cc39718a
             TargetFrameworkToInstall = BundledTargetFramework.GetTargetFrameworkMoniker();
         }
 
