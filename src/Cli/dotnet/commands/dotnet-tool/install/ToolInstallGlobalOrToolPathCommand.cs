// Licensed to the .NET Foundation under one or more agreements.
// The .NET Foundation licenses this file to you under the MIT license.

using System.CommandLine;
using System.Transactions;
using Microsoft.DotNet.Cli;
using Microsoft.DotNet.Cli.NuGetPackageDownloader;
using Microsoft.DotNet.Cli.ToolPackage;
using Microsoft.DotNet.Cli.Utils;
using Microsoft.DotNet.ShellShim;
using Microsoft.DotNet.ToolPackage;
using Microsoft.DotNet.Tools.Tool.Common;
using Microsoft.DotNet.Tools.Tool.Uninstall;
using Microsoft.DotNet.Tools.Tool.Update;
using Microsoft.Extensions.EnvironmentAbstractions;
using NuGet.Common;
using NuGet.Frameworks;
using NuGet.Versioning;
using static System.Formats.Asn1.AsnWriter;

namespace Microsoft.DotNet.Tools.Tool.Install
{
    internal delegate IShellShimRepository CreateShellShimRepository(string appHostSourceDirectory, DirectoryPath? nonGlobalLocation = null);
    
    internal delegate (IToolPackageStore, IToolPackageStoreQuery, IToolPackageDownloader) CreateToolPackageStoresAndDownloader(
        DirectoryPath? nonGlobalLocation = null,
        IEnumerable<string> forwardRestoreArguments = null);

    internal class ToolInstallGlobalOrToolPathCommand : CommandBase
    {
        private readonly IEnvironmentPathInstruction _environmentPathInstruction;
        private readonly IReporter _reporter;
        private readonly IReporter _errorReporter;
        private CreateShellShimRepository _createShellShimRepository;
        private readonly CreateToolPackageStoresAndDownloaderAndUninstaller _createToolPackageStoreDownloaderUninstaller;
        private readonly ShellShimTemplateFinder _shellShimTemplateFinder;

        private readonly PackageId _packageId;
        private readonly string _packageVersion;
        private readonly string _configFilePath;
        private readonly string _framework;
        private readonly string[] _source;
        private readonly bool _global;
        private readonly VerbosityOptions _verbosity;
        private readonly string _toolPath;
        private readonly string _architectureOption;
        private IEnumerable<string> _forwardRestoreArguments;
<<<<<<< HEAD
        private readonly bool _allowRollForward;
=======
        private readonly bool _allowPackageDowngrade;
>>>>>>> 75b02ea8

        public ToolInstallGlobalOrToolPathCommand(
            ParseResult parseResult,
            CreateToolPackageStoresAndDownloaderAndUninstaller createToolPackageStoreDownloaderUninstaller = null,
            CreateShellShimRepository createShellShimRepository = null,
            IEnvironmentPathInstruction environmentPathInstruction = null,
            IReporter reporter = null,
            INuGetPackageDownloader nugetPackageDownloader = null)
            : base(parseResult)
        {
            _packageId = new PackageId(parseResult.GetValue(ToolInstallCommandParser.PackageIdArgument));
            _packageVersion = parseResult.GetValue(ToolInstallCommandParser.VersionOption);
            _configFilePath = parseResult.GetValue(ToolInstallCommandParser.ConfigOption);
            _framework = parseResult.GetValue(ToolInstallCommandParser.FrameworkOption);
            _source = parseResult.GetValue(ToolInstallCommandParser.AddSourceOption);
            _global = parseResult.GetValue(ToolAppliedOption.GlobalOption);
            _verbosity = parseResult.GetValue(ToolInstallCommandParser.VerbosityOption);
            _toolPath = parseResult.GetValue(ToolAppliedOption.ToolPathOption);
            _architectureOption = parseResult.GetValue(ToolInstallCommandParser.ArchitectureOption);

            _forwardRestoreArguments = parseResult.OptionValuesToBeForwarded(ToolInstallCommandParser.GetCommand());

            _environmentPathInstruction = environmentPathInstruction
                ?? EnvironmentPathFactory.CreateEnvironmentPathInstruction();
            _createShellShimRepository = createShellShimRepository ?? ShellShimRepositoryFactory.CreateShellShimRepository;
            var tempDir = new DirectoryPath(PathUtilities.CreateTempSubdirectory());
            var configOption = parseResult.GetValue(ToolInstallCommandParser.ConfigOption);
            var sourceOption = parseResult.GetValue(ToolInstallCommandParser.AddSourceOption);
            var packageSourceLocation = new PackageSourceLocation(string.IsNullOrEmpty(configOption) ? null : new FilePath(configOption), additionalSourceFeeds: sourceOption);
            var restoreAction = new RestoreActionConfig(DisableParallel: parseResult.GetValue(ToolCommandRestorePassThroughOptions.DisableParallelOption),
                NoCache: parseResult.GetValue(ToolCommandRestorePassThroughOptions.NoCacheOption),
                IgnoreFailedSources: parseResult.GetValue(ToolCommandRestorePassThroughOptions.IgnoreFailedSourcesOption),
                Interactive: parseResult.GetValue(ToolCommandRestorePassThroughOptions.InteractiveRestoreOption));
            nugetPackageDownloader ??= new NuGetPackageDownloader(tempDir, verboseLogger: new NullLogger(), restoreActionConfig: restoreAction);
            _shellShimTemplateFinder = new ShellShimTemplateFinder(nugetPackageDownloader, tempDir, packageSourceLocation);
<<<<<<< HEAD
            _allowRollForward = parseResult.GetValue(ToolInstallCommandParser.RollForwardOption);
=======
            _allowPackageDowngrade = parseResult.GetValue(ToolInstallCommandParser.AllowPackageDowngradeOption);
            _createToolPackageStoreDownloaderUninstaller = createToolPackageStoreDownloaderUninstaller ??
                                                  ToolPackageFactory.CreateToolPackageStoresAndDownloaderAndUninstaller;
>>>>>>> 75b02ea8

            _reporter = (reporter ?? Reporter.Output);
            _errorReporter = (reporter ?? Reporter.Error);
        }

        public override int Execute()
        {
            ValidateArguments();

            DirectoryPath? toolPath = null;
            if (!string.IsNullOrEmpty(_toolPath))
            {
                toolPath = new DirectoryPath(_toolPath);
            }

            VersionRange versionRange = _parseResult.GetVersionRange();

            (IToolPackageStore toolPackageStore,
             IToolPackageStoreQuery toolPackageStoreQuery,
             IToolPackageDownloader toolPackageDownloader,
             IToolPackageUninstaller toolPackageUninstaller) = _createToolPackageStoreDownloaderUninstaller(toolPath, _forwardRestoreArguments);

            var appHostSourceDirectory = ShellShimTemplateFinder.GetDefaultAppHostSourceDirectory();
            IShellShimRepository shellShimRepository = _createShellShimRepository(appHostSourceDirectory, toolPath);

            IToolPackage oldPackageNullable = GetOldPackage(toolPackageStoreQuery);

            using (var scope = new TransactionScope(
                TransactionScopeOption.Required,
                TimeSpan.Zero))
            {
                if (oldPackageNullable != null)
                {
                    RunWithHandlingUninstallError(() =>
                    {
                        foreach (RestoredCommand command in oldPackageNullable.Commands)
                        {
                            shellShimRepository.RemoveShim(command.Name);
                        }

                        toolPackageUninstaller.Uninstall(oldPackageNullable.PackageDirectory);
                    });
                }

                RunWithHandlingInstallError(() =>
                {
                    IToolPackage newInstalledPackage = toolPackageDownloader.InstallPackage(
                    new PackageLocation(nugetConfig: GetConfigFile(), additionalFeeds: _source),
                        packageId: _packageId,
                        versionRange: versionRange,
                        targetFramework: _framework,
                        verbosity: _verbosity,
                        isGlobalTool: true,
                        isGlobalToolRollForward: _allowRollForward
                    );

                    EnsureVersionIsHigher(oldPackageNullable, newInstalledPackage, _allowPackageDowngrade);

                    NuGetFramework framework;
                    if (string.IsNullOrEmpty(_framework) && newInstalledPackage.Frameworks.Count() > 0)
                    {
                        framework = newInstalledPackage.Frameworks
                            .Where(f => f.Version < (new NuGetVersion(Product.Version)).Version)
                            .MaxBy(f => f.Version);
                    }
                    else
                    {
                        framework = string.IsNullOrEmpty(_framework) ?
                            null :
                            NuGetFramework.Parse(_framework);
                    }
                    string appHostSourceDirectory = _shellShimTemplateFinder.ResolveAppHostSourceDirectoryAsync(_architectureOption, framework, RuntimeInformation.ProcessArchitecture).Result;

                    foreach (RestoredCommand command in newInstalledPackage.Commands)
                    {
                        shellShimRepository.CreateShim(command.Executable, command.Name, newInstalledPackage.PackagedShims);
                    }

                    foreach (string w in newInstalledPackage.Warnings)
                    {
                        _reporter.WriteLine(w.Yellow());
                    }
                    if (_global)
                    {
                        _environmentPathInstruction.PrintAddPathInstructionIfPathDoesNotExist();
                    }

                    PrintSuccessMessage(oldPackageNullable, newInstalledPackage);
                });

                scope.Complete();
                
            } 
            return 0;
        }

        private static void EnsureVersionIsHigher(IToolPackage oldPackageNullable, IToolPackage newInstalledPackage, bool allowDowngrade)
        {
            if (oldPackageNullable != null && (newInstalledPackage.Version < oldPackageNullable.Version && !allowDowngrade))
            {
                throw new GracefulException(
                    new[]
                    {
                        string.Format(Update.LocalizableStrings.UpdateToLowerVersion,
                            newInstalledPackage.Version.ToNormalizedString(),
                            oldPackageNullable.Version.ToNormalizedString())
                    },
                    isUserError: false);
            }
        }

        private void ValidateArguments()
        {
            if (!string.IsNullOrEmpty(_configFilePath) && !File.Exists(_configFilePath))
            {
                throw new GracefulException(
                    string.Format(
                        LocalizableStrings.NuGetConfigurationFileDoesNotExist,
                        Path.GetFullPath(_configFilePath)));
            }
        }

        private void RunWithHandlingInstallError(Action installAction)
        {
            try
            {
                installAction();
            }
            catch (Exception ex)
                when (InstallToolCommandLowLevelErrorConverter.ShouldConvertToUserFacingError(ex))
            {
                var message = new List<string>
                {
                    string.Format(Update.LocalizableStrings.UpdateToolFailed, _packageId)
                };
                message.AddRange(
                    InstallToolCommandLowLevelErrorConverter.GetUserFacingMessages(ex, _packageId));


                throw new GracefulException(
                    messages: message,
                    verboseMessages: new[] { ex.ToString() },
                    isUserError: false);
            }
        }

        private void RunWithHandlingUninstallError(Action uninstallAction)
        {
            try
            {
                uninstallAction();           
            }
            catch (Exception ex)
                when (ToolUninstallCommandLowLevelErrorConverter.ShouldConvertToUserFacingError(ex))
            {
                var message = new List<string>
                {
                    string.Format(Update.LocalizableStrings.UpdateToolFailed, _packageId)
                };
                message.AddRange(
                    ToolUninstallCommandLowLevelErrorConverter.GetUserFacingMessages(ex, _packageId));

                throw new GracefulException(
                    messages: message,
                    verboseMessages: new[] { ex.ToString() },
                    isUserError: false);
            }
        }

        private FilePath? GetConfigFile()
        {
            FilePath? configFile = null;
            if (!string.IsNullOrEmpty(_configFilePath))
            {
                configFile = new FilePath(_configFilePath);
            }

            return configFile;
        }

        private IToolPackage GetOldPackage(IToolPackageStoreQuery toolPackageStoreQuery)
        {
            IToolPackage oldPackageNullable;
            try
            {
                oldPackageNullable = toolPackageStoreQuery.EnumeratePackageVersions(_packageId).SingleOrDefault();
            }
            catch (InvalidOperationException)
            {
                throw new GracefulException(
                    messages: new[]
                    {
                        string.Format(
                            Update.LocalizableStrings.ToolHasMultipleVersionsInstalled,
                            _packageId),
                    },
                    isUserError: false);
            }

            return oldPackageNullable;
        }

        private void PrintSuccessMessage(IToolPackage oldPackage, IToolPackage newInstalledPackage)
        {
            if (!_verbosity.IsQuiet())
            {
                if (oldPackage == null)
                {
                    _reporter.WriteLine(
                        string.Format(
                            Install.LocalizableStrings.InstallationSucceeded,
                            string.Join(", ", newInstalledPackage.Commands.Select(c => c.Name)),
                            newInstalledPackage.Id,
                            newInstalledPackage.Version.ToNormalizedString()).Green());
                }
                else if (oldPackage.Version != newInstalledPackage.Version)
                {
                    _reporter.WriteLine(
                        string.Format(
                            Update.LocalizableStrings.UpdateSucceeded,
                            newInstalledPackage.Id,
                            oldPackage.Version.ToNormalizedString(),
                            newInstalledPackage.Version.ToNormalizedString()).Green());
                }
                else
                {
                    _reporter.WriteLine(
                        string.Format(
                            (
                            newInstalledPackage.Version.IsPrerelease ?
                            Update.LocalizableStrings.UpdateSucceededPreVersionNoChange : Update.LocalizableStrings.UpdateSucceededStableVersionNoChange
                            ),
                            newInstalledPackage.Id, newInstalledPackage.Version).Green());
                }
            }
        }
    }
}<|MERGE_RESOLUTION|>--- conflicted
+++ resolved
@@ -45,11 +45,9 @@
         private readonly string _toolPath;
         private readonly string _architectureOption;
         private IEnumerable<string> _forwardRestoreArguments;
-<<<<<<< HEAD
         private readonly bool _allowRollForward;
-=======
         private readonly bool _allowPackageDowngrade;
->>>>>>> 75b02ea8
+
 
         public ToolInstallGlobalOrToolPathCommand(
             ParseResult parseResult,
@@ -85,13 +83,12 @@
                 Interactive: parseResult.GetValue(ToolCommandRestorePassThroughOptions.InteractiveRestoreOption));
             nugetPackageDownloader ??= new NuGetPackageDownloader(tempDir, verboseLogger: new NullLogger(), restoreActionConfig: restoreAction);
             _shellShimTemplateFinder = new ShellShimTemplateFinder(nugetPackageDownloader, tempDir, packageSourceLocation);
-<<<<<<< HEAD
+
             _allowRollForward = parseResult.GetValue(ToolInstallCommandParser.RollForwardOption);
-=======
+
             _allowPackageDowngrade = parseResult.GetValue(ToolInstallCommandParser.AllowPackageDowngradeOption);
             _createToolPackageStoreDownloaderUninstaller = createToolPackageStoreDownloaderUninstaller ??
                                                   ToolPackageFactory.CreateToolPackageStoresAndDownloaderAndUninstaller;
->>>>>>> 75b02ea8
 
             _reporter = (reporter ?? Reporter.Output);
             _errorReporter = (reporter ?? Reporter.Error);
