--- conflicted
+++ resolved
@@ -16,13 +16,8 @@
         ".dll"
     ];
 
-<<<<<<< HEAD
-    private readonly string _nugetPackageRoot;
-    private readonly Muxer _muxer;
-=======
-    private string _nugetPackageRoot = nugetPackageRoot;
-    private Muxer _muxer = muxer;
->>>>>>> dfee875a
+    private readonly string _nugetPackageRoot = nugetPackageRoot;
+    private readonly Muxer _muxer = muxer;
 
     public DepsJsonCommandResolver(string nugetPackageRoot)
         : this(new Muxer(), nugetPackageRoot) { }
