--- conflicted
+++ resolved
@@ -16,27 +16,10 @@
 {
     private const string ProjectToolsCommandResolverName = "projecttoolscommandresolver";
 
-<<<<<<< HEAD
-    private readonly List<string> _allowedCommandExtensions;
-    private readonly IPackagedCommandSpecFactory _packagedCommandSpecFactory;
-
-    private readonly IEnvironmentProvider _environment;
-
-    public ProjectToolsCommandResolver(
-        IPackagedCommandSpecFactory packagedCommandSpecFactory,
-        IEnvironmentProvider environment)
-    {
-        _packagedCommandSpecFactory = packagedCommandSpecFactory;
-        _environment = environment;
-
-        _allowedCommandExtensions = [FileNameSuffixes.DotNet.DynamicLib];
-    }
-=======
-    private List<string> _allowedCommandExtensions = [FileNameSuffixes.DotNet.DynamicLib];
-    private IPackagedCommandSpecFactory _packagedCommandSpecFactory = packagedCommandSpecFactory;
-
-    private IEnvironmentProvider _environment = environment;
->>>>>>> dfee875a
+    private readonly List<string> _allowedCommandExtensions = [FileNameSuffixes.DotNet.DynamicLib];
+    private readonly IPackagedCommandSpecFactory _packagedCommandSpecFactory = packagedCommandSpecFactory;
+
+    private readonly IEnvironmentProvider _environment = environment;
 
     public CommandSpec Resolve(CommandResolverArguments commandResolverArguments)
     {
