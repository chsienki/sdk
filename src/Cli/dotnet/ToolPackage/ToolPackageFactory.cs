--- conflicted
+++ resolved
@@ -12,11 +12,7 @@
 {
     internal static class ToolPackageFactory
     {
-<<<<<<< HEAD
-        public static (IToolPackageStore, IToolPackageStoreQuery, IToolPackageInstaller) CreateToolPackageStoresAndInstaller(
-=======
         public static (IToolPackageStore, IToolPackageStoreQuery, IToolPackageDownloader) CreateToolPackageStoresAndDownloader(
->>>>>>> 3d3f450a
             DirectoryPath? nonGlobalLocation = null, IEnumerable<string> additionalRestoreArguments = null)
         {
             ToolPackageStoreAndQuery toolPackageStore = CreateConcreteToolPackageStore(nonGlobalLocation);
