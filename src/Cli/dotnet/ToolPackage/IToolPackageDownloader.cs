--- conflicted
+++ resolved
@@ -17,12 +17,8 @@
             string targetFramework = null,
             bool isGlobalTool = false,
             bool isGlobalToolRollForward = false,
-<<<<<<< HEAD
-            bool verifySignatures = true
-=======
             bool verifySignatures = true,
             RestoreActionConfig restoreActionConfig = null
->>>>>>> 2f52f9ea
         );
 
         NuGetVersion GetNuGetVersion(
