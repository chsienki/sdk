// Copyright (c) .NET Foundation and contributors. All rights reserved.
// Licensed under the MIT license. See LICENSE file in the project root for full license information.

using System;
using System.Collections.Generic;
using System.CommandLine;
using System.CommandLine.Parsing;
using System.Diagnostics;
using System.Linq;
using System.Text.RegularExpressions;
using Microsoft.DotNet.Cli.Utils;
using static Microsoft.DotNet.Cli.Parser;

namespace Microsoft.DotNet.Cli
{
    public static class ParseResultExtensions
    {
        ///<summary>
        /// Finds the command of the parse result and invokes help for that command.
        /// If no command is specified, invokes help for the application.
        ///<summary>
        ///<remarks>
        /// This is accomplished by finding a set of tokens that should be valid and appending a help token
        /// to that list, then re-parsing the list of tokens. This is not ideal - either we should have a direct way
        /// of invoking help for a ParseResult, or we should eliminate this custom, ad-hoc help invocation by moving
        /// more situations that want to show help into Parsing Errors (which trigger help in the default System.CommandLine pipeline)
        /// or custom Invocation Middleware, so we can more easily create our version of a HelpResult type.
        ///</remarks>
        public static void ShowHelp(this ParseResult parseResult)
        {
            // take from the start of the list until we hit an option/--/unparsed token
            // since commands can have arguments, we must take those as well in order to get accurate help
            var tokenList = parseResult.Tokens.TakeWhile(token => token.Type == TokenType.Argument || token.Type == TokenType.Command || token.Type == TokenType.Directive).Select(t => t.Value).ToList();
            tokenList.Add("-h");
            Parser.Instance.Parse(tokenList).Invoke();
        }


        public static void ShowHelpOrErrorIfAppropriate(this ParseResult parseResult)
        {
            if (parseResult.Errors.Any())
            {
                var unrecognizedTokenErrors = parseResult.Errors.Where(error =>
                {
                    // Can't really cache this access in a static or something because it implicitly depends on the environment.
                    var rawResourcePartsForThisLocale = DistinctFormatStringParts(CommandLineValidation.LocalizableStrings.UnrecognizedCommandOrArgument);
                    return ErrorContainsAllParts(error.Message, rawResourcePartsForThisLocale);
                });
                if (parseResult.CommandResult.Command.TreatUnmatchedTokensAsErrors ||
                    parseResult.Errors.Except(unrecognizedTokenErrors).Any())
                {
                    throw new CommandParsingException(
                        message: string.Join(Environment.NewLine,
                                             parseResult.Errors.Select(e => e.Message)),
                        parseResult: parseResult);
                }
            }

            ///<summary>Splits a .NET format string by the format placeholders (the {N} parts) to get an array of the literal parts, to be used in message-checking</summary> 
            static string[] DistinctFormatStringParts(string formatString)
            {
                return Regex.Split(formatString, @"{[0-9]+}"); // match the literal '{', followed by any of 0-9 one or more times, followed by the literal '}'
            }


            /// <summary>given a string and a series of parts, ensures that all parts are present in the string in sequential order</summary>
            static bool ErrorContainsAllParts(ReadOnlySpan<char> error, string[] parts)
            {
                foreach(var part in parts) {
                    var foundIndex = error.IndexOf(part);
                    if (foundIndex != -1)
                    {
                        error = error.Slice(foundIndex + part.Length);
                        continue;
                    }
                    else
                    {
                        return false;
                    }
                }
                return true;
            }
        }

        public static string RootSubCommandResult(this ParseResult parseResult)
        {
            return parseResult.RootCommandResult.Children?
                .Select(child => GetSymbolResultValue(parseResult, child))
                .FirstOrDefault(subcommand => !string.IsNullOrEmpty(subcommand)) ?? string.Empty;
        }

        public static bool IsDotnetBuiltInCommand(this ParseResult parseResult)
        {
            return string.IsNullOrEmpty(parseResult.RootSubCommandResult()) ||
                Parser.GetBuiltInCommand(parseResult.RootSubCommandResult()) != null;
        }

        public static bool IsTopLevelDotnetCommand(this ParseResult parseResult)
        {
            return parseResult.CommandResult.Command.Equals(Parser.RootCommand) && string.IsNullOrEmpty(parseResult.RootSubCommandResult());
        }

        public static bool CanBeInvoked(this ParseResult parseResult)
        {
            return Parser.GetBuiltInCommand(parseResult.RootSubCommandResult()) != null ||
                parseResult.Directives.Count() > 0 ||
                (parseResult.IsTopLevelDotnetCommand() && string.IsNullOrEmpty(parseResult.GetValue(Parser.DotnetSubCommand)));
        }

        public static int HandleMissingCommand(this ParseResult parseResult)
        {
            Reporter.Error.WriteLine(Tools.CommonLocalizableStrings.RequiredCommandNotPassed.Red());
            parseResult.ShowHelp();
            return 1;
        }

        public static string[] GetArguments(this ParseResult parseResult)
        {
            return parseResult.Tokens.Select(t => t.Value)
                .ToArray()
                .GetSubArguments();
        }

        public static string[] GetSubArguments(this string[] args)
        {
            var subargs = args.ToList();

            // Don't remove any arguments that are being passed to the app in dotnet run
            var runArgs = subargs.Contains("--") ? subargs.GetRange(subargs.IndexOf("--"), subargs.Count() - subargs.IndexOf("--")) : new List<string>();
            subargs = subargs.Contains("--") ? subargs.GetRange(0, subargs.IndexOf("--")) : subargs;

            subargs.RemoveAll(arg => DiagOption.Aliases.Contains(arg));
            if (subargs[0].Equals("dotnet"))
            {
                subargs.RemoveAt(0);
            }
            subargs.RemoveAt(0); // remove top level command (ex build or publish)
            return subargs.Concat(runArgs).ToArray();
        }

        private static string GetSymbolResultValue(ParseResult parseResult, SymbolResult symbolResult)
        {
            if (symbolResult.Token() == default)
            {
                return parseResult.FindResultFor(Parser.DotnetSubCommand)?.GetValueOrDefault<string>();
            }
            else if (symbolResult.Token().Type.Equals(TokenType.Command))
            {
                return symbolResult.Symbol.Name;
            }
            else if (symbolResult.Token().Type.Equals(TokenType.Argument))
            {
                return symbolResult.Token().Value;
            }
            else
            {
                return string.Empty;
            }
        }

        public static bool BothArchAndOsOptionsSpecified(this ParseResult parseResult) =>
            (parseResult.HasOption(CommonOptions.ArchitectureOption) ||
            parseResult.HasOption(CommonOptions.LongFormArchitectureOption)) &&
            parseResult.HasOption(CommonOptions.OperatingSystemOption);

        internal static string GetCommandLineRuntimeIdentifier(this ParseResult parseResult)
        {
            return parseResult.HasOption(RunCommandParser.RuntimeOption) ?
                parseResult.GetValue(RunCommandParser.RuntimeOption) :
                parseResult.HasOption(CommonOptions.OperatingSystemOption) ||
                parseResult.HasOption(CommonOptions.ArchitectureOption) ||
                parseResult.HasOption(CommonOptions.LongFormArchitectureOption) ?
                CommonOptions.ResolveRidShorthandOptionsToRuntimeIdentifier(
                    parseResult.GetValue(CommonOptions.OperatingSystemOption),
                    CommonOptions.ArchOptionValue(parseResult)) :
                null;
        }

        public static bool UsingRunCommandShorthandProjectOption(this ParseResult parseResult)
        {
            if (parseResult.HasOption(RunCommandParser.PropertyOption) && parseResult.GetValue(RunCommandParser.PropertyOption).Any())
            {
                var projVals = parseResult.GetRunCommandShorthandProjectValues();
                if (projVals.Any())
                {
                    if (projVals.Count() != 1 || parseResult.HasOption(RunCommandParser.ProjectOption))
                    {
                        throw new GracefulException(Tools.Run.LocalizableStrings.OnlyOneProjectAllowed);
                    }
                    return true;
                }
            }
            return false;
        }

        public static IEnumerable<string> GetRunCommandShorthandProjectValues(this ParseResult parseResult)
        {
            var properties = GetRunPropertyOptions(parseResult, true);
            return properties.Where(property => !property.Contains("="));
        }

        public static IEnumerable<string> GetRunCommandPropertyValues(this ParseResult parseResult)
        {
            var shorthandProperties = GetRunPropertyOptions(parseResult, true)
                .Where(property => property.Contains("="));
            var longhandProperties = GetRunPropertyOptions(parseResult, false);
            return longhandProperties.Concat(shorthandProperties);
        }

        private static IEnumerable<string> GetRunPropertyOptions(ParseResult parseResult, bool shorthand)
        {
            var optionString = shorthand ? "-p" : "--property";
            var options = parseResult.CommandResult.Children.Where(c => c.Token().Type.Equals(TokenType.Option));
            var propertyOptions = options.Where(o => o.Token().Value.Equals(optionString));
            var propertyValues = propertyOptions.SelectMany(o => o.Children.SelectMany(c => c.Tokens.Select(t=> t.Value))).ToArray();
            return propertyValues;
        }

        [Conditional("DEBUG")]
        public static void HandleDebugSwitch(this ParseResult parseResult)
        {
            if (parseResult.HasOption(CommonOptions.DebugOption))
            {
                DebugHelper.WaitForDebugger();
            }
        }

        /// <summary>
        /// Only returns the value for this option if the option is present and there are no parse errors for that option.
        /// This allows cross-cutting code like the telemetry filters to safely get the value without throwing on null-ref errors.
        /// If you are inside a command handler or 'normal' System.CommandLine code then you don't need this - the parse error handling
        /// will have covered these cases.
        /// </summary>
        public static object SafelyGetValueForOption(this ParseResult parseResult, Option optionToGet)
        {
            if (parseResult.FindResultFor(optionToGet) is OptionResult optionResult &&
                !parseResult.Errors.Any(e => e.SymbolResult == optionResult))
            {
<<<<<<< HEAD
                return optionResult.GetValue(optionToGet);
            } 
=======
                return optionResult.GetValueForOption(optionToGet);
            }
>>>>>>> 28ad0076
            else {
                return default;
            }
        }

        /// <summary>
        /// Only returns the value for this option if the option is present and there are no parse errors for that option.
        /// This allows cross-cutting code like the telemetry filters to safely get the value without throwing on null-ref errors.
        /// If you are inside a command handler or 'normal' System.CommandLine code then you don't need this - the parse error handling
        /// will have covered these cases.
        /// </summary>
        public static T SafelyGetValueForOption<T>(this ParseResult parseResult, Option<T> optionToGet)
        {
            if (parseResult.FindResultFor(optionToGet) is OptionResult optionResult &&
                !parseResult.Errors.Any(e => e.SymbolResult == optionResult))
            {
<<<<<<< HEAD
                return optionResult.GetValue(optionToGet);
            } 
=======
                return optionResult.GetValueForOption(optionToGet);
            }
>>>>>>> 28ad0076
            else {
                return default;
            }
        }
    }
}<|MERGE_RESOLUTION|>--- conflicted
+++ resolved
@@ -236,13 +236,8 @@
             if (parseResult.FindResultFor(optionToGet) is OptionResult optionResult &&
                 !parseResult.Errors.Any(e => e.SymbolResult == optionResult))
             {
-<<<<<<< HEAD
                 return optionResult.GetValue(optionToGet);
             } 
-=======
-                return optionResult.GetValueForOption(optionToGet);
-            }
->>>>>>> 28ad0076
             else {
                 return default;
             }
@@ -259,13 +254,8 @@
             if (parseResult.FindResultFor(optionToGet) is OptionResult optionResult &&
                 !parseResult.Errors.Any(e => e.SymbolResult == optionResult))
             {
-<<<<<<< HEAD
                 return optionResult.GetValue(optionToGet);
             } 
-=======
-                return optionResult.GetValueForOption(optionToGet);
-            }
->>>>>>> 28ad0076
             else {
                 return default;
             }
