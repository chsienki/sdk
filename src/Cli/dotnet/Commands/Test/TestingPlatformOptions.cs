﻿// Licensed to the .NET Foundation under one or more agreements.
// The .NET Foundation licenses this file to you under the MIT license.

using System.CommandLine;
using Microsoft.DotNet.Cli.Extensions;

namespace Microsoft.DotNet.Cli.Commands.Test;

internal static class TestingPlatformOptions
{
    public static readonly CliOption<string> ProjectOption = new("--project")
    {
        Description = CliCommandStrings.CmdProjectDescription,
        HelpName = CliCommandStrings.CmdProjectPathName,
        Arity = ArgumentArity.ExactlyOne
    };

    public static readonly CliOption<string> SolutionOption = new("--solution")
    {
        Description = CliCommandStrings.CmdSolutionDescription,
        HelpName = CliCommandStrings.CmdSolutionPathName,
        Arity = ArgumentArity.ExactlyOne
    };

    public static readonly CliOption<string> DirectoryOption = new("--directory")
    {
        Description = CliCommandStrings.CmdDirectoryDescription,
        HelpName = CliCommandStrings.CmdDirectoryPathName,
        Arity = ArgumentArity.ExactlyOne
    };

    public static readonly CliOption<string> TestModulesFilterOption = new("--test-modules")
    {
        Description = CliCommandStrings.CmdTestModulesDescription,
        HelpName = CliCommandStrings.CmdExpressionName
    };

    public static readonly CliOption<string> TestModulesRootDirectoryOption = new("--root-directory")
    {
        Description = CliCommandStrings.CmdTestModulesRootDirectoryDescription,
        HelpName = CliCommandStrings.CmdRootPathName,
    };

    public static readonly CliOption<string> MaxParallelTestModulesOption = new("--max-parallel-test-modules")
    {
        Description = CliCommandStrings.CmdMaxParallelTestModulesDescription,
        HelpName = CliCommandStrings.CmdNumberName
    };

    public static readonly CliOption<string> ConfigurationOption = CommonOptions.ConfigurationOption(CliCommandStrings.TestConfigurationOptionDescription);

    public static readonly CliOption<string> FrameworkOption = CommonOptions.FrameworkOption(CliCommandStrings.TestFrameworkOptionDescription);

    public static readonly CliOption<bool> NoBuildOption = new("--no-build")
    {
<<<<<<< HEAD
        Description = CliCommandStrings.CmdNoBuildDescription
    }.ForwardAs("-property:MTPNoBuild=true");
=======
        Description = LocalizableStrings.CmdNoBuildDescription
    };
>>>>>>> 0f8ec2a0

    public static readonly CliOption<bool> NoAnsiOption = new("--no-ansi")
    {
        Description = CliCommandStrings.CmdNoAnsiDescription,
        Arity = ArgumentArity.Zero
    };

    public static readonly CliOption<bool> NoLaunchProfileOption = new("--no-launch-profile")
    {
        Description = CliCommandStrings.CommandOptionNoLaunchProfileDescription,
        Arity = ArgumentArity.Zero
    };

    public static readonly CliOption<bool> NoProgressOption = new("--no-progress")
    {
        Description = CliCommandStrings.CmdNoProgressDescription,
        Arity = ArgumentArity.Zero
    };

    public static readonly CliOption<OutputOptions> OutputOption = new("--output")
    {
        Description = CliCommandStrings.CmdTestOutputDescription,
        Arity = ArgumentArity.ExactlyOne
    };

    public static readonly CliOption<string> ListTestsOption = new("--list-tests")
    {
        Description = CliCommandStrings.CmdListTestsDescription,
        Arity = ArgumentArity.Zero
    };

    public static readonly CliOption<string> HelpOption = new("--help", ["-h", "-?"])
    {
        Arity = ArgumentArity.Zero
    };
}

internal enum OutputOptions
{
    Normal,
    Detailed
}<|MERGE_RESOLUTION|>--- conflicted
+++ resolved
@@ -53,13 +53,8 @@
 
     public static readonly CliOption<bool> NoBuildOption = new("--no-build")
     {
-<<<<<<< HEAD
         Description = CliCommandStrings.CmdNoBuildDescription
-    }.ForwardAs("-property:MTPNoBuild=true");
-=======
-        Description = LocalizableStrings.CmdNoBuildDescription
     };
->>>>>>> 0f8ec2a0
 
     public static readonly CliOption<bool> NoAnsiOption = new("--no-ansi")
     {
