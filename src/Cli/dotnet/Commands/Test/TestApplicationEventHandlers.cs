--- conflicted
+++ resolved
@@ -81,11 +81,7 @@
                 testResult.DisplayName,
                 ToOutcome(testResult.State),
                 TimeSpan.FromTicks(testResult.Duration ?? 0),
-<<<<<<< HEAD
-                exceptions: [.. testResult.Exceptions.Select(fe => new Testing.Platform.OutputDevice.Terminal.FlatException(fe.ErrorMessage, fe.ErrorType, fe.StackTrace))],
-=======
-                exceptions: testResult.Exceptions.Select(fe => new Terminal.FlatException(fe.ErrorMessage, fe.ErrorType, fe.StackTrace)).ToArray(),
->>>>>>> 52e4998a
+                exceptions: [.. testResult.Exceptions.Select(fe => new Terminal.FlatException(fe.ErrorMessage, fe.ErrorType, fe.StackTrace))],
                 expected: null,
                 actual: null,
                 standardOutput: testResult.StandardOutput,
