--- conflicted
+++ resolved
@@ -491,20 +491,8 @@
             var solutionFoldersInUse = new HashSet<string>();
 
             IEnumerable<SlnProject> nonSolutionFolderProjects;
-<<<<<<< HEAD
-            if (projectsToSearchFor == null)
-            {
-                nonSolutionFolderProjects = slnFile.Projects.GetProjectsNotOfType(
-                    ProjectTypeGuids.SolutionFolderGuid);
-            }
-            else
-            {
-                nonSolutionFolderProjects = projectsToSearchFor;
-            }
-=======
             nonSolutionFolderProjects = slnFile.Projects.GetProjectsNotOfType(
                  ProjectTypeGuids.SolutionFolderGuid);
->>>>>>> b6e711e2
 
             foreach (var nonSolutionFolderProject in nonSolutionFolderProjects)
             {
