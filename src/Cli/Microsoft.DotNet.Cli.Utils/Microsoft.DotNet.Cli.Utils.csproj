--- conflicted
+++ resolved
@@ -41,12 +41,6 @@
     <PackageReference Include="Microsoft.Extensions.DependencyModel" />
     <PackageReference Include="NuGet.Versioning" />
     <PackageReference Include="NuGet.Packaging" />
-<<<<<<< HEAD
-    <!-- nuget moved all type from NuGet.Packaging.Core to NuGet.Packaging and added type forwarding in 5.0.0-rtm.5821.
-        However to allow old msbuild tasks like Arcade tasks still function without recompile, NuGet.Packaging.Core need
-        to be referenced explicitly so the NuGet.Packaging.Core.dll will be part of the SDK and be available for type forwarding -->
-=======
->>>>>>> ce554bb5
     <PackageReference Include="NuGet.Frameworks" />
     <PackageReference Include="NuGet.ProjectModel" />
     <PackageReference Include="Microsoft.Build" ExcludeAssets="runtime" PrivateAssets="all" />
