--- conflicted
+++ resolved
@@ -13,13 +13,10 @@
     <PublicSign Condition=" '$([MSBuild]::IsOSPlatform(`Windows`))' == 'false' ">true</PublicSign>
     <IsPackable>true</IsPackable>
     <AllowUnsafeBlocks>true</AllowUnsafeBlocks>
-<<<<<<< HEAD
-    <Nullable>enable</Nullable>
-=======
 
     <!-- Avoid https://github.com/dotnet/arcade/issues/9305 -->
     <AutoGenerateBindingRedirects>false</AutoGenerateBindingRedirects>
->>>>>>> 1c826c28
+    <Nullable>enable</Nullable>
   </PropertyGroup>
 
   <ItemGroup>
