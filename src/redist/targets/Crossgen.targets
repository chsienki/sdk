--- conflicted
+++ resolved
@@ -2,11 +2,7 @@
   <!-- Crossgen is currently not supported on the s390x, ppc64le architecture as using mono instead of CoreCLR.
        Neither crossgen2 nor mono is supported on the loongarch64 architecture at present. -->
   <Target Name="CrossgenLayout"
-<<<<<<< HEAD
-          Condition="'$(DISABLE_CROSSGEN)' == '' AND '$(Architecture)' != 's390x' AND '$(Architecture)' != 'ppc64le' AND '$(Architecture)' != 'loongarch64' AND '$(PackInstaller)' == 'true' AND !('$(CROSSBUILD)' == 'true' AND '$(DotnetBuildVertical)' == 'true')"
-=======
-          Condition="'$(DISABLE_CROSSGEN)' == '' AND '$(Architecture)' != 's390x' AND '$(Architecture)' != 'ppc64le' AND '$(Architecture)' != 'loongarch64'"
->>>>>>> b54fe85b
+          Condition="'$(DISABLE_CROSSGEN)' == '' AND '$(Architecture)' != 's390x' AND '$(Architecture)' != 'ppc64le' AND '$(Architecture)' != 'loongarch64' AND !('$(CROSSBUILD)' == 'true' AND '$(DotnetBuildVertical)' == 'true')"
           DependsOnTargets="SetSdkBrandingInfo">
 
     <PropertyGroup>
