--- conflicted
+++ resolved
@@ -219,8 +219,8 @@
     <KnownFrameworkReference Include="Microsoft.WindowsDesktop.App"
                               TargetFramework="netcoreapp5.0"
                               RuntimeFrameworkName="Microsoft.WindowsDesktop.App"
-                              DefaultRuntimeFrameworkVersion="$(MicrosoftWindowsDesktopAppRuntimewinx64PackageVersion)"
-                              LatestRuntimeFrameworkVersion="$(MicrosoftWindowsDesktopAppRuntimewinx64PackageVersion)"
+                              DefaultRuntimeFrameworkVersion="$(MicrosoftWindowsDesktopPackageVersion)"
+                              LatestRuntimeFrameworkVersion="$(MicrosoftWindowsDesktopPackageVersion)"
                               TargetingPackName="Microsoft.WindowsDesktop.App.Ref"
                               TargetingPackVersion="$(WindowsDesktopTargetingPackVersion)"
                               RuntimePackNamePatterns="Microsoft.WindowsDesktop.App.Runtime.**RID**"
@@ -230,8 +230,8 @@
     <KnownFrameworkReference Include="Microsoft.WindowsDesktop.App.WPF"
                               TargetFramework="netcoreapp5.0"
                               RuntimeFrameworkName="Microsoft.WindowsDesktop.App"
-                              DefaultRuntimeFrameworkVersion="$(MicrosoftWindowsDesktopAppRuntimewinx64PackageVersion)"
-                              LatestRuntimeFrameworkVersion="$(MicrosoftWindowsDesktopAppRuntimewinx64PackageVersion)"
+                              DefaultRuntimeFrameworkVersion="$(MicrosoftWindowsDesktopPackageVersion)"
+                              LatestRuntimeFrameworkVersion="$(MicrosoftWindowsDesktopPackageVersion)"
                               TargetingPackName="Microsoft.WindowsDesktop.App.Ref"
                               TargetingPackVersion="$(WindowsDesktopTargetingPackVersion)"
                               RuntimePackNamePatterns="Microsoft.WindowsDesktop.App.Runtime.**RID**"
@@ -242,8 +242,8 @@
     <KnownFrameworkReference Include="Microsoft.WindowsDesktop.App.WindowsForms"
                               TargetFramework="netcoreapp5.0"
                               RuntimeFrameworkName="Microsoft.WindowsDesktop.App"
-                              DefaultRuntimeFrameworkVersion="$(MicrosoftWindowsDesktopAppRuntimewinx64PackageVersion)"
-                              LatestRuntimeFrameworkVersion="$(MicrosoftWindowsDesktopAppRuntimewinx64PackageVersion)"
+                              DefaultRuntimeFrameworkVersion="$(MicrosoftWindowsDesktopPackageVersion)"
+                              LatestRuntimeFrameworkVersion="$(MicrosoftWindowsDesktopPackageVersion)"
                               TargetingPackName="Microsoft.WindowsDesktop.App.Ref"
                               TargetingPackVersion="$(WindowsDesktopTargetingPackVersion)"
                               RuntimePackNamePatterns="Microsoft.WindowsDesktop.App.Runtime.**RID**"
@@ -252,13 +252,10 @@
                               Profile="WindowsForms"
                               />
 
-<<<<<<< HEAD
-        <KnownFrameworkReference Include="Microsoft.AspNetCore.App"
-                              TargetFramework="netcoreapp3.1"
-=======
+
+
     <KnownFrameworkReference Include="Microsoft.AspNetCore.App"
                               TargetFramework="netcoreapp5.0"
->>>>>>> 15ade6ab
                               RuntimeFrameworkName="Microsoft.AspNetCore.App"
                               DefaultRuntimeFrameworkVersion="$(MicrosoftAspNetCoreAppRuntimeWinX64PackageVersion)"
                               LatestRuntimeFrameworkVersion="$(MicrosoftAspNetCoreAppRuntimeWinX64PackageVersion)"
@@ -267,11 +264,6 @@
                               RuntimePackNamePatterns="Microsoft.AspNetCore.App.Runtime.**RID**"
                               RuntimePackRuntimeIdentifiers="@(AspNetCoreRuntimePackRids, '%3B')"
                               />
-<<<<<<< HEAD
-
-    <!-- .NET Core 3.0 -->
-=======
->>>>>>> 15ade6ab
 
     <!-- .NET Core 3.0 -->
     <KnownFrameworkReference Include="Microsoft.NETCore.App"
@@ -334,13 +326,8 @@
     <KnownFrameworkReference Include="Microsoft.AspNetCore.App"
                               TargetFramework="netcoreapp3.0"
                               RuntimeFrameworkName="Microsoft.AspNetCore.App"
-<<<<<<< HEAD
                               DefaultRuntimeFrameworkVersion="$(_MicrosoftAspNetCoreApp30PackageVersion)"
                               LatestRuntimeFrameworkVersion="$(_MicrosoftAspNetCoreApp30PackageVersion)"
-=======
-                              DefaultRuntimeFrameworkVersion="$(_AspNet30PackageVersion)"
-                              LatestRuntimeFrameworkVersion="$(_AspNet30PackageVersion)"
->>>>>>> 15ade6ab
                               TargetingPackName="Microsoft.AspNetCore.App.Ref"
                               TargetingPackVersion="$(_AspNet30TargetingPackVersion)"
                               RuntimePackNamePatterns="Microsoft.AspNetCore.App.Runtime.**RID**"
