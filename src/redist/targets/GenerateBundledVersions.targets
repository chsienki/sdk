--- conflicted
+++ resolved
@@ -28,7 +28,6 @@
       <_NETStandardLibraryPackageVersion>$(NETStandardLibraryRefPackageVersion)</_NETStandardLibraryPackageVersion>
       <_NETCorePlatformsPackageVersion>$(MicrosoftNETCorePlatformsPackageVersion)</_NETCorePlatformsPackageVersion>
 
-<<<<<<< HEAD
       <!-- TODO: Once .NET 5.0 has released, update these version numbers to 5.0.0
            https://github.com/dotnet/installer/issues/8974 -->
       <_NET50DefaultRuntimeFrameworkVersion>5.0.0-rc.2.20475.5</_NET50DefaultRuntimeFrameworkVersion>
@@ -41,21 +40,9 @@
       <_AspNet50RuntimePackVersion>5.0.0-rc.2.20475.17</_AspNet50RuntimePackVersion>
       <_AspNet50TargetingPackVersion>5.0.0-rc.2.20475.17</_AspNet50TargetingPackVersion>
 
-      <_NETCoreApp31RuntimePackVersion>3.1.7</_NETCoreApp31RuntimePackVersion>
-      <_NETCoreApp31TargetingPackVersion>3.1.0</_NETCoreApp31TargetingPackVersion>
-      <_WindowsDesktop31RuntimePackVersion>3.1.2</_WindowsDesktop31RuntimePackVersion>
-=======
-      <_NETCoreApp30RuntimePackVersion>3.0.3</_NETCoreApp30RuntimePackVersion>
-      <_NETCoreApp30TargetingPackVersion>3.0.0</_NETCoreApp30TargetingPackVersion>
-      
       <_NETCoreApp31RuntimePackVersion>3.1.9</_NETCoreApp31RuntimePackVersion>
       <_NETCoreApp31TargetingPackVersion>3.1.0</_NETCoreApp31TargetingPackVersion>
-      
-      <_WindowsDesktop30RuntimePackVersion>3.0.3</_WindowsDesktop30RuntimePackVersion>
-      <_WindowsDesktop30TargetingPackVersion>3.0.0</_WindowsDesktop30TargetingPackVersion>
-      
       <_WindowsDesktop31RuntimePackVersion>3.1.9</_WindowsDesktop31RuntimePackVersion>
->>>>>>> a01b3d52
       <_WindowsDesktop31TargetingPackVersion>3.1.0</_WindowsDesktop31TargetingPackVersion>
       <_AspNet31RuntimePackVersion>3.1.9</_AspNet31RuntimePackVersion>
       <_AspNet31TargetingPackVersion>3.1.8</_AspNet31TargetingPackVersion>
@@ -66,12 +53,6 @@
       <_WindowsDesktop30TargetingPackVersion>3.0.0</_WindowsDesktop30TargetingPackVersion>
       <_AspNet30RuntimePackVersion>3.0.3</_AspNet30RuntimePackVersion>
       <_AspNet30TargetingPackVersion>3.0.1</_AspNet30TargetingPackVersion>
-<<<<<<< HEAD
-=======
-      
-      <_AspNet31RuntimePackVersion>3.1.9</_AspNet31RuntimePackVersion>
-      <_AspNet31TargetingPackVersion>3.1.8</_AspNet31TargetingPackVersion>
->>>>>>> a01b3d52
 
       <!-- Use only major and minor in target framework version -->
       <_NETCoreAppTargetFrameworkVersion>$(_NETCoreAppPackageVersion.Split('.')[0]).$(_NETCoreAppPackageVersion.Split('.')[1])</_NETCoreAppTargetFrameworkVersion>
