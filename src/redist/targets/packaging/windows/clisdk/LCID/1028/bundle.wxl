<?xml version="1.0" encoding="utf-8"?>
<WixLocalization Culture="en-us" Language="1033" xmlns="http://schemas.microsoft.com/wix/2006/localization">
  <String Id="Caption">[WixBundleName] 安裝程式</String>
  <String Id="Title">[BUNDLEMONIKER]</String>
  <String Id="ConfirmCancelMessage">您確定要取消嗎?</String>
  <String Id="ExecuteUpgradeRelatedBundleMessage">前一版</String>
  <String Id="HelpHeader">安裝程式說明</String>
  <String Id="HelpText">/install | /repair | /uninstall | /layout [\[]"directory"[\]] - 在目錄中安裝、修復、解除安裝或
   建立套件組合的完整本機複本。預設為 '/install'。

/passive | /quiet - 顯示最少 UI 且不顯示提示，或不顯示 UI，也
   不顯示提示。預設會顯示 UI 和所有提示。

/norestart - 隱藏任何重新啟動嘗試。根據預設，UI 會在重新啟動之前提示。
/log [\[]"log.txt"[\]] - 記錄至特定檔案。預設會在 %TEMP% 建立記錄檔。</String>
  <String Id="HelpCloseButton">關閉(&amp;C)</String>
  <String Id="InstallAcceptCheckbox">我同意授權條款及條件(&amp;A)</String>
  <String Id="InstallOptionsButton">選項(&amp;O)</String>
  <String Id="InstallInstallButton">安裝(&amp;I)</String>
  <String Id="InstallCloseButton">關閉(&amp;C)</String>
  <String Id="ProgressHeader">安裝進度</String>
  <String Id="ProgressLabel">正在處理:</String>
  <String Id="OverallProgressPackageText">正在初始化...</String>
  <String Id="ProgressCancelButton">取消(&amp;C)</String>
  <String Id="ModifyHeader">修改安裝</String>
  <String Id="ModifyRepairButton">修復(&amp;R)</String>
  <String Id="ModifyUninstallButton">解除安裝(&amp;U)</String>
  <String Id="ModifyCloseButton">關閉(&amp;C)</String>
  <String Id="SuccessRepairHeader">修復已成功完成</String>
  <String Id="SuccessUninstallHeader">解除安裝已成功完成</String>
  <String Id="SuccessHeader">設定成功</String>
  <String Id="SuccessLaunchButton">啟動(&amp;L)</String>
  <String Id="SuccessRestartText">您必須重新啟動電腦，以完成軟體的安裝。</String>
  <String Id="SuccessRestartButton">重新啟動(&amp;R)</String>
  <String Id="SuccessCloseButton">關閉(&amp;C)</String>
  <String Id="FailureHeader">設定失敗</String>
  <String Id="FailureInstallHeader">安裝程式失敗</String>
  <String Id="FailureUninstallHeader">解除安裝失敗</String>
  <String Id="FailureRepairHeader">修復失敗</String>
  <String Id="FailureHyperlinkLogText">有一個或多個問題導致安裝程式失敗。請解決問題，然後重試一次安裝。如需詳細資訊，請參閱&lt;a href="#"&gt;記錄檔&lt;/a&gt;。</String>
  <String Id="FailureRestartText">必須重新啟動電腦才可完成軟體復原。</String>
  <String Id="FailureRestartButton">重新啟動(&amp;R)</String>
  <String Id="FailureCloseButton">關閉(&amp;C)</String>
  <String Id="FilesInUseHeader">使用中的檔案</String>
  <String Id="FilesInUseLabel">以下應用程式正在使用需要進行更新的檔案:</String>
  <String Id="FilesInUseCloseRadioButton">關閉應用程式並嘗試重新啟動(&amp;A)</String>
  <String Id="FilesInUseDontCloseRadioButton">不關閉應用程式，需要重新啟動(&amp;D)</String>
  <String Id="FilesInUseOkButton">確定(&amp;O)</String>
  <String Id="FilesInUseCancelButton">取消(&amp;C)</String>
  <String Id="FirstTimeWelcomeMessage">安裝成功。

下列項目已安裝在: '[DOTNETHOME]'
    • .NET SDK [DOTNETSDKVERSION]
    • .NET Runtime [DOTNETRUNTIMEVERSION]
    • ASP.NET Core Runtime [ASPNETCOREVERSION]
    • .NET Windows Desktop Runtime [WINFORMSANDWPFVERSION]

此產品會收集使用方式資料
    • 如需詳細資訊並退出，請前往 https://aka.ms/dotnet-cli-telemetry

資源
    • 如需 .NET 文件，請前往 https://aka.ms/dotnet-docs
    • 如需 SDK 文件，請前往 https://aka.ms/dotnet-sdk-docs
<<<<<<< HEAD
    • 如需版本資訊，請前往 https://aka.ms/dotnet6-release-notes
    • 如需教學課程，請前往 https://aka.ms/dotnet-tutorials</String>
=======
    • 如需版本資訊，請前往 https://aka.ms/dotnet5-release-notes
    • 如需教學課程，請前往 https://aka.ms/dotnet-tutorials</String>
<String Id="FirstTimeWelcomeMessageArm64">安裝成功。

下列項目已安裝在: '[DOTNETHOME]'
    • .NET SDK [DOTNETSDKVERSION]
    • .NET 執行階段 [DOTNETRUNTIMEVERSION]
    • ASP.NET Core 執行階段 [ASPNETCOREVERSION]

此產品會收集使用量資料
    • 詳細資訊與退出功能 https://aka.ms/dotnet-cli-telemetry

資源
    • .NET 文件 https://aka.ms/dotnet-docs
    • SDK 文件 https://aka.ms/dotnet-sdk-docs
    • 版本資訊 https://aka.ms/dotnet5-release-notes
    • 教學課程 https://aka.ms/dotnet-tutorials</String>
>>>>>>> b14b0c3e
  <String Id="WelcomeHeaderMessage">.NET SDK</String>
  <String Id="WelcomeDescription">
    .NET SDK 可用於建置、執行及測試 .NET 應用程式。您可以選擇多種語言、編輯器以及開發人員工具，並可利用程式庫的大型生態系統，來建置 Web、行動裝置、桌面、遊戲及 IoT 的應用程式。希望您會喜歡!</String>
  <String Id="LearnMoreTitle">深入了解 .NET</String>
  <String Id="ResourcesHeader">資源</String>
  <String Id="CoreDocumentationLink">&lt;A HREF="https://aka.ms/dotnet-docs"&gt;.NET 文件&lt;/A&gt;</String>
  <String Id="SDKDocumentation">&lt;A HREF="https://aka.ms/dotnet-cli-docs"&gt;SDK 文件&lt;/A&gt;</String>
  <String Id="PrivacyStatementLink">&lt;A HREF="https://aka.ms/dev-privacy"&gt;隱私權聲明&lt;/A&gt;</String>
  <String Id="DotNetEulaLink">&lt;A HREF="https://aka.ms/dotnet-license-windows"&gt;.NET 的授權資訊&lt;/A&gt;</String>
  <String Id="DotNetCLITelemetryLink">&lt;A HREF="https://aka.ms/dotnet-cli-telemetry"&gt;遙測集合與退出功能&lt;/A&gt;</String>
  <String Id="InstallationNoteTitle">安裝附註</String>
  <String Id="InstallationNote">安裝程序期間將會執行命令，加快專案還原速度並啟用離線存取。最多需要一分鐘的時間完成。
  </String>
<<<<<<< HEAD
  <String Id="VisualStudioWarning">若預計要併用 Visual Studio 與 .NET 6.0，需要 Visual Studio 2019 16.8 或更新版本。&lt;A HREF="https://aka.ms/dotnet6-release-notes"&gt;深入了解&lt;/A&gt;。
=======
  <String Id="VisualStudioWarning">若預計要搭配 Visual Studio 使用 .NET 5.0，需要 Visual Studio 2019 16.8 或更新版本。&lt;A HREF="https://aka.ms/dotnet5-release-notes"&gt;深入了解&lt;/A&gt;.
>>>>>>> b14b0c3e
  </String>
  <String Id="LicenseAssent">按一下 [\[]安裝[\[] 即表示您同意下列條款。</String>
</WixLocalization><|MERGE_RESOLUTION|>--- conflicted
+++ resolved
@@ -61,10 +61,6 @@
 資源
     • 如需 .NET 文件，請前往 https://aka.ms/dotnet-docs
     • 如需 SDK 文件，請前往 https://aka.ms/dotnet-sdk-docs
-<<<<<<< HEAD
-    • 如需版本資訊，請前往 https://aka.ms/dotnet6-release-notes
-    • 如需教學課程，請前往 https://aka.ms/dotnet-tutorials</String>
-=======
     • 如需版本資訊，請前往 https://aka.ms/dotnet5-release-notes
     • 如需教學課程，請前往 https://aka.ms/dotnet-tutorials</String>
 <String Id="FirstTimeWelcomeMessageArm64">安裝成功。
@@ -82,7 +78,6 @@
     • SDK 文件 https://aka.ms/dotnet-sdk-docs
     • 版本資訊 https://aka.ms/dotnet5-release-notes
     • 教學課程 https://aka.ms/dotnet-tutorials</String>
->>>>>>> b14b0c3e
   <String Id="WelcomeHeaderMessage">.NET SDK</String>
   <String Id="WelcomeDescription">
     .NET SDK 可用於建置、執行及測試 .NET 應用程式。您可以選擇多種語言、編輯器以及開發人員工具，並可利用程式庫的大型生態系統，來建置 Web、行動裝置、桌面、遊戲及 IoT 的應用程式。希望您會喜歡!</String>
@@ -96,11 +91,7 @@
   <String Id="InstallationNoteTitle">安裝附註</String>
   <String Id="InstallationNote">安裝程序期間將會執行命令，加快專案還原速度並啟用離線存取。最多需要一分鐘的時間完成。
   </String>
-<<<<<<< HEAD
-  <String Id="VisualStudioWarning">若預計要併用 Visual Studio 與 .NET 6.0，需要 Visual Studio 2019 16.8 或更新版本。&lt;A HREF="https://aka.ms/dotnet6-release-notes"&gt;深入了解&lt;/A&gt;。
-=======
   <String Id="VisualStudioWarning">若預計要搭配 Visual Studio 使用 .NET 5.0，需要 Visual Studio 2019 16.8 或更新版本。&lt;A HREF="https://aka.ms/dotnet5-release-notes"&gt;深入了解&lt;/A&gt;.
->>>>>>> b14b0c3e
   </String>
   <String Id="LicenseAssent">按一下 [\[]安裝[\[] 即表示您同意下列條款。</String>
 </WixLocalization>