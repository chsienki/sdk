--- conflicted
+++ resolved
@@ -302,9 +302,4 @@
              Importance="High" />
   </Target>
 
-<<<<<<< HEAD
-  <!-- Removed the TestSdkRpm task as it would fail when the installed package exactly matched the upgrade package -->
-
-=======
->>>>>>> 6960dfe0
 </Project>