--- conflicted
+++ resolved
@@ -14,11 +14,7 @@
 
         string GetSdkFeatureBand();
 
-<<<<<<< HEAD
         WorkloadVersionInfo GetWorkloadVersion();
-=======
-        WorkloadVersion GetWorkloadVersion();
->>>>>>> 6eea53c4
 
         Dictionary<string, WorkloadSet> GetAvailableWorkloadSets();
 
