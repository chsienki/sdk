﻿<?xml version="1.0" encoding="utf-8"?>
<xliff xmlns="urn:oasis:names:tc:xliff:document:1.2" xmlns:xsi="http://www.w3.org/2001/XMLSchema-instance" version="1.2" xsi:schemaLocation="urn:oasis:names:tc:xliff:document:1.2 xliff-core-1.2-transitional.xsd">
  <file datatype="xml" source-language="en" target-language="es" original="../Strings.resx">
    <body>
      <trans-unit id="ConcreteWorkloadHasNoDescription">
        <source>Workload definition '{0}' is a concrete dev workload but has no description</source>
        <target state="translated">La definición de la carga de trabajo "{0}" es una carga de trabajo de desarrollo concreta, pero no tiene ninguna descripción.</target>
        <note />
      </trans-unit>
      <trans-unit id="ConflictingWorkloadDefinition">
        <source>Workload definition '{0}' in manifest '{1}' [{2}] conflicts with manifest '{3}' [{4}]</source>
        <target state="translated">La definición de carga de trabajo '{0}' en el manifiesto '{1}' [{2}] entra en conflicto con el manifiesto '{3}' [{4}]</target>
        <note />
      </trans-unit>
      <trans-unit id="ConflictingWorkloadPack">
        <source>Workload pack '{0}' in manifest '{1}' [{2}] conflicts with manifest '{3}' [{4}]</source>
        <target state="translated">Paquete de carga de trabajo '{0}' en el manifiesto '{1}' [{2}] entra en conflicto con el manifiesto '{3}' [{4}]</target>
        <note />
      </trans-unit>
      <trans-unit id="CyclicWorkloadRedirect">
        <source>Cyclic workload redirect '{0}' in manifest '{1}' [{2}]</source>
        <target state="translated">Redireccionamiento cíclico de la carga de trabajo '{0}' en el manifiesto '{1}' [{2}]</target>
        <note />
      </trans-unit>
      <trans-unit id="DuplicateKeyAtOffset">
        <source>Duplicate key '{0}' at offset {1}</source>
        <target state="translated">Clave "{0}" duplicada en el desplazamiento {1}</target>
        <note />
      </trans-unit>
      <trans-unit id="DuplicateManifestID">
        <source>Manifest provider {0} returned a duplicate manifest ID '{1}' [{2}] that conflicts with existing manifest [{3}]</source>
        <target state="translated">El proveedor de manifiestos {0}ha devuelto un identificador de manifiesto duplicado '{1}' [{2}] que entra en conflicto con el manifiesto existente [{3}]</target>
        <note />
      </trans-unit>
      <trans-unit id="ExpectedBoolAtOffset">
        <source>Expected boolean value at offset {0}</source>
        <target state="translated">Se esperaba un valor booleano en el desplazamiento {0}</target>
        <note />
      </trans-unit>
      <trans-unit id="ExpectedIntegerAtOffset">
        <source>Expected integer value at offset {0}</source>
        <target state="translated">Se esperaba un valor entero en el desplazamiento {0}</target>
        <note />
      </trans-unit>
      <trans-unit id="ExpectedStringAtOffset">
        <source>Expected string value at offset {0}</source>
        <target state="translated">Se esperaba un valor de cadena en el desplazamiento {0}</target>
        <note />
      </trans-unit>
      <trans-unit id="ExpectedTokenAtOffset">
        <source>Expected {0} token at offset {1}</source>
        <target state="translated">Se esperaba un token de {0} en el desplazamiento {1}</target>
        <note />
      </trans-unit>
      <trans-unit id="IncompleteDocument">
        <source>Document ended prematurely</source>
        <target state="translated">El documento finalizó antes de tiempo</target>
        <note />
      </trans-unit>
      <trans-unit id="InvalidManifestVersion">
        <source>Invalid version: {0}</source>
        <target state="translated">Versión no válida: {0}</target>
        <note />
      </trans-unit>
      <trans-unit id="InvalidVersionForWorkload">
        <source>Error parsing version '{1}' for workload manifest ID '{0}'</source>
        <target state="translated">Error al analizar la versión \"{1}\" para el id. de manifiesto de carga de trabajo \"{0}\"</target>
        <note />
      </trans-unit>
      <trans-unit id="ManifestDependencyMissing">
        <source>Did not find workload manifest dependency '{0}' required by manifest '{1}' [{2}]</source>
        <target state="translated">No se ha encontrado la dependencia del manifiesto de carga de trabajo '{0}' requerida por el manifiesto '{1}' [{2}]</target>
        <note />
      </trans-unit>
      <trans-unit id="ManifestDependencyVersionTooLow">
        <source>Workload manifest dependency '{0}' version '{1}' is lower than version '{2}' required by manifest '{3}' [{4}]</source>
        <target state="translated">La dependencia del manifiesto de carga de trabajo '{0}' versión '{1}' es inferior a la versión '{2}' requerida por el manifiesto '{3}' [{4}]</target>
        <note />
      </trans-unit>
      <trans-unit id="ManifestDoesNotExist">
        <source>No manifest with ID {0} exists.</source>
        <target state="translated">No existe ningún manifiesto con id. {0}.</target>
        <note />
      </trans-unit>
      <trans-unit id="ManifestFromInstallStateNotFound">
        <source>Workload manifest {0}, which was specified in {1}, was not found. Running "dotnet workload repair" may resolve this.</source>
        <target state="translated">No se ha encontrado el manifiesto de carga de trabajo {0}, que se especificó en {1}. La ejecución de "dotnet workload repair" puede resolverlo.</target>
        <note>{Locked="dotnet workload repair"}</note>
      </trans-unit>
      <trans-unit id="ManifestFromWorkloadSetNotFound">
        <source>Workload manifest {0} from workload version {1} was not installed. Running "dotnet workload repair" may resolve this.</source>
        <target state="translated">No se ha instalado el manifiesto de carga de trabajo {0} de la versión de carga de trabajo {1}. La ejecución de "dotnet workload repair" puede resolverlo.</target>
        <note>{Locked="dotnet workload repair"}</note>
      </trans-unit>
      <trans-unit id="MissingBaseWorkload">
        <source>Could not find workload '{0}' extended by workload '{1}' in manifest '{2}' [{3}]</source>
        <target state="translated">No se ha encontrado la carga de trabajo '{0}' extendida por la carga de trabajo '{1}' en el manifiesto '{2}' [{3}]</target>
        <note />
      </trans-unit>
      <trans-unit id="MissingOrInvalidManifestVersion">
        <source>Missing or invalid manifest version</source>
        <target state="translated">Falta la versión del manifiesto o no es válida</target>
        <note />
      </trans-unit>
      <trans-unit id="MissingWorkloadPackKind">
        <source>Missing kind for workload pack '{0}'</source>
        <target state="translated">Falta el tipo del paquete de carga de trabajo "{0}"</target>
        <note />
      </trans-unit>
      <trans-unit id="MissingWorkloadPackVersion">
        <source>Missing version for workload pack '{0}'</source>
        <target state="translated">Falta la versión del paquete de carga de trabajo "{0}"</target>
        <note />
      </trans-unit>
      <trans-unit id="RedirectWorkloadHasOtherKeys">
        <source>Redirect workload '{0}' has keys other than 'redirect-to'</source>
        <target state="translated">La carga de trabajo de redireccionamiento '{0}' tiene claves distintas que las de 'redirect-to'</target>
        <note />
      </trans-unit>
<<<<<<< HEAD
=======
      <trans-unit id="ShouldInstallAWorkloadSet">
        <source>Workloads are configured to install and update using workload versions, but none were found. Run "dotnet workload restore" to install a workload version.</source>
        <target state="translated">Las cargas de trabajo están configuradas para instalarse y actualizarse con versiones de carga de trabajo, pero no se encontró ninguna. Ejecute "dotnet workload restore" para instalar una versión de carga de trabajo.</target>
        <note />
      </trans-unit>
>>>>>>> 0009da14
      <trans-unit id="UnexpectedTokenAtOffset">
        <source>Unexpected token '{0}' at offset {1}</source>
        <target state="translated">Token "{0}" inesperado en el desplazamiento {1}</target>
        <note />
      </trans-unit>
      <trans-unit id="UnknownKeyAtOffset">
        <source>Unknown key '{0}' at offset {1}</source>
        <target state="translated">Clave "{0}" desconocida en el desplazamiento {1}</target>
        <note />
      </trans-unit>
      <trans-unit id="UnknownWorkloadDefinitionKind">
        <source>Unknown workload definition kind '{0}' at offset {1}</source>
        <target state="translated">Tipo de definición de la carga de trabajo "{0}" desconocido en el desplazamiento {1}</target>
        <note />
      </trans-unit>
      <trans-unit id="UnknownWorkloadPackKind">
        <source>Unknown workload pack kind '{0}' at offset {1}</source>
        <target state="translated">Tipo de paquete de carga de trabajo "{0}" desconocido en el desplazamiento {1}</target>
        <note />
      </trans-unit>
      <trans-unit id="UnresolvedWorkloadRedirect">
        <source>Unresolved target '{0}' for workload redirect '{1}' in manifest '{2}' [{3}]</source>
        <target state="translated">Destino sin resolver '{0}' para redirección de carga de trabajo '{1}' en el manifiesto '{2}' [{3}]</target>
        <note />
      </trans-unit>
      <trans-unit id="WorkloadVersionFromGlobalJsonNotFound">
        <source>Workload version {0}, which was specified in {1}, was not found. Run "dotnet workload restore" to install this workload version.</source>
        <target state="translated">No se encontró la versión de carga de trabajo {0}, que se especificó en {1}. Ejecuta "dotnet workload restore" para instalar esta versión de carga de trabajo.</target>
        <note>{Locked="dotnet workload restore"}</note>
      </trans-unit>
      <trans-unit id="WorkloadVersionFromInstallStateNotFound">
        <source>Workload version {0}, which was specified in {1}, was not found.</source>
        <target state="translated">No se ha encontrado la versión de carga de trabajo {0}, que se especificó en {1}.</target>
        <note />
      </trans-unit>
      <trans-unit id="WorkloadVersionNotFound">
        <source>Workload version {0} was not found.</source>
        <target state="translated">No se encontró la versión de carga de trabajo {0}.</target>
        <note />
      </trans-unit>
    </body>
  </file>
</xliff><|MERGE_RESOLUTION|>--- conflicted
+++ resolved
@@ -117,14 +117,11 @@
         <target state="translated">La carga de trabajo de redireccionamiento '{0}' tiene claves distintas que las de 'redirect-to'</target>
         <note />
       </trans-unit>
-<<<<<<< HEAD
-=======
       <trans-unit id="ShouldInstallAWorkloadSet">
         <source>Workloads are configured to install and update using workload versions, but none were found. Run "dotnet workload restore" to install a workload version.</source>
         <target state="translated">Las cargas de trabajo están configuradas para instalarse y actualizarse con versiones de carga de trabajo, pero no se encontró ninguna. Ejecute "dotnet workload restore" para instalar una versión de carga de trabajo.</target>
         <note />
       </trans-unit>
->>>>>>> 0009da14
       <trans-unit id="UnexpectedTokenAtOffset">
         <source>Unexpected token '{0}' at offset {1}</source>
         <target state="translated">Token "{0}" inesperado en el desplazamiento {1}</target>
