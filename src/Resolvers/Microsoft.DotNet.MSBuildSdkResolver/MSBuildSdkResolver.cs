﻿// Licensed to the .NET Foundation under one or more agreements.
// The .NET Foundation licenses this file to you under the MIT license.

using System.Reflection;
using System.Text.Json;
using Microsoft.Build.Framework;
using Microsoft.DotNet.Cli;
using Microsoft.DotNet.Configurer;
using Microsoft.DotNet.DotNetSdkResolver;
using Microsoft.DotNet.NativeWrapper;
using Microsoft.NET.Sdk.WorkloadMSBuildSdkResolver;
using static Microsoft.NET.Sdk.WorkloadMSBuildSdkResolver.CachingWorkloadResolver;

namespace Microsoft.DotNet.MSBuildSdkResolver
{
    // Thread-safety note:
    //  1. MSBuild can call the same resolver instance in parallel on multiple threads.
    //  2. Nevertheless, in the IDE, project re-evaluation can create new instances for each evaluation.
    //
    // As such, all state (instance or static) must be guarded against concurrent access/updates.
    // VSSettings are also effectively static (singleton instance that can be swapped by tests).

    public sealed class DotNetMSBuildSdkResolver : SdkResolver
    {
        public override string Name => "Microsoft.DotNet.MSBuildSdkResolver";

        // Default resolver has priority 10000 and we want to go before it and leave room on either side of us. 
        public override int Priority => 5000;

        private readonly Func<string, string?> _getEnvironmentVariable;
        private readonly Func<string>? _getCurrentProcessPath;
        private readonly Func<string, string, string?> _getMsbuildRuntime;
        private readonly NETCoreSdkResolver _netCoreSdkResolver;

        private const string DotnetHost = "DOTNET_HOST_PATH";
        private const string MSBuildTaskHostRuntimeVersion = "SdkResolverMSBuildTaskHostRuntimeVersion";

        private static CachingWorkloadResolver _staticWorkloadResolver = new();

        private bool _shouldLog = false;

        public DotNetMSBuildSdkResolver()
            : this(Environment.GetEnvironmentVariable, null, GetMSbuildRuntimeVersion, VSSettings.Ambient)
        {
        }

        // Test constructor
        public DotNetMSBuildSdkResolver(Func<string, string?> getEnvironmentVariable, Func<string>? getCurrentProcessPath, Func<string, string, string?> getMsbuildRuntime, VSSettings vsSettings)
        {
            _getEnvironmentVariable = getEnvironmentVariable;
            _getCurrentProcessPath = getCurrentProcessPath;
            _netCoreSdkResolver = new NETCoreSdkResolver(getEnvironmentVariable, vsSettings);
            _getMsbuildRuntime = getMsbuildRuntime;

            if (_getEnvironmentVariable(EnvironmentVariableNames.DOTNET_MSBUILD_SDK_RESOLVER_ENABLE_LOG) is string val &&
                (string.Equals(val, "true", StringComparison.OrdinalIgnoreCase) ||
                 string.Equals(val, "1", StringComparison.Ordinal)))
            {
                _shouldLog = true;
            }
        }

        private sealed class CachedState
        {
            public string? DotnetRoot;
            public string? MSBuildSdksDir;
            public string? NETCoreSdkVersion;
            public string? GlobalJsonPath;
            public IDictionary<string, string?>? PropertiesToAdd;
            public CachingWorkloadResolver? WorkloadResolver;
        }

        public override SdkResult? Resolve(SdkReference sdkReference, SdkResolverContext context, SdkResultFactory factory)
        {
            string? dotnetRoot = null;
            string? msbuildSdksDir = null;
            string? netcoreSdkVersion = null;
            string? globalJsonPath = null;
            IDictionary<string, string?>? propertiesToAdd = null;
            IDictionary<string, SdkResultItem>? itemsToAdd = null;
            List<string>? warnings = null;
            CachingWorkloadResolver? workloadResolver = null;

            ResolverLogger? logger = null;
            if (_shouldLog)
            {
                logger = new ResolverLogger();
            }

            logger?.LogMessage($"Attempting to resolve MSBuild SDK {sdkReference.Name}");

            if (context.State is CachedState priorResult)
            {
                logger?.LogString("Using previously cached state");

                dotnetRoot = priorResult.DotnetRoot;
                msbuildSdksDir = priorResult.MSBuildSdksDir;
                netcoreSdkVersion = priorResult.NETCoreSdkVersion;
                globalJsonPath = priorResult.GlobalJsonPath;
                propertiesToAdd = priorResult.PropertiesToAdd;
                workloadResolver = priorResult.WorkloadResolver;

                logger?.LogMessage($"\tDotnet root: {dotnetRoot}");
                logger?.LogMessage($"\tMSBuild SDKs Dir: {msbuildSdksDir}");
                logger?.LogMessage($"\t.NET Core SDK Version: {netcoreSdkVersion}");
            }

            if (context.IsRunningInVisualStudio)
            {
                logger?.LogString("Running in Visual Studio, using static workload resolver");
                workloadResolver = _staticWorkloadResolver;
            }

            if (workloadResolver == null)
            {
                workloadResolver = new CachingWorkloadResolver();
            }

            if (msbuildSdksDir == null)
            {
                dotnetRoot = EnvironmentProvider.GetDotnetExeDirectory(_getEnvironmentVariable, _getCurrentProcessPath, logger != null ? logger.LogMessage : null);
                logger?.LogMessage($"\tDotnet root: {dotnetRoot}");

                logger?.LogString("Resolving .NET Core SDK directory");
                string? globalJsonStartDir = GetGlobalJsonStartDir(context);
                logger?.LogMessage($"\tglobal.json start directory: {globalJsonStartDir}");
                var resolverResult = _netCoreSdkResolver.ResolveNETCoreSdkDirectory(globalJsonStartDir, context.MSBuildVersion, context.IsRunningInVisualStudio, dotnetRoot);

                if (resolverResult.ResolvedSdkDirectory == null)
                {
                    logger?.LogMessage($"Failed to resolve .NET SDK.  Global.json path: {resolverResult.GlobalJsonPath}");
                    return Failure(
                        factory,
                        logger,
                        context.Logger,
                        Strings.UnableToLocateNETCoreSdk);
                }

                logger?.LogMessage($"\tResolved SDK directory: {resolverResult.ResolvedSdkDirectory}");
                logger?.LogMessage($"\tglobal.json path: {resolverResult.GlobalJsonPath}");
                logger?.LogMessage($"\tFailed to resolve SDK from global.json: {resolverResult.FailedToResolveSDKSpecifiedInGlobalJson}");

                msbuildSdksDir = Path.Combine(resolverResult.ResolvedSdkDirectory, "Sdks");
                netcoreSdkVersion = new DirectoryInfo(resolverResult.ResolvedSdkDirectory).Name;
                globalJsonPath = resolverResult.GlobalJsonPath;

                // These are overrides that are used to force the resolved SDK tasks and targets to come from a given
                // base directory and report a given version to msbuild (which may be null if unknown. One key use case
                // for this is to test SDK tasks and targets without deploying them inside the .NET Core SDK.
                var msbuildSdksDirFromEnv = _getEnvironmentVariable(EnvironmentVariableNames.DOTNET_MSBUILD_SDK_RESOLVER_SDKS_DIR);
                var netcoreSdkVersionFromEnv = _getEnvironmentVariable(EnvironmentVariableNames.DOTNET_MSBUILD_SDK_RESOLVER_SDKS_VER);
                if (!string.IsNullOrEmpty(msbuildSdksDirFromEnv))
                {
                    logger?.LogMessage($"MSBuild SDKs dir overridden via DOTNET_MSBUILD_SDK_RESOLVER_SDKS_DIR to {msbuildSdksDirFromEnv}");
                    msbuildSdksDir = msbuildSdksDirFromEnv;
                }
                if (!string.IsNullOrEmpty(netcoreSdkVersionFromEnv))
                {
                    logger?.LogMessage($".NET Core SDK version overridden via DOTNET_MSBUILD_SDK_RESOLVER_SDKS_VER to {netcoreSdkVersionFromEnv}");
                    netcoreSdkVersion = netcoreSdkVersionFromEnv;
                }

                if (IsNetCoreSDKSmallerThanTheMinimumVersion(netcoreSdkVersion, sdkReference.MinimumVersion))
                {
                    return Failure(
                        factory,
                        logger,
                        context.Logger,
                        Strings.NETCoreSDKSmallerThanMinimumRequestedVersion,
                        netcoreSdkVersion,
                        sdkReference.MinimumVersion);
                }

                Version minimumMSBuildVersion = _netCoreSdkResolver.GetMinimumMSBuildVersion(resolverResult.ResolvedSdkDirectory);
                if (context.MSBuildVersion < minimumMSBuildVersion)
                {
                    return Failure(
                        factory,
                        logger,
                        context.Logger,
                        Strings.MSBuildSmallerThanMinimumVersion,
                        netcoreSdkVersion,
                        minimumMSBuildVersion,
                        context.MSBuildVersion);
                }

                string minimumVSDefinedSDKVersion = GetMinimumVSDefinedSDKVersion();
                if (IsNetCoreSDKSmallerThanTheMinimumVersion(netcoreSdkVersion, minimumVSDefinedSDKVersion))
                {
                    return Failure(
                        factory,
                        logger,
                        context.Logger,
                        Strings.NETCoreSDKSmallerThanMinimumVersionRequiredByVisualStudio,
                        netcoreSdkVersion,
                        minimumVSDefinedSDKVersion);
                }

<<<<<<< HEAD
                string? dotnetExe = dotnetRoot != null ?
                    Path.Combine(dotnetRoot, Constants.DotNetExe) :
                    null;
=======
                string dotnetExe = Path.Combine(dotnetRoot, Constants.DotNetExe);
>>>>>>> 5923bae3
                if (File.Exists(dotnetExe))
                {
                    propertiesToAdd ??= new Dictionary<string, string?>();
                    propertiesToAdd.Add(DotnetHost, dotnetExe);
                }
                else
                {
                    logger?.LogMessage($"Could not set '{DotnetHost}' because dotnet executable '{dotnetExe}' does not exist.");
                }

                string? runtimeVersion = dotnetRoot != null ?
                    _getMsbuildRuntime(resolverResult.ResolvedSdkDirectory, dotnetRoot) :
                    null;
                if (!string.IsNullOrEmpty(runtimeVersion))
                {
                    propertiesToAdd ??= new Dictionary<string, string?>();
                    propertiesToAdd.Add(MSBuildTaskHostRuntimeVersion, runtimeVersion);
                }
                else
                {
                    logger?.LogMessage($"Could not set '{MSBuildTaskHostRuntimeVersion}' because runtime version could not be determined.");
                }

                if (resolverResult.FailedToResolveSDKSpecifiedInGlobalJson)
                {
                    logger?.LogMessage($"Could not resolve SDK specified in '{resolverResult.GlobalJsonPath}'. Ignoring global.json for this resolution.");

                    if (warnings == null)
                    {
                        warnings = new List<string>();
                    }

                    if (!string.IsNullOrWhiteSpace(resolverResult.RequestedVersion))
                    {
                        warnings.Add(string.Format(Strings.GlobalJsonResolutionFailedSpecificVersion, resolverResult.RequestedVersion));
                    }
                    else
                    {
                        warnings.Add(Strings.GlobalJsonResolutionFailed);
                    }

                    propertiesToAdd ??= new Dictionary<string, string?>();
                    propertiesToAdd.Add("SdkResolverHonoredGlobalJson", "false");
                    propertiesToAdd.Add("SdkResolverGlobalJsonPath", resolverResult.GlobalJsonPath);

                    if (logger != null)
                    {
                        CopyLogMessages(logger, context.Logger);
                    }
                }
            }

            context.State = new CachedState
            {
                DotnetRoot = dotnetRoot,
                MSBuildSdksDir = msbuildSdksDir,
                NETCoreSdkVersion = netcoreSdkVersion,
                GlobalJsonPath = globalJsonPath,
                PropertiesToAdd = propertiesToAdd,
                WorkloadResolver = workloadResolver
            };

            //  First check if requested SDK resolves to a workload SDK pack
            string? userProfileDir = CliFolderPathCalculatorCore.GetDotnetUserProfileFolderPath();
            ResolutionResult? workloadResult = null;
            if (dotnetRoot is not null && netcoreSdkVersion is not null)
            {
                workloadResult = workloadResolver.Resolve(sdkReference.Name, dotnetRoot, netcoreSdkVersion, userProfileDir, globalJsonPath);
            }

            if (workloadResult is not CachingWorkloadResolver.NullResolutionResult)
            {
                return workloadResult?.ToSdkResult(sdkReference, factory);
            }

            string msbuildSdkDir = Path.Combine(msbuildSdksDir, sdkReference.Name, "Sdk");
            if (!Directory.Exists(msbuildSdkDir))
            {
                return Failure(
                    factory,
                    logger,
                    context.Logger,
                    Strings.MSBuildSDKDirectoryNotFound,
                    msbuildSdkDir);
            }

            return factory.IndicateSuccess(msbuildSdkDir, netcoreSdkVersion, propertiesToAdd, itemsToAdd, warnings);
        }

        private static string? GetMSbuildRuntimeVersion(string sdkDirectory, string dotnetRoot)
        {
            // 1. Get the runtime version from the MSBuild.runtimeconfig.json file
            string runtimeConfigPath = Path.Combine(sdkDirectory, "MSBuild.runtimeconfig.json");
            if (!File.Exists(runtimeConfigPath)) return null;

            using var stream = File.OpenRead(runtimeConfigPath);
            using var jsonDoc = JsonDocument.Parse(stream);

            JsonElement root = jsonDoc.RootElement;
            if (!root.TryGetProperty("runtimeOptions", out JsonElement runtimeOptions) ||
                !runtimeOptions.TryGetProperty("framework", out JsonElement framework)) return null;

            string? runtimeName = framework.GetProperty("name").GetString();
            string? runtimeVersion = framework.GetProperty("version").GetString();

            // 2. Check that the runtime version is installed (in shared folder)
            return (!string.IsNullOrEmpty(runtimeName) && !string.IsNullOrEmpty(runtimeVersion) &&
                    Directory.Exists(Path.Combine(dotnetRoot, "shared", runtimeName, runtimeVersion)))
                    ? runtimeVersion : null;
        }

        private static SdkResult Failure(SdkResultFactory factory, ResolverLogger? logger, SdkLogger sdkLogger, string format, params object?[] args)
        {
            string error = string.Format(format, args);

            if (logger != null)
            {
                logger.LogMessage($"Failed to resolve SDK: {error}");
                CopyLogMessages(logger, sdkLogger);
            }

            return factory.IndicateFailure(new[] { error });
        }

        private static void CopyLogMessages(ResolverLogger source, SdkLogger destination)
        {
            foreach (var message in source.Messages)
            {
                destination.LogMessage(message.ToString(), MessageImportance.High);
            }
            //  Avoid copying the same messages again if CopyLogMessages is called multiple times
            source.Messages.Clear();
        }

        /// <summary>
        /// Gets the starting path to search for global.json.
        /// </summary>
        /// <param name="context">A <see cref="SdkResolverContext" /> that specifies where the current project is located.</param>
        /// <returns>The full path to a starting directory to use when searching for a global.json.</returns>
        private static string? GetGlobalJsonStartDir(SdkResolverContext context)
        {
            // Evaluating in-memory projects with MSBuild means that they won't have a solution or project path.
            // Default to using the current directory as a best effort to finding a global.json.  This could result in
            // using the wrong one but without a starting directory, SDK resolution won't work at all.  In most cases, a
            // global.json won't be found and the default SDK will be used.

            string? startDir = Environment.CurrentDirectory;

            if (!string.IsNullOrWhiteSpace(context.SolutionFilePath))
            {
                startDir = Path.GetDirectoryName(context.SolutionFilePath);
            }
            else if (!string.IsNullOrWhiteSpace(context.ProjectFilePath))
            {
                startDir = Path.GetDirectoryName(context.ProjectFilePath);
            }

            return startDir;
        }

        private static string GetMinimumVSDefinedSDKVersion()
        {
            string? dotnetMSBuildSdkResolverDirectory =
                Path.GetDirectoryName(typeof(DotNetMSBuildSdkResolver).GetTypeInfo().Assembly.Location);

            string minimumVSDefinedSdkVersionFilePath =
                Path.Combine(dotnetMSBuildSdkResolverDirectory ?? string.Empty, "minimumVSDefinedSDKVersion");

            if (!File.Exists(minimumVSDefinedSdkVersionFilePath))
            {
                // smallest version that is required by VS 15.3.
                return "1.0.4";
            }

            return File.ReadLines(minimumVSDefinedSdkVersionFilePath).First().Trim();
        }

        private bool IsNetCoreSDKSmallerThanTheMinimumVersion(string? netcoreSdkVersion, string minimumVersion)
        {
            FXVersion? netCoreSdkFXVersion;
            FXVersion? minimumFXVersion;

            if (string.IsNullOrEmpty(minimumVersion))
            {
                return false;
            }

            if (!FXVersion.TryParse(netcoreSdkVersion, out netCoreSdkFXVersion) ||
                netCoreSdkFXVersion is null ||
                !FXVersion.TryParse(minimumVersion, out minimumFXVersion) ||
                minimumFXVersion is null)
            {
                return true;
            }

            return FXVersion.Compare(netCoreSdkFXVersion, minimumFXVersion) < 0;
        }


        class ResolverLogger
        {
            public List<object> Messages = new();

            public ResolverLogger()
            {

            }

            public void LogMessage(FormattableString message)
            {
                Messages.Add(message);
            }

            public void LogString(string message)
            {
                Messages.Add(message);
            }
        }
    }
}<|MERGE_RESOLUTION|>--- conflicted
+++ resolved
@@ -196,13 +196,9 @@
                         minimumVSDefinedSDKVersion);
                 }
 
-<<<<<<< HEAD
                 string? dotnetExe = dotnetRoot != null ?
                     Path.Combine(dotnetRoot, Constants.DotNetExe) :
                     null;
-=======
-                string dotnetExe = Path.Combine(dotnetRoot, Constants.DotNetExe);
->>>>>>> 5923bae3
                 if (File.Exists(dotnetExe))
                 {
                     propertiesToAdd ??= new Dictionary<string, string?>();
