--- conflicted
+++ resolved
@@ -3,15 +3,12 @@
   <PropertyGroup>
     <LogVerbosityOptOut>true</LogVerbosityOptOut>
 
-<<<<<<< HEAD
-=======
     <!-- Tests are only building on Windows - https://github.com/dotnet/source-build/issues/4882 -->
     <DotNetBuildTestsOptOut Condition="'$(OS)' != 'Windows_NT'">true</DotNetBuildTestsOptOut>
 
-    <BuildArgs Condition="'$(TargetOS)' == 'windows'">$(BuildArgs) -nativeToolsOnMachine</BuildArgs>
->>>>>>> c809396e
     <BuildArgs>$(BuildArgs) /p:PackageProjectUrl=https://github.com/dotnet/sdk</BuildArgs>
     <BuildArgs>$(BuildArgs) /p:PortableRid=$(PortableRid)</BuildArgs>
+    <BuildArgs>$(BuildArgs) /p:TargetRid=$(TargetRid)</BuildArgs>
 
     <BuildArgs>$(BuildArgs) $(FlagParameterPrefix)v $(LogVerbosity)</BuildArgs>
 
