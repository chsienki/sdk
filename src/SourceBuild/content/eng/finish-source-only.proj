--- conflicted
+++ resolved
@@ -46,13 +46,8 @@
     to be used as inputs and outputs of symbols repackaging targets.
   -->
   <Target Name="DetermineSymbolsTargetsInputsAndOutputs"
-<<<<<<< HEAD
-          BeforeTargets="Build"
-          DependsOnTargets="DetermineSourceBuiltSdkVersion">
-=======
           AfterTargets="Build"
           DependsOnTargets="DetermineSourceBuiltSdkNonStableVersion">
->>>>>>> 6d67e2a4
     <PropertyGroup>
       <UnifiedSymbolsTarball>$(ArtifactsAssetsDir)dotnet-symbols-all-$(SourceBuiltSdkNonStableVersion)-$(TargetRid)$(ArchiveExtension)</UnifiedSymbolsTarball>
       <SdkSymbolsTarball>$(ArtifactsAssetsDir)dotnet-symbols-sdk-$(SourceBuiltSdkNonStableVersion)-$(TargetRid)$(ArchiveExtension)</SdkSymbolsTarball>
