// Licensed to the .NET Foundation under one or more agreements.
// The .NET Foundation licenses this file to you under the MIT license.

#if NETFRAMEWORK
using System;
using System.Linq;
#endif
#if NET
using System.Diagnostics.CodeAnalysis;
#endif
using System.Text;
using System.Text.RegularExpressions;
using Microsoft.NET.Build.Containers.Resources;

namespace Microsoft.NET.Build.Containers;
public static class ContainerHelpers
{
    internal const string HostObjectUser = "SDK_CONTAINER_REGISTRY_UNAME";

    internal const string HostObjectPass = "SDK_CONTAINER_REGISTRY_PWORD";

    /// <summary>
    /// Matches an environment variable name - must start with a letter or underscore, and can only contain letters, numbers, and underscores.
    /// </summary>
    private static Regex envVarRegex = new Regex(@"^[a-zA-Z_]{1,}[a-zA-Z0-9_]*$");

    /// <summary>
    /// DefaultRegistry is the canonical representation of something that lives in the local docker daemon. It's used as the inferred registry for repositories
    /// that have no registry component.
    /// See <see href="https://github.com/distribution/distribution/blob/78b9c98c5c31c30d74f9acb7d96f98552f2cf78f/reference/normalize.go">normalize.go</see>.
    /// </summary>
    internal const string DefaultRegistry = "docker.io";

    /// <summary>
    /// The enum contains possible error reasons during port parsing using <see cref="TryParsePort(string, out Port?, out ParsePortError?)"/> or <see cref="TryParsePort(string?, string?, out Port?, out ParsePortError?)"/>.
    /// </summary>
    [Flags]
    public enum ParsePortError
    {
        MissingPortNumber,
        InvalidPortNumber,
        InvalidPortType,
        UnknownPortFormat
    }

    /// <summary>
    /// Tries to parse the port from <paramref name="portNumber"/> and <paramref name="portType"/>.
    /// </summary>
    /// <param name="portNumber">The port number to parse.</param>
    /// <param name="portType">The port type to parse (tcp or udp).</param>
    /// <param name="port">Parsed port.</param>
    /// <param name="error">The error occurred during parsing. Only returned when method returns <see langword=""="false"/>.</param>
    /// <returns><see langword=""="true"/> when port was successfully parsed, <see langword=""="false"/> otherwise.</returns>
    public static bool TryParsePort(string? portNumber, string? portType, [NotNullWhen(true)] out Port? port, [NotNullWhen(false)] out ParsePortError? error)
    {
        var portNo = 0;
        error = null;
        if (String.IsNullOrEmpty(portNumber))
        {
            error = ParsePortError.MissingPortNumber;
        }
        else if (!int.TryParse(portNumber, out portNo))
        {
            error = ParsePortError.InvalidPortNumber;
        }

        if (!Enum.TryParse<PortType>(portType, out PortType t))
        {
            if (portType is not null)
            {
                error = (error ?? ParsePortError.InvalidPortType) | ParsePortError.InvalidPortType;
            }
            else
            {
                t = PortType.tcp;
            }
        }

        if (error is null)
        {
            port = new Port(portNo, t);
            return true;
        }
        else
        {
            port = null;
            return false;
        }

    }

    /// <summary>
    /// Tries to parse the port from <paramref name="input"/>.
    /// </summary>
    /// <param name="input">The port number to parse. Expected formats are: port number as int value, or value in format 'port number/port type' where
    /// port type can be tcp or udp. If the port type is not present, it is assumed to be tcp.</param>
    /// <param name="port">Parsed port.</param>
    /// <param name="error">The error occurred during parsing. Only returned when method returns <see langword="false"/>.</param>
    /// <returns><see langword="true"/> when port was successfully parsed, <see langword="false"/> otherwise.</returns>
    public static bool TryParsePort(string input, [NotNullWhen(true)] out Port? port, [NotNullWhen(false)] out ParsePortError? error)
    {
        var parts = input.Split('/');
        if (parts.Length == 2)
        {
            string portNumber = parts[0];
            string type = parts[1];
            return TryParsePort(portNumber, type, out port, out error);
        }
        else if (parts.Length == 1)
        {
            string portNum = parts[0];
            return TryParsePort(portNum, null, out port, out error);
        }
        else
        {
            error = ParsePortError.UnknownPortFormat;
            port = null;
            return false;
        }
    }

    /// <summary>
    /// Ensures the given registry is valid.
    /// </summary>
    /// <param name="registryName"></param>
    /// <returns></returns>
    internal static bool IsValidRegistry(string registryName) => ReferenceParser.AnchoredDomainRegexp.IsMatch(registryName);

    /// <summary>
    /// Ensures the given image name is valid.
    /// Spec: https://github.com/opencontainers/distribution-spec/blob/4ab4752c3b86a926d7e5da84de64cbbdcc18d313/spec.md#pulling-manifests
    /// </summary>
    /// <param name="imageName"></param>
    /// <returns></returns>
    internal static bool IsValidImageName(string imageName)
    {
        return ReferenceParser.anchoredNameRegexp.IsMatch(imageName);
    }

    /// <summary>
    /// Ensures the given tag is valid.
    /// Spec: https://github.com/opencontainers/distribution-spec/blob/4ab4752c3b86a926d7e5da84de64cbbdcc18d313/spec.md#pulling-manifests
    /// </summary>
    /// <param name="imageTag"></param>
    /// <returns></returns>
    internal static bool IsValidImageTag(string imageTag)
    {
        return ReferenceParser.anchoredTagRegexp.IsMatch(imageTag);
    }

    /// <summary>
    /// Given an already-validated registry domain, this is our hueristic to determine what HTTP protocol should be used to interact with it.
    /// This is primarily for testing - in the real world almost all usage should be through HTTPS!
    /// </summary>
    internal static Uri TryExpandRegistryToUri(string alreadyValidatedDomain)
    {
        var prefix = alreadyValidatedDomain.StartsWith("localhost", StringComparison.Ordinal) ? "http" : "https";
        return new Uri($"{prefix}://{alreadyValidatedDomain}");
    }

    /// <summary>
    /// Ensures a given environment variable is valid.
    /// </summary>
    /// <param name="envVar"></param>
    /// <returns></returns>
    internal static bool IsValidEnvironmentVariable(string envVar)
    {
        return envVarRegex.IsMatch(envVar);
    }

    /// <summary>
    /// Parse a fully qualified container name (e.g. https://mcr.microsoft.com/dotnet/runtime:6.0)
    /// Note: Tag not required.
    /// </summary>
    /// <remarks>
    /// This code is adapted from <see href="https://github.com/distribution/distribution/blob/78b9c98c5c31c30d74f9acb7d96f98552f2cf78f/reference/reference.go#L191-L236">reference.go</see>
    /// and so may not match .NET idioms.
    /// NOTE: We explicitly are not handling digest references at the moment.
    /// </remarks>
    /// <param name="fullyQualifiedContainerName"></param>
    /// <param name="containerRegistry"></param>
    /// <param name="containerName"></param>
    /// <param name="containerTag"></param>
    /// <param name="containerDigest"></param>
    /// <returns>True if the parse was successful. When false is returned, all out vars are set to empty strings.</returns>
    internal static bool TryParseFullyQualifiedContainerName(string fullyQualifiedContainerName,
                                                            [NotNullWhen(true)] out string? containerRegistry,
                                                            [NotNullWhen(true)] out string? containerName,
                                                            out string? containerTag, // tag is always optional - we can't guarantee anything here
                                                            out string? containerDigest // digest is always optional - we can't guarantee anything here
                                                            )
    {

        /// if we don't have a reference at all, bail out
        var referenceMatch = ReferenceParser.ReferenceRegexp.Match(fullyQualifiedContainerName);
        if (referenceMatch is not { Success: true })
        {
            containerRegistry = null;
            containerName = null;
            containerTag = null;
            containerDigest = null;
            return false;
        }

        // if we have a reference, then we have three groups:
        // * reference name
        // * reference tag (optional)
        // * reference digest (optional)

        // this will always be successful if the ReferenceRegexp matched, so it's safe to index into.
        var namePortion = referenceMatch.Groups[1].Value;
        // we try to decompose the reference name into registry and image name parts.
        var nameMatch = ReferenceParser.anchoredNameRegexp.Match(namePortion);
        if (nameMatch is { Success: true })
        {
            // the name regex has two groups:
            // * registry (optional)
            // * image name

            // safely discover the registry
            var registryPortion = nameMatch.Groups[1];
            if (registryPortion.Success)
            {
                containerRegistry = registryPortion.Value;
            }
            else
            {
                // intent of this is that if we have a 'bare' image name (like library/ruby for example)
                // then DefaultRegistry is used as the registry.
                containerRegistry = DefaultRegistry;
            }

            // direct access to the name portion is safe because the regex matched
            var imageNamePortion = nameMatch.Groups[2];
            containerName = imageNamePortion.Value;
        }
        else
        {
            containerRegistry = null;
            containerName = null;
            containerTag = null;
            containerDigest = null;
            return false;
        }

        // tag may not exist in the reference, so we must safely access it
        var tagPortion = referenceMatch.Groups[2];
        containerTag = tagPortion.Success ? tagPortion.Value : null;

        // digest may not exist in the reference, so we must safely access it
        var digestPortion = referenceMatch.Groups[3];
        containerDigest = digestPortion.Success ? digestPortion.Value : null;

        return true;
    }



    /// <summary>
    /// Checks if a given container image name adheres to the image name spec. If not, and recoverable, then normalizes invalid characters.
    /// </summary>
<<<<<<< HEAD
    internal static bool NormalizeRepository(string containerRepository,
                                         [NotNullWhen(false)] out string? normalizedImageName)
=======
    internal static (string? normalizedImageName, (string, object[])? normalizationWarning, (string, object[])? normalizationError) NormalizeImageName(string containerImageName)
>>>>>>> 5cf69091
    {
        if (IsValidImageName(containerRepository))
        {
            return (containerImageName, null, null);
        }
        else
        {
<<<<<<< HEAD
            if (!Char.IsLetterOrDigit(containerRepository, 0))
=======
            // check for leading alphanumeric character
            char firstChar = containerImageName[0];
            if (!IsAlpha(firstChar) && !IsNumeric(firstChar))
>>>>>>> 5cf69091
            {
                // The name did not start with an alphanumeric character, so we can't normalize it.
                var error = (nameof(Strings.InvalidImageName_NonAlphanumericStartCharacter), new []{ containerImageName });
                return (null, null, error);
            }


            // normalize the name. a little more complex, but this does all of our checks in a single pass and doesn't require coming back
            // after the normalization to check if our invariants hold
            var normalizedAllChars = true;
            var normalizationOccurred = false;
            var builder = new StringBuilder(containerImageName);
            for (int i = 0; i < containerImageName.Length; i++)
            {
                var current = containerImageName[i];
                if (IsLowerAlpha(current) || IsNumeric(current) || IsAllowedPunctuation(current))
                {
                    // no need to set the builder's char here, since we preloaded
                    normalizedAllChars = false;
                }
                else if (IsUpperAlpha(current))
                {
                    builder[i] = char.ToLowerInvariant(current);
                    normalizationOccurred = true;
                }
                else
                {
                    builder[i] = '-';
                    normalizationOccurred = true;
                }
            }
            var normalizedImageName = builder.ToString();

            // check for normalization to useless name
            if (normalizedAllChars)
            {
                // The name was normalized to all dashes, so there was nothing recoverable. We should throw.
                var error = (nameof(Strings.InvalidImageName_EntireNameIsInvalidCharacters), new string[] { containerImageName });
                return (null, null, error);
            }

            // check for warning/notification that we did indeed perform normalization
            if (normalizationOccurred)
            {
                var warning = (nameof(Strings.NormalizedContainerName), new string[]{ containerImageName, normalizedImageName });
                return (normalizedImageName, warning, null);
            }

            // user value was already normalized, so we don't need to do anything
            else
            {
                return (containerImageName, null, null);
            }
<<<<<<< HEAD
            var loweredImageName = containerRepository.ToLowerInvariant();
            normalizedImageName = imageNameCharacters.Replace(loweredImageName, "-");
            return false;
=======
>>>>>>> 5cf69091
        }

        static bool IsUpperAlpha(char c) => c >= 'A' && c <= 'Z';
        static bool IsLowerAlpha(char c) => c >= 'a' && c <= 'z';
        static bool IsAlpha(char c) => IsLowerAlpha(c) || IsUpperAlpha(c);
        static bool IsNumeric(char c) => c >= '0' && c <= '9';
        static bool IsAllowedPunctuation(char c) => (c == '_') || (c == '-') || (c == '/');
    }
}<|MERGE_RESOLUTION|>--- conflicted
+++ resolved
@@ -259,29 +259,20 @@
     /// <summary>
     /// Checks if a given container image name adheres to the image name spec. If not, and recoverable, then normalizes invalid characters.
     /// </summary>
-<<<<<<< HEAD
-    internal static bool NormalizeRepository(string containerRepository,
-                                         [NotNullWhen(false)] out string? normalizedImageName)
-=======
-    internal static (string? normalizedImageName, (string, object[])? normalizationWarning, (string, object[])? normalizationError) NormalizeImageName(string containerImageName)
->>>>>>> 5cf69091
+    internal static (string? normalizedImageName, (string, object[])? normalizationWarning, (string, object[])? normalizationError) NormalizeRepository(string containerRepository)
     {
         if (IsValidImageName(containerRepository))
         {
-            return (containerImageName, null, null);
+            return (containerRepository, null, null);
         }
         else
         {
-<<<<<<< HEAD
-            if (!Char.IsLetterOrDigit(containerRepository, 0))
-=======
             // check for leading alphanumeric character
-            char firstChar = containerImageName[0];
+            char firstChar = containerRepository[0];
             if (!IsAlpha(firstChar) && !IsNumeric(firstChar))
->>>>>>> 5cf69091
             {
                 // The name did not start with an alphanumeric character, so we can't normalize it.
-                var error = (nameof(Strings.InvalidImageName_NonAlphanumericStartCharacter), new []{ containerImageName });
+                var error = (nameof(Strings.InvalidImageName_NonAlphanumericStartCharacter), new []{ containerRepository });
                 return (null, null, error);
             }
 
@@ -290,10 +281,10 @@
             // after the normalization to check if our invariants hold
             var normalizedAllChars = true;
             var normalizationOccurred = false;
-            var builder = new StringBuilder(containerImageName);
-            for (int i = 0; i < containerImageName.Length; i++)
-            {
-                var current = containerImageName[i];
+            var builder = new StringBuilder(containerRepository);
+            for (int i = 0; i < containerRepository.Length; i++)
+            {
+                var current = containerRepository[i];
                 if (IsLowerAlpha(current) || IsNumeric(current) || IsAllowedPunctuation(current))
                 {
                     // no need to set the builder's char here, since we preloaded
@@ -316,28 +307,22 @@
             if (normalizedAllChars)
             {
                 // The name was normalized to all dashes, so there was nothing recoverable. We should throw.
-                var error = (nameof(Strings.InvalidImageName_EntireNameIsInvalidCharacters), new string[] { containerImageName });
+                var error = (nameof(Strings.InvalidImageName_EntireNameIsInvalidCharacters), new string[] { containerRepository });
                 return (null, null, error);
             }
 
             // check for warning/notification that we did indeed perform normalization
             if (normalizationOccurred)
             {
-                var warning = (nameof(Strings.NormalizedContainerName), new string[]{ containerImageName, normalizedImageName });
+                var warning = (nameof(Strings.NormalizedContainerName), new string[]{ containerRepository, normalizedImageName });
                 return (normalizedImageName, warning, null);
             }
 
             // user value was already normalized, so we don't need to do anything
             else
             {
-                return (containerImageName, null, null);
-            }
-<<<<<<< HEAD
-            var loweredImageName = containerRepository.ToLowerInvariant();
-            normalizedImageName = imageNameCharacters.Replace(loweredImageName, "-");
-            return false;
-=======
->>>>>>> 5cf69091
+                return (containerRepository, null, null);
+            }
         }
 
         static bool IsUpperAlpha(char c) => c >= 'A' && c <= 'Z';
