--- conflicted
+++ resolved
@@ -220,14 +220,9 @@
             ListCommandArgs args = new((BaseListCommand)parseResult.CommandResult.Command, parseResult);
 
             Assert.False(args.DisplayAllColumns);
-<<<<<<< HEAD
-            Assert.NotEmpty(args.ColumnsToDisplay!);
-            Assert.Equal(expectedColumns.Length, args.ColumnsToDisplay?.Count);
-=======
             Assert.NotNull(args.ColumnsToDisplay);
             Assert.NotEmpty(args.ColumnsToDisplay);
             Assert.Equal(expectedColumns.Length, args.ColumnsToDisplay.Count);
->>>>>>> 67b1bcf3
             foreach (string column in expectedColumns)
             {
                 Assert.Contains(column, args.ColumnsToDisplay!);
