--- conflicted
+++ resolved
@@ -34,11 +34,7 @@
                 targetFramework = "netcoreapp1.1";
             }
 
-<<<<<<< HEAD
-            DirectoryInfo baseDirectory = base.GetOutputDirectory(targetFramework, configuration, runtimeIdentifier);
-=======
-            DirectoryInfo baseDirectory = base.GetOutputDirectory(targetFramework, configuration, runtimeIdentifier, platformIdentifier); 
->>>>>>> 60800a37
+            DirectoryInfo baseDirectory = base.GetOutputDirectory(targetFramework, configuration, runtimeIdentifier, platformIdentifier);
             return new DirectoryInfo(Path.Combine(baseDirectory.FullName, PublishSubfolderName));
         }
 
