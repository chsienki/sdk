--- conflicted
+++ resolved
@@ -2,12 +2,6 @@
   <PropertyGroup>
     <OutputType>Exe</OutputType>
     <TargetFramework>netcoreapp2.1</TargetFramework>
-<<<<<<< HEAD
-    <AssemblyName>consoledemo</AssemblyName>
-    <EnableSourceControlManagerQueries>false</EnableSourceControlManagerQueries>
-    <EnableSourceLink>false</EnableSourceLink>
-    <DeterministicSourcePaths>false</DeterministicSourcePaths>
-=======
      <AssemblyName>consoledemo</AssemblyName>
      <RestoreSources>
       $(RestoreSources);
@@ -16,6 +10,5 @@
      <EnableSourceControlManagerQueries>false</EnableSourceControlManagerQueries>
      <EnableSourceLink>false</EnableSourceLink>
      <DeterministicSourcePaths>false</DeterministicSourcePaths>
->>>>>>> 022a4a8a
   </PropertyGroup>
 </Project>