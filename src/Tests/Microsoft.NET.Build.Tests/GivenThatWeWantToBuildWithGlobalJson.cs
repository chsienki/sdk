--- conflicted
+++ resolved
@@ -35,15 +35,8 @@
                 var result = buildCommand.Execute($"/p:BuildingInsideVisualStudio={runningInVS}", $"/bl:binlog{runningInVS}.binlog")
                     .Should()
                     .Fail();
-<<<<<<< HEAD
-                var warningString = runningInVS
-                    ? "warning : Unable to locate the .NET SDK version '9.9.999' as specified by global.json, please check that the specified version is installed."
-                    : "warning : Unable to locate the .NET SDK as specified by global.json, please check that the specified version is installed.";
-                var errorString = "Unable to locate the .NET SDK. Check that it is installed, your PATH is configured for the correct architecture, and that the version specified in global.json (if any) matches the installed version.";
-=======
-               var warningString = "warning : Unable to locate the .NET SDK";
-               var errorString = "Unable to locate the .NET SDK. Check that it is installed";
->>>>>>> 7ac4eebe
+                var warningString = "warning : Unable to locate the .NET SDK";
+                var errorString = "Unable to locate the .NET SDK. Check that it is installed";
                 if (runningInVS)
                 {
                     result.And
