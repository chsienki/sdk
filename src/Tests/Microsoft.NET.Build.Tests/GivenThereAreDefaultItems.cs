--- conflicted
+++ resolved
@@ -410,11 +410,7 @@
 
             var compileItems = getCompileItemsCommand.GetValues();
             RemoveGeneratedCompileItems(compileItems);
-<<<<<<< HEAD
             compileItems.ShouldBeEquivalentTo(new[] { testProject.Name + ".cs", testProject.Name + "Program.cs" });
-=======
-            compileItems.Should().BeEquivalentTo(new[] { testProject.Name + ".cs" });
->>>>>>> 4ed65d31
 
             // Validate None items.
             var getNoneItemsCommand = new GetValuesCommand(Log, projectFolder, testProject.TargetFrameworks, "None", GetValuesCommand.ValueType.Item);
