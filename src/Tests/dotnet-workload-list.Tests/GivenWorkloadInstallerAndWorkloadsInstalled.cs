--- conflicted
+++ resolved
@@ -109,11 +109,7 @@
         {
             Setup(nameof(ItShouldGetAvailableUpdate));
             WorkloadListCommand.UpdateAvailableEntry[] result =
-<<<<<<< HEAD
-                _workloadListCommand.GetUpdateAvailable(new List<WorkloadId> { new("xamarin-android") });
-=======
                 _workloadListCommand.GetUpdateAvailable(new List<WorkloadId> { new("xamarin-android") }).ToArray();
->>>>>>> 229d5306
 
             result.Should().NotBeEmpty();
             result[0].WorkloadId.Should().Be(InstallingWorkload, "Only should installed workload");
