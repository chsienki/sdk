﻿// Licensed to the .NET Foundation under one or more agreements.
// The .NET Foundation licenses this file to you under the MIT license.

///--------------------------------------------------------------------------------------------
/// CommonUtility.cs
///
/// Common utility function
///
/// Copyright(c) 2006 Microsoft Corporation
///--------------------------------------------------------------------------------------------
namespace Microsoft.NET.Sdk.Publish.Tasks.MsDeploy
{
    using System.Diagnostics;
    using System.IO;
    using System.Linq;
    using System.Reflection;
    using System.Xml;
    using Microsoft.NET.Sdk.Publish.Tasks.Properties;
    using CultureInfo = System.Globalization.CultureInfo;
    using Framework = Microsoft.Build.Framework;
    using Generic = System.Collections.Generic;
    using IO = System.IO;
    using RegularExpressions = System.Text.RegularExpressions;
    using Text = System.Text;
    using Utilities = Microsoft.Build.Utilities;
    using Win32 = Microsoft.Win32;
    using Xml = System.Xml;

    internal enum PipelineMetadata
    {
        //<ItemDefinitionGroup>
        //  <FilesForPackagingFromProject>
        //    <DestinationRelativePath></DestinationRelativePath>
        //    <Exclude>False</Exclude>
        //    <FromTarget>Unknown</FromTarget>
        //    <Category>Run</Category>
        //  </FilesForPackagingFromProject>
        //</ItemDefinitionGroup>
        DestinationRelativePath,
        Exclude,
        FromTarget,
        Category,
    };



    internal enum ReplaceRuleMetadata
    {
        //<ItemDefinitionGroup>
        //  <MsDeployReplaceRules>
        //    <ObjectName></ObjectName>
        //    <ScopeAttributeName></ScopeAttributeName>
        //    <ScopeAttributeValue></ScopeAttributeValue>
        //    <TargetAttributeName></TargetAttributeName>
        //    <Match></Match>
        //    <Replace></Replace>
        //  </MsDeployReplaceRules>
        //</ItemDefinitionGroup>
        ObjectName,
        ScopeAttributeName,
        ScopeAttributeValue,
        TargetAttributeName,
        Match,
        Replace,
    };




    internal enum SkipRuleMetadata
    {
        //<ItemDefinitionGroup>
        //  <MsDeploySkipRules>
        //    <SkipAction></SkipAction>
        //    <ObjectName></ObjectName>
        //    <AbsolutePath></AbsolutePath>
        //    <XPath></XPath>
        //    <KeyAttribute></KeyAttribute>
        //  </MsDeploySkipRules>
        //</ItemDefinitionGroup>
        SkipAction,
        ObjectName,
        AbsolutePath,
        XPath,
        KeyAttribute,
    };

    internal enum DeclareParameterMetadata
    {
        //<ItemDefinitionGroup>
        //  <MsDeployDeclareParameters>
        //    <Kind></Kind>
        //    <Scope></Scope>
        //    <Match></Match>
        //    <Description></Description>
        //    <DefaultValue></DefaultValue>
        //  </MsDeployDeclareParameters>
        //</ItemDefinitionGroup>
        Kind,
        Scope,
        Match,
        Description,
        DefaultValue,
        Tags,
    };


    internal enum ExistingDeclareParameterMetadata
    {
        //<ItemDefinitionGroup>
        //  <MsDeployDeclareParameters>
        //    <Kind></Kind>
        //    <Scope></Scope>
        //    <Match></Match>
        //    <Description></Description>
        //    <DefaultValue></DefaultValue>
        //  </MsDeployDeclareParameters>
        //</ItemDefinitionGroup>
        Kind,
        Scope,
        Match,
    };

    internal enum SimpleSyncParameterMetadata
    {
        //<ItemDefinitionGroup>
        //  <MsDeploySimpleSetParameters>
        //    <Value></Value>
        //  </MsDeploySimpleSetParameters>
        //</ItemDefinitionGroup>
        Value,
    }

    internal enum SqlCommandVariableMetaData
    {
        Value,
        IsDeclared,
        SourcePath,
        SourcePath_RegExExcaped,
        DestinationGroup
    }


    internal enum ExistingParameterValiationMetadata
    {
        Element,
        Kind,
        ValidationString,
    }
    internal enum SyncParameterMetadata
    {
        //<ItemDefinitionGroup>
        //  <MsDeploySetParameters>
        //    <Kind></Kind>
        //    <Scope></Scope>
        //    <Match></Match>
        //    <Value></Value>
        //  </MsDeploySetParameters>
        //</ItemDefinitionGroup>
        Kind,
        Scope,
        Match,
        Value,
        Description,
        DefaultValue,
        Tags,
    };

    internal enum ExistingSyncParameterMetadata
    {
        //<ItemDefinitionGroup>
        //  <MsDeploySetParameters>
        //    <Kind></Kind>
        //    <Scope></Scope>
        //    <Match></Match>
        //    <Value></Value>
        //  </MsDeploySetParameters>
        //</ItemDefinitionGroup>
        Kind,
        Scope,
        Match,
        Value,
    };




    internal class ParameterInfo
    {
        public string Name;
        public string Value;
        public ParameterInfo(string parameterName, string parameterStringValue)
        {
            Name = parameterName;
            Value = parameterStringValue;
        }
    }

    internal class ProviderOption : ParameterInfo
    {
        public string FactoryName;
        public ProviderOption(string factorName, string parameterName, string parameterStringValue) :
            base(parameterName, parameterStringValue)
        {
            FactoryName = factorName;
        }
    }


    internal class ParameterInfoWithEntry : ParameterInfo
    {
        //Kind,
        //Scope,
        //Match,
        //Value,
        //Description,
        //DefaultValue,
        public string Kind;
        public string Scope;
        public string Match;
        public string Description;
        public string DefaultValue;
        public string Tags;
        public string Element;
        public string ValidationString;

        public ParameterInfoWithEntry(string name, string value, string kind, string scope, string matchRegularExpression, string description, string defaultValue, string tags, string element, string validationString) :
            base(name, value)
        {
            Kind = kind;
            Scope = scope;
            Match = matchRegularExpression;
            Description = description;
            DefaultValue = defaultValue;
            Tags = tags;
            Element = element;
            ValidationString = validationString;

        }
    }


    internal static class Utility
    {
        static System.Collections.Generic.Dictionary<string, string> m_wellKnownNamesDict = null;
        static System.Collections.Generic.Dictionary<string, string> m_wellKnownNamesMsdeployDict = null;


        internal enum IISExpressMetadata
        {
            WebServerDirectory, WebServerManifest, WebServerAppHostConfigDirectory
        }

        public static bool IsInternalMsdeployWellKnownItemMetadata(string name)
        {
            IISExpressMetadata iisExpressMetadata;
            if (Enum.TryParse<IISExpressMetadata>(name, out iisExpressMetadata))
            {
                return true;
            }
            if (string.Compare(name, "Path", StringComparison.OrdinalIgnoreCase) == 0)
            {
                return true;
            }
            return IsMSBuildWellKnownItemMetadata(name);
        }

        // Utility function to filter out known MSBuild Metatdata
        public static bool IsMSBuildWellKnownItemMetadata(string name)
        {
            if (m_wellKnownNamesDict == null)
            {
                string[] wellKnownNames =
                {
                    "FullPath",
                    "RootDir",
                    "Filename",
                    "Extension",
                    "RelativeDir",
                    "Directory",
                    "RecursiveDir",
                    "Identity",
                    "ModifiedTime",
                    "CreatedTime",
                    "AccessedTime",
                    "OriginalItemSpec",
                    "DefiningProjectDirectory",
                    "DefiningProjectDirectoryNoRoot",
                    "DefiningProjectExtension",
                    "DefiningProjectFile",
                    "DefiningProjectFullPath",
                    "DefiningProjectName"
                };
                m_wellKnownNamesDict = new System.Collections.Generic.Dictionary<string, string>(wellKnownNames.GetLength(0), StringComparer.OrdinalIgnoreCase);

                foreach (string wellKnownName in wellKnownNames)
                {
                    m_wellKnownNamesDict.Add(wellKnownName, null);
                }
            }
            return m_wellKnownNamesDict.ContainsKey(name);
        }

        public static bool IsMsDeployWellKnownLocationInfo(string name)
        {
            if (m_wellKnownNamesMsdeployDict == null)
            {
                string[] wellKnownNames =
                {
                   "computerName",
                   "wmsvc",
                   "userName",
                   "password",
                   "includeAcls",
                   "encryptPassword",
                   "authType",
                   "prefetchPayload",
                };
                m_wellKnownNamesMsdeployDict = new System.Collections.Generic.Dictionary<string, string>(wellKnownNames.GetLength(0), StringComparer.OrdinalIgnoreCase);

                foreach (string wellKnownName in wellKnownNames)
                {
                    m_wellKnownNamesMsdeployDict.Add(wellKnownName, null);
                }
            }
            return m_wellKnownNamesMsdeployDict.ContainsKey(name);
        }

        static Text.StringBuilder m_stringBuilder = null;

        /// <summary>
        /// commong utility for Clean share common builder
        /// </summary>
        private static Text.StringBuilder StringBuilder
        {
            get
            {
                if (m_stringBuilder == null)
                {
                    m_stringBuilder = new System.Text.StringBuilder(1024);
                }
                return m_stringBuilder;
            }
        }

        /// <summary>
        /// This is the simple share clean build. Since this is an share instance
        /// make sure you don't call this on complex operation or it will be zero out unexpectly
        /// Use this you need to be simple function which doesn't call any functiont that use this property
        /// Sde dev10 bug 699893
        /// </summary>
        public static Text.StringBuilder CleanStringBuilder
        {
            get
            {
                Text.StringBuilder sb = StringBuilder;
                sb.Remove(0, sb.Length);
                return sb;
            }
        }

#if NET472
        /// <summary>
        /// Return the current machine's IIS version
        /// </summary>
        /// <returns></returns>
        public static uint GetInstalledMajorIisVersion()
        {
            uint iisMajorVersion = 0;
            using (Win32.RegistryKey registryKey = Win32.Registry.LocalMachine.OpenSubKey(@"SOFTWARE\Microsoft\Inetstp"))
            {
                if (registryKey != null)
                {
                    iisMajorVersion = Convert.ToUInt16(registryKey.GetValue(@"MajorVersion", 0), CultureInfo.InvariantCulture);
                }
            }
            return iisMajorVersion;
        }
#endif

        /// <summary>
        /// verify it is in IIS6
        /// </summary>
        /// <param name="verFromTarget"></param>
        /// <returns></returns>
        public static bool IsIis6(string verFromTarget)
        {
            return (verFromTarget == "6");
        }

        /// <summary>
        /// Main version of IIS
        /// </summary>
        public enum IisMainVersion
        {
            NonIis = 0,
            Iis6 = 6,
            Iis7 = 7
        }

        /// <summary>
        /// Return true if MSDeploy is installed
        /// </summary>
        private static bool _isMSDeployInstalled = false;
        private static string _strErrorMessage = null;
        public static bool IsMSDeployInstalled
        {
            get
            {
                if (_isMSDeployInstalled)
                {
                    return true;
                }
                else if (_strErrorMessage != null)
                {
                    return false;
                }
                else
                {
                    try
                    {
                        _isMSDeployInstalled = CheckMSDeploymentVersion();
                    }
                    catch (System.IO.FileNotFoundException ex)
                    {
                        _strErrorMessage = string.Format(CultureInfo.CurrentCulture, Resources.VSMSDEPLOY_MSDEPLOYLOADFAIL,
                            Resources.VSMSDEPLOY_MSDEPLOY32bit,
                            Resources.VSMSDEPLOY_MSDEPLOY64bit,
                            ex.Message);
                        _isMSDeployInstalled = false;
                    }

                    Debug.Assert(_isMSDeployInstalled || _strErrorMessage != null);
                    return _isMSDeployInstalled;
                }
            }
        }

        /// <summary>
        /// Return true if MSDeploy is installed, and report an error to task.Log if it's not
        /// </summary>
        public static bool CheckMSDeploymentVersion(Utilities.TaskLoggingHelper log, out string errorMessage)
        {
            errorMessage = null;
            if (!IsMSDeployInstalled)
            {
                errorMessage = _strErrorMessage;
                log.LogError(_strErrorMessage);
                return false;
            }
            else
            {
                return true;
            }
        }


        /// <summary>
        /// Utility function to save the given XML document in UTF8 and indented
        /// </summary>
        /// <param name="document"></param>
        public static void SaveDocument(Xml.XmlDocument document, string outputFileName, System.Text.Encoding encode)
        {
#if NET472
            Xml.XmlTextWriter textWriter = new(outputFileName, encode)
            {
                Formatting = Formatting.Indented
            };
            document.Save(textWriter);
            textWriter.Close();
#else
            using (FileStream fs = new(outputFileName, FileMode.OpenOrCreate))
            {
                using (StreamWriter writer = new(fs, encode))
                {
                    XmlDeclaration xmldecl;
                    xmldecl = document.CreateXmlDeclaration("1.0", null, null);
                    xmldecl.Encoding = "utf-8";

                    // Add the new node to the document.
                    XmlElement root = document.DocumentElement;
                    document.InsertBefore(xmldecl, root);

                    document.Save(writer);
                }
            }
#endif
        }

        /// <summary>
        /// Utility to check the MinimumVersion of Msdeploy
        /// </summary>
        static string s_strMinimumVersion;

        /// <summary>
        /// Helper function to determine installed MSDeploy version
        /// </summary>
        private static bool CheckMSDeploymentVersion()
        {
            // Find the MinimumVersionRequirement
            System.Version currentMinVersion;
            if (!string.IsNullOrEmpty(s_strMinimumVersion))
            {
                currentMinVersion = new System.Version(s_strMinimumVersion);
            }
            else
            {
                currentMinVersion = new System.Version(7, 1, 614); // current drop
                {
                    string strMinimumVersion = string.Empty;
#if NET472
                    using (Win32.RegistryKey registryKeyVs = Win32.Registry.CurrentUser.OpenSubKey(@"SOFTWARE\Microsoft\VisualStudio\11.0\WebDeploy"))
                    {
                        if (registryKeyVs != null)
                        {
                            s_strMinimumVersion = registryKeyVs.GetValue(@"MinimumMsDeployVersion", string.Empty).ToString();
                        }
                        else
                        {
                            using (Win32.RegistryKey registryKeyVsLM = Win32.Registry.LocalMachine.OpenSubKey(@"SOFTWARE\Microsoft\VisualStudio\11.0\WebDeploy"))
                            {
                                if (registryKeyVsLM != null)
                                {
                                    s_strMinimumVersion = registryKeyVsLM.GetValue(@"MinimumMsDeployVersion", string.Empty).ToString();
                                }
                            }
                        }
                    }
#endif
                    if (!string.IsNullOrEmpty(s_strMinimumVersion))
                    {
                        currentMinVersion = new System.Version(strMinimumVersion);
                    }
                    else
                    {
                        s_strMinimumVersion = currentMinVersion.ToString();
                    }
                }
            }

            Debug.Assert(MSWebDeploymentAssembly.DynamicAssembly != null && MSWebDeploymentAssembly.DynamicAssembly.Assembly != null);
            if (MSWebDeploymentAssembly.DynamicAssembly != null && MSWebDeploymentAssembly.DynamicAssembly.Assembly != null)
            {
                System.Reflection.AssemblyName assemblyName = MSWebDeploymentAssembly.DynamicAssembly.Assembly.GetName();
                System.Version minVersion = new(currentMinVersion.Major, currentMinVersion.Minor);
                System.Version assemblyVersion = assemblyName.Version; // assembly version only accurate to the minor version
                bool fMinVersionNotMeet = false;

                if (assemblyVersion < minVersion)
                {
                    fMinVersionNotMeet = true;
                }

                if (fMinVersionNotMeet)
                {
                    _strErrorMessage = string.Format(CultureInfo.CurrentCulture, Resources.VSMSDEPLOY_MSDEPLOYLOADFAIL,
                        Resources.VSMSDEPLOY_MSDEPLOY32bit,
                        Resources.VSMSDEPLOY_MSDEPLOY64bit,
                        assemblyVersion,
                        currentMinVersion);
                    return false;
                }

                return true;
            }
            else
            {
#if NET472
                _strErrorMessage = string.Format(CultureInfo.CurrentCulture, Resources.VSMSDEPLOY_MSDEPLOYLOADFAIL,
                 Resources.VSMSDEPLOY_MSDEPLOY32bit,
                 Resources.VSMSDEPLOY_MSDEPLOY64bit,
                 new System.Version(),
                 currentMinVersion);
#else
                _strErrorMessage = string.Format(CultureInfo.CurrentCulture, Resources.VSMSDEPLOY_MSDEPLOYLOADFAIL,
                 Resources.VSMSDEPLOY_MSDEPLOY32bit,
                 Resources.VSMSDEPLOY_MSDEPLOY64bit,
                 new System.Version(3, 6),
                 currentMinVersion);
#endif
                return false;
            }
        }

#if NET472
        /// <summary>
        /// Return a search path for the data
        /// </summary>
        /// <param name="doc"></param>
        /// <param name="xmlPath"></param>
        /// <param name="defaultNamespace"></param>
        /// <returns></returns>
        public static string GetNodeFromProjectFile(Xml.XmlDocument doc, Xml.XmlNamespaceManager xmlnsManager,
            string xmlPath, string defaultNamespace)
        {
            if (doc == null)
                return null;

            string searchPath = xmlPath;
            if (!string.IsNullOrEmpty(defaultNamespace))
            {
                RegularExpressions.Regex regex = new(@"([\w]+)");
                searchPath = regex.Replace(xmlPath, defaultNamespace + @":$1");
            }

            Xml.XmlNode xmlNode = doc.SelectSingleNode(searchPath, xmlnsManager);
            if (xmlNode != null)
            {
                return xmlNode.InnerText;
            }
            return null;
        }
#endif
        /// <summary>
        /// Utility to help build the argument list from the enum type
        /// </summary>
        /// <param name="item"></param>
        /// <param name="arguments"></param>
        /// <param name="enumType"></param>
        static internal void BuildArgumentsBaseOnEnumTypeName(Framework.ITaskItem item, System.Collections.Generic.List<string> arguments, System.Type enumType, string valueQuote)
        {
            string[] enumNames = Enum.GetNames(enumType);
            foreach (string enumName in enumNames)
            {
                string data = item.GetMetadata(enumName);
                if (!string.IsNullOrEmpty(data))
                {
                    string valueData = PutValueInQuote(data, valueQuote);
#if NET472
                    arguments.Add(string.Concat(enumName.ToLower(CultureInfo.InvariantCulture), "=", valueData));
#else
                    arguments.Add(string.Concat(enumName.ToLower(), "=", valueData));
#endif
                }
            }
        }

        static internal string AlternativeQuote(string valueQuote)
        {
            if (string.IsNullOrEmpty(valueQuote) || valueQuote == "\"")
            {
                return "'";
            }
            else
            {
                return "\"";
            }
        }

        static public char[] s_specialCharactersForCmd = @"&()[]{}^=;!'+,`~".ToArray();
        static internal string PutValueInQuote(string value, string quote)
        {
            if (string.IsNullOrEmpty(quote))
            {
                if (value != null & value.IndexOfAny(s_specialCharactersForCmd) >= 0)
                {
                    // any command line special characters, we use doubld quote by default
                    quote = "\"";
                }
                else
                {
                    // otherwise we pick the smart one.
                    quote = AlternativeQuote(quote);
                }
                if (!string.IsNullOrEmpty(value))
                {
                    if (value.Contains(quote))
                    {
                        quote = AlternativeQuote(quote);
                    }
                }

            }
            return string.Concat(quote, value, quote);
        }


        public static bool IsOneof(string source, string[] listOfItems, System.StringComparison comparsion)
        {
            if (listOfItems != null && !string.IsNullOrEmpty(source))
            {
                foreach (string item in listOfItems)
                {
                    if (string.Compare(source, item, comparsion) == 0)
                    {
                        return true;
                    }
                }
            }
            return false;
        }

        /// <summary>
        /// Utiilty function to prompt commom end of Execution message for msdeploy.exe
        /// 
        /// </summary>
        /// <param name="bSuccess"></param>
        /// <param name="destType"></param>
        /// <param name="destRoot"></param>
        /// <param name="Log"></param>
        public static void MsDeployExeEndOfExecuteMessage(bool bSuccess, string destType, string destRoot, Utilities.TaskLoggingHelper Log)
        {
            bool fNeedUnpackageHelpLink = false;
            string strSucceedFailMsg;
            string[] packageArchivedir = new string[] { MSDeploy.Provider.ArchiveDir, MSDeploy.Provider.Package };
            string[] ArchiveDirOnly = new string[] { MSDeploy.Provider.ArchiveDir };
            if (bSuccess)
            {
#if NET472
                if (IsOneof(destType, packageArchivedir, StringComparison.InvariantCultureIgnoreCase))
#else
                if (IsOneof(destType, packageArchivedir, StringComparison.OrdinalIgnoreCase))
#endif
                {
                    //strip off the trailing slash, so IO.Path.GetDirectoryName/GetFileName will return values correctly
                    destRoot = StripOffTrailingSlashes(destRoot);

                    string dir = Path.GetDirectoryName(destRoot);
                    string dirUri = ConvertAbsPhysicalPathToAbsUriPath(dir);
#if NET472
                    if (IsOneof(destType, ArchiveDirOnly, StringComparison.InvariantCultureIgnoreCase))
#else
                    if (IsOneof(destType, ArchiveDirOnly, StringComparison.OrdinalIgnoreCase))
#endif
                        strSucceedFailMsg = string.Format(CultureInfo.CurrentCulture, Resources.VSMSDEPLOY_SucceedArchiveDir, string.IsNullOrEmpty(dirUri) ? destRoot : dirUri);
                    else
                        strSucceedFailMsg = string.Format(CultureInfo.CurrentCulture, Resources.VSMSDEPLOY_SucceedPackage, Path.GetFileName(destRoot), string.IsNullOrEmpty(dirUri) ? destRoot : dirUri);
                    fNeedUnpackageHelpLink = true;
                }
                else
                {
                    strSucceedFailMsg = Resources.VSMSDEPLOY_SucceedDeploy;
                }
            }
            else
            {
#if NET472
                if (IsOneof(destType, packageArchivedir, StringComparison.InvariantCultureIgnoreCase))
#else
                if (IsOneof(destType, packageArchivedir, StringComparison.OrdinalIgnoreCase))
#endif
                {
                    strSucceedFailMsg = Resources.VSMSDEPLOY_FailedPackage;
                }
                else
                {
                    strSucceedFailMsg = Resources.VSMSDEPLOY_FailedDeploy;
                }
            }
            Log.LogMessage(Framework.MessageImportance.High, strSucceedFailMsg);
            if (fNeedUnpackageHelpLink)
            {
                Log.LogMessage(Framework.MessageImportance.High, Resources.VSMSDEPLOY_WebPackageHelpLinkMessage);
                Log.LogMessage(Framework.MessageImportance.High, Resources.VSMSDEPLOY_WebPackageHelpLink);
            }
        }

        /// <summary>
        /// Utiilty function to prompt commom end of Execution message
        /// </summary>
        /// <param name="bSuccess"></param>
        /// <param name="destType"></param>
        /// <param name="destRoot"></param>
        /// <param name="Log"></param>
        public static void MsDeployEndOfExecuteMessage(bool bSuccess, string destType, string destRoot, Utilities.TaskLoggingHelper Log)
        {
            // Deployment.DeploymentWellKnownProvider wellKnownProvider =  Deployment.DeploymentWellKnownProvider.Unknown;
            System.Type DeploymentWellKnownProviderType = MSWebDeploymentAssembly.DynamicAssembly.GetType(MSDeploy.TypeName.DeploymentWellKnownProvider);
            dynamic wellKnownProvider = MSWebDeploymentAssembly.DynamicAssembly.GetEnumValue(MSDeploy.TypeName.DeploymentWellKnownProvider, "Unknown");
#if NET472
            if (string.Compare(destType, MSDeploy.Provider.DbDacFx, StringComparison.InvariantCultureIgnoreCase) != 0)
#else
            if (string.Compare(destType, MSDeploy.Provider.DbDacFx, StringComparison.OrdinalIgnoreCase) != 0)
#endif
            {
                try
                {
                    wellKnownProvider = Enum.Parse(DeploymentWellKnownProviderType, destType, true);
                }
                catch
                {
                    // don't cause the failure;
                }
            }
            bool fNeedUnpackageHelpLink = false;
            string strSucceedFailMsg;
            if (bSuccess)
            {
                if (wellKnownProvider.Equals(MSWebDeploymentAssembly.DynamicAssembly.GetEnumValue(MSDeploy.TypeName.DeploymentWellKnownProvider, MSDeploy.Provider.ArchiveDir)) ||
                    wellKnownProvider.Equals(MSWebDeploymentAssembly.DynamicAssembly.GetEnumValue(MSDeploy.TypeName.DeploymentWellKnownProvider, MSDeploy.Provider.Package)))
                {
                    //strip off the trailing slash, so IO.Path.GetDirectoryName/GetFileName will return values correctly
                    destRoot = StripOffTrailingSlashes(destRoot);

                    string dir = Path.GetDirectoryName(destRoot);
                    string dirUri = ConvertAbsPhysicalPathToAbsUriPath(dir);
                    if (wellKnownProvider.Equals(MSWebDeploymentAssembly.DynamicAssembly.GetEnumValue(MSDeploy.TypeName.DeploymentWellKnownProvider, MSDeploy.Provider.ArchiveDir)))
                        strSucceedFailMsg = string.Format(CultureInfo.CurrentCulture, Resources.VSMSDEPLOY_SucceedArchiveDir, string.IsNullOrEmpty(dirUri) ? destRoot : dirUri);
                    else
                        strSucceedFailMsg = string.Format(CultureInfo.CurrentCulture, Resources.VSMSDEPLOY_SucceedPackage, Path.GetFileName(destRoot), string.IsNullOrEmpty(dirUri) ? destRoot : dirUri);
                    fNeedUnpackageHelpLink = true;
                }
                else
                {
                    strSucceedFailMsg = Resources.VSMSDEPLOY_SucceedDeploy;
                }


            }
            else
            {
                if (wellKnownProvider.Equals(MSWebDeploymentAssembly.DynamicAssembly.GetEnumValue(MSDeploy.TypeName.DeploymentWellKnownProvider, MSDeploy.Provider.ArchiveDir)) ||
                    wellKnownProvider.Equals(MSWebDeploymentAssembly.DynamicAssembly.GetEnumValue(MSDeploy.TypeName.DeploymentWellKnownProvider, MSDeploy.Provider.Package)))
                {
                    strSucceedFailMsg = Resources.VSMSDEPLOY_FailedPackage;
                }
                else
                {
                    strSucceedFailMsg = Resources.VSMSDEPLOY_FailedDeploy;
                }
            }
            Log.LogMessage(Framework.MessageImportance.High, strSucceedFailMsg);
            if (fNeedUnpackageHelpLink)
            {
                Log.LogMessage(Framework.MessageImportance.High, Resources.VSMSDEPLOY_WebPackageHelpLinkMessage);
                Log.LogMessage(Framework.MessageImportance.High, Resources.VSMSDEPLOY_WebPackageHelpLink);
            }
        }

        static public string ConvertAbsPhysicalPathToAbsUriPath(string physicalPath)
        {
            string absUriPath = string.Empty;
            try
            {
                System.Uri uri = new(physicalPath);
                if (uri.IsAbsoluteUri)
                    absUriPath = uri.AbsoluteUri;
            }
            catch { }
            return absUriPath;
        }

        // utility function to add the replace rule for the option
        static public void AddReplaceRulesToOptions(/*Deployment.DeploymentRuleCollection*/ dynamic syncConfigRules, Framework.ITaskItem[] replaceRuleItems)
        {
            if (syncConfigRules != null && replaceRuleItems != null)// Dev10 bug 496639 foreach will throw the exception if the replaceRuleItem is null
            {
                foreach (Framework.ITaskItem item in replaceRuleItems)
                {
                    string ruleName = item.ItemSpec;
                    string objectName = item.GetMetadata(ReplaceRuleMetadata.ObjectName.ToString());
                    string matchRegularExpression = item.GetMetadata(ReplaceRuleMetadata.Match.ToString());
                    string replaceWith = item.GetMetadata(ReplaceRuleMetadata.Replace.ToString());
                    string scopeAttributeName = item.GetMetadata(ReplaceRuleMetadata.ScopeAttributeName.ToString());
                    string scopeAttributeValue = item.GetMetadata(ReplaceRuleMetadata.ScopeAttributeValue.ToString());
                    string targetAttributeName = item.GetMetadata(ReplaceRuleMetadata.TargetAttributeName.ToString());


                    ///*Deployment.DeploymentReplaceRule*/ dynamic replaceRule =
                    //    new Deployment.DeploymentReplaceRule(ruleName, objectName, scopeAttributeName, 
                    //        scopeAttributeValue, targetAttributeName, matchRegularExpression, replaceWith);


                    /*Deployment.DeploymentReplaceRule*/
                    dynamic replaceRule = MSWebDeploymentAssembly.DynamicAssembly.CreateObject("Microsoft.Web.Deployment.DeploymentReplaceRule",
                        new object[]{ruleName, objectName, scopeAttributeName,
                        scopeAttributeValue, targetAttributeName, matchRegularExpression, replaceWith});


                    syncConfigRules.Add(replaceRule);
                }
            }
        }

        /// <summary>
        /// utility function to enable the skip directive's enable state
        /// </summary>
        /// <param name="baseOptions"></param>
        /// <param name="stringList"></param>
        /// <param name="enabled"></param>
        /// <param name="log"></param>
        static internal void AdjsutSkipDirectives(/*Deployment.DeploymentBaseOptions*/ dynamic baseOptions, Generic.List<string> stringList, bool enabled, Utilities.TaskLoggingHelper log)
        {
            if (stringList != null && baseOptions != null)
            {
                foreach (string name in stringList)
                {
                    foreach (/*Deployment.DeploymentSkipDirective*/ dynamic skipDirective in baseOptions.SkipDirectives)
                    {
                        if (string.Compare(skipDirective.Name, name, StringComparison.OrdinalIgnoreCase) == 0)
                        {
                            if (skipDirective.Enabled != enabled)
                            {
                                skipDirective.Enabled = enabled;
                            }
                            log.LogMessage(string.Format(CultureInfo.CurrentCulture, Resources.VSMSDEPLOY_SkipDirectiveSetEnable, skipDirective.Name, enabled.ToString()));

                        }
                    }
                    log.LogWarning(string.Format(CultureInfo.CurrentCulture, Resources.VSMSDEPLOY_UnknownSkipDirective, name));
                }
            }
        }

        // utility function to add the skip rule for the option
        static public void AddSkipDirectiveToBaseOptions(/*Deployment.DeploymentBaseOptions*/ dynamic baseOptions,
            Framework.ITaskItem[] skipRuleItems,
            Generic.List<string> enableSkipDirectiveList,
            Generic.List<string> disableSkipDirectiveList,
            Utilities.TaskLoggingHelper log)
        {
            if (baseOptions != null && skipRuleItems != null)
            {
                System.Collections.Generic.List<string> arguments = new(6);

                foreach (Framework.ITaskItem item in skipRuleItems)
                {
                    arguments.Clear();
                    BuildArgumentsBaseOnEnumTypeName(item, arguments, typeof(SkipRuleMetadata), "\"");
                    if (arguments.Count > 0)
                    {
                        string name = item.ItemSpec;
                        ///*Deployment.DeploymentSkipDirective*/ dynamic skipDirective = new Microsoft.Web.Deployment.DeploymentSkipDirective(name, string.Join(",", arguments.ToArray()), true);

                        /*Deployment.DeploymentSkipDirective*/
                        dynamic skipDirective = MSWebDeploymentAssembly.DynamicAssembly.CreateObject("Microsoft.Web.Deployment.DeploymentSkipDirective", new object[] { name, string.Join(",", arguments.ToArray()), true });
                        baseOptions.SkipDirectives.Add(skipDirective);
                    }
                }
                AdjsutSkipDirectives(baseOptions, enableSkipDirectiveList, true, log);
                AdjsutSkipDirectives(baseOptions, disableSkipDirectiveList, false, log);
            }
        }


        /// <summary>
        /// Utility to add single DeclareParameter to the list
        /// </summary>
        /// <param name="vSMSDeploySyncOption"></param>
        /// <param name="item"></param>
        static public void AddDeclarParameterToOptions(/*VSMSDeploySyncOption*/ dynamic vSMSDeploySyncOption, Framework.ITaskItem item)
        {
            if (item != null && vSMSDeploySyncOption != null)
            {
                string name = item.ItemSpec;
                string elemment = item.GetMetadata(ExistingParameterValiationMetadata.Element.ToString());
                if (string.IsNullOrEmpty(elemment))
                    elemment = "parameterEntry";
                string kind = item.GetMetadata(DeclareParameterMetadata.Kind.ToString());
                string scope = item.GetMetadata(DeclareParameterMetadata.Scope.ToString());
                string matchRegularExpression = item.GetMetadata(DeclareParameterMetadata.Match.ToString());
                string description = item.GetMetadata(DeclareParameterMetadata.Description.ToString());
                string defaultValue = item.GetMetadata(DeclareParameterMetadata.DefaultValue.ToString());
                string tags = item.GetMetadata(DeclareParameterMetadata.Tags.ToString());

                dynamic deploymentSyncParameter = null;
                // the following have out argument, can't use dynamic on it
                // vSMSDeploySyncOption.DeclaredParameters.TryGetValue(name, out deploymentSyncParameter);
                MSWebDeploymentAssembly.DeploymentTryGetValueContains(vSMSDeploySyncOption.DeclaredParameters, name, out deploymentSyncParameter);

                if (deploymentSyncParameter == null)
                {
                    deploymentSyncParameter =
                       MSWebDeploymentAssembly.DynamicAssembly.CreateObject("Microsoft.Web.Deployment.DeploymentSyncParameter", new object[] { name, description, defaultValue, tags });
                    vSMSDeploySyncOption.DeclaredParameters.Add(deploymentSyncParameter);
                }
                if (!string.IsNullOrEmpty(kind))
                {
                    if (string.Compare(elemment, "parameterEntry", StringComparison.OrdinalIgnoreCase) == 0)
                    {
                        bool fAddEntry = true;
                        foreach (dynamic entry in deploymentSyncParameter.Entries)
                        {
                            if (scope.Equals(entry.Scope) &&
                                matchRegularExpression.Equals(entry.Match) &&
                                string.Compare(entry.Kind.ToString(), kind, StringComparison.OrdinalIgnoreCase) == 0)
                            {
                                fAddEntry = false;
                            }
                        }
                        if (fAddEntry)
                        {
                            dynamic parameterEntry = MSWebDeploymentAssembly.DynamicAssembly.CreateObject("Microsoft.Web.Deployment.DeploymentSyncParameterEntry",
                                new object[] { kind, scope, matchRegularExpression, string.Empty });
                            deploymentSyncParameter.Add(parameterEntry);
                        }
                    }
                    else if (string.Compare(elemment, "parameterValidation", StringComparison.OrdinalIgnoreCase) == 0)
                    {
                        // this is bogus assertion because by default msdeploy always setup the validation which is never be null
                        // System.Diagnostics.Debug.Assert(deploymentSyncParameter.Validation == null, "deploymentSyncParameter.Validation is already set");
                        string validationString = item.GetMetadata(ExistingParameterValiationMetadata.ValidationString.ToString());

                        object validationKindNone = MSWebDeploymentAssembly.DynamicAssembly.GetEnumValue("Microsoft.Web.Deployment.DeploymentSyncParameterValidationKind", "None");
                        dynamic validationKind = validationKindNone;
                        System.Type validationKindType = validationKind.GetType();
                        dynamic currentvalidationKind = validationKindNone;

                        string[] validationKinds = kind.Split(new char[] { ',' });

                        foreach (string strValidationKind in validationKinds)
                        {
                            if (MSWebDeploymentAssembly.DynamicAssembly.TryGetEnumValue("Microsoft.Web.Deployment.DeploymentSyncParameterValidationKind", strValidationKind, out currentvalidationKind))
                            {
                                validationKind = Enum.ToObject(validationKindType, ((int)(validationKind)) | ((int)(currentvalidationKind)));
                            }
                        }
                        // dynamic doesn't compare, since this is enum, cast to int to compare
                        if ((int)validationKind != (int)validationKindNone)
                        {
                            // due to the reflection the we can't
                            // $exception	{"Cannot implicitly convert type 'object' to 'Microsoft.Web.Deployment.DeploymentSyncParameterValidation'. An explicit conversion exists (are you missing a cast?)"}	System.Exception {Microsoft.CSharp.RuntimeBinder.RuntimeBinderException}
                            object parameterValidation =
                                MSWebDeploymentAssembly.DynamicAssembly.CreateObject("Microsoft.Web.Deployment.DeploymentSyncParameterValidation", new object[] { validationKind, validationString });
                            SetDynamicProperty(deploymentSyncParameter, "Validation", parameterValidation);
                        }
                    }
                }
            }
        }

        /// <summary>
        /// Utility function to avoid the reflection exception when assign to a strongtype property
        /// // $exception	{"Cannot implicitly convert type 'object' to 'Microsoft.Web.Deployment.DeploymentSyncParameterValidation'. An explicit conversion exists (are you missing a cast?)"}	System.Exception {Microsoft.CSharp.RuntimeBinder.RuntimeBinderException}
        /// </summary>
        /// <param name="thisObj"></param>
        /// <param name="propertyName"></param>
        /// <param name="value"></param>
        static public void SetDynamicProperty(dynamic thisObj, string propertyName, object value)
        {
            thisObj.GetType().GetProperty(propertyName).SetValue(thisObj, value, null);
        }


        /// <summary>
        /// Utility function to add DeclareParameter in line
        /// </summary>
        /// <param name="vSMSDeploySyncOption"></param>
        /// <param name="items"></param>
        static public void AddDeclareParametersToOptions(/*VSMSDeploySyncOption*/ dynamic vSMSDeploySyncOption, Framework.ITaskItem[] originalItems, bool fOptimisticPickNextDefaultValue)
        {
            System.Collections.Generic.IList<Framework.ITaskItem> items = SortParametersTaskItems(originalItems, fOptimisticPickNextDefaultValue, DeclareParameterMetadata.DefaultValue.ToString());
            if (vSMSDeploySyncOption != null && items != null)
            {
                foreach (Framework.ITaskItem item in items)
                {
                    AddDeclarParameterToOptions(vSMSDeploySyncOption, item);
                }
            }
        }


        // MSDeploy change -- Deprecate
        ///// <summary>
        ///// Utility function to support DeclarParametersFromFile
        ///// </summary>
        ///// <param name="vSMSDeploySyncOption"></param>
        ///// <param name="items"></param>
        static public void AddImportDeclareParametersFileOptions(/*VSMSDeploySyncOption*/ dynamic vSMSDeploySyncOption, Framework.ITaskItem[] items)
        {
            if (vSMSDeploySyncOption != null && items != null)
            {
                foreach (Framework.ITaskItem item in items)
                {
                    string fileName = item.ItemSpec;
                    vSMSDeploySyncOption.DeclaredParameters.Load(fileName);
                }
            }
        }

        static public void AddSetParametersFilesToObject(/*Deployment.DeploymentObject*/ dynamic deploymentObject, Generic.IList<string> filenames, IVSMSDeployHost host)
        {
            if (deploymentObject != null && filenames != null)
            {
                foreach (string filename in filenames)
                {
                    if (!string.IsNullOrEmpty(filename))
                    {
                        try
                        {
                            deploymentObject.SyncParameters.Load(filename);
                        }
                        catch (System.Exception e)
                        {
                            if (host != null)
                                host.Log.LogErrorFromException(e);
                            else
                                throw;
                        }
                    }
                }
            }
        }

        /// <summary>
        /// Utility function to set SimpleeSyncParameter Name/Value
        /// </summary>
        /// <param name="vSMSDeploySyncOption"></param>
        /// <param name="items"></param>
        static public void AddSimpleSetParametersVsMsDeployObject(MsDeploy.VSMSDeployObject srcVsMsDeployobject, Framework.ITaskItem[] originalItems, bool fOptimisticPickNextDefaultValue)
        {
            System.Collections.Generic.IList<Framework.ITaskItem> items = SortParametersTaskItems(originalItems, fOptimisticPickNextDefaultValue, SimpleSyncParameterMetadata.Value.ToString());
            if (srcVsMsDeployobject != null && items != null)
            {
                string lastItemName = string.Empty;
                foreach (Framework.ITaskItem item in items)
                {
                    string name = item.ItemSpec;
                    if (string.CompareOrdinal(name, lastItemName) != 0)
                    {
                        string value = item.GetMetadata(SimpleSyncParameterMetadata.Value.ToString());
                        srcVsMsDeployobject.SyncParameter(name, value);
                        lastItemName = name;
                    }
                }
            }
        }

        static public void AddProviderOptions(/*Deployment.DeploymentProviderOptions*/ dynamic deploymentProviderOptions, Generic.IList<ProviderOption> providerOptions, IVSMSDeployHost host)
        {
            if (deploymentProviderOptions != null && providerOptions != null)
            {
                foreach (ProviderOption item in providerOptions)
                {
                    string factoryName = item.FactoryName;
                    string name = item.Name;
                    string value = item.Value;
                    // Error handling is not required here if the providerOptions list is different from deploymentProviderOptions.ProviderSettings.
                    // providerOptions list contains metadata from MSBuild and this may be different from deploymentProviderOptions.ProviderSettings.
                    if (string.Compare(factoryName, deploymentProviderOptions.Factory.Name, StringComparison.OrdinalIgnoreCase) == 0)
                    {
                        dynamic setting = null;

                        // deploymentProviderOptions.ProviderSettings.TryGetValue(name, out setting);
                        MSWebDeploymentAssembly.DeploymentTryGetValueForEach(deploymentProviderOptions.ProviderSettings, name, out setting);
                        if (setting != null)
                        {
                            setting.Value = value;
                        }
                    }
                }
            }
        }


        /// <summary>
        /// Utility function to set SimpleeSyncParameter Name/Value
        /// </summary>
        /// <param name="vSMSDeploySyncOption"></param>
        /// <param name="items"></param>
        static public void AddSimpleSetParametersToObject(/*Deployment.DeploymentObject*/ dynamic deploymentObject, Generic.IList<ParameterInfo> parameters, IVSMSDeployHost host)
        {
            if (deploymentObject != null && parameters != null)
            {
<<<<<<< HEAD
                Generic.Dictionary<string, string> nameValueDictionary = new(parameters.Count, System.StringComparer.OrdinalIgnoreCase);
=======
                Generic.Dictionary<string, string> nameValueDictionary = new System.Collections.Generic.Dictionary<string, string>(parameters.Count, StringComparer.OrdinalIgnoreCase);
>>>>>>> 84c1f2c8
                foreach (ParameterInfo item in parameters)
                {
                    string name = item.Name;
                    string value;
                    if (!nameValueDictionary.TryGetValue(name, out value))
                    {
                        value = item.Value;
                    }

                    dynamic parameter = null;
                    // deploymentObject.SyncParameters.TryGetValue(name, out parameter);
                    MSWebDeploymentAssembly.DeploymentTryGetValueContains(deploymentObject.SyncParameters, name, out parameter);
                    string msg = string.Format(CultureInfo.CurrentCulture, Resources.VSMSDEPLOY_AddParameterIntoObject, name, value, deploymentObject.Name);
                    host.Log.LogMessage(msg);
                    if (parameter != null)
                    {
                        parameter.Value = value;
                    }
                    else
                    {
                        // Try to get error message to show.
                        Text.StringBuilder sb = CleanStringBuilder;
                        foreach (dynamic param in deploymentObject.SyncParameters)
                        {
                            if (sb.Length != 0)
                            {
                                sb.Append(", ");
                            }
                            sb.Append(param.Name);
                        }
                        // To do, change this to resource
                        string errMessage = string.Format(CultureInfo.CurrentCulture, Resources.VSMSDEPLOY_UnknownParameter, name, sb.ToString());
                        if (host != null)
                        {
                            throw new System.InvalidOperationException(errMessage);
                        }
                    }
                }
            }
        }


        /// <summary>
        /// Utility function to setParameters in type, scope, match, value of SyncParameter
        /// </summary>
        /// <param name="vSMSDeploySyncOption"></param>
        /// <param name="items"></param>
        static public void AddSetParametersToObject(/*Deployment.DeploymentObject*/ dynamic deploymentObject, Generic.IList<ParameterInfoWithEntry> parameters, IVSMSDeployHost host)
        {
            if (deploymentObject != null && parameters != null)
            {
<<<<<<< HEAD
                Generic.Dictionary<string, string> nameValueDictionary = new(parameters.Count, System.StringComparer.OrdinalIgnoreCase);
                Generic.Dictionary<string, string> entryIdentityDictionary = new(parameters.Count);
=======
                Generic.Dictionary<string, string> nameValueDictionary = new System.Collections.Generic.Dictionary<string, string>(parameters.Count, StringComparer.OrdinalIgnoreCase);
                Generic.Dictionary<string, string> entryIdentityDictionary = new System.Collections.Generic.Dictionary<string, string>(parameters.Count);
>>>>>>> 84c1f2c8

                foreach (ParameterInfoWithEntry item in parameters)
                {
                    try
                    {
                        string data = null;
                        if (!nameValueDictionary.TryGetValue(item.Name, out data))
                        {
                            nameValueDictionary.Add(item.Name, item.Value);
                            data = item.Value;
                        }

                        dynamic parameter = null;
                        dynamic parameterEntry = null;
                        dynamic parameterValidation = null;
                        if (!string.IsNullOrEmpty(item.Kind))
                        {
                            string identityString = string.Join(";", new string[] { item.Name, item.Kind, item.Scope, item.Match, item.Element, item.ValidationString });
                            if (!entryIdentityDictionary.ContainsKey(identityString))
                            {
                                if (string.Compare(item.Element, "parameterEntry", StringComparison.OrdinalIgnoreCase) == 0)
                                {
                                    parameterEntry = MSWebDeploymentAssembly.DynamicAssembly.CreateObject("Microsoft.Web.Deployment.DeploymentSyncParameterEntry",
                                        new object[] { item.Kind, item.Scope, item.Match, string.Empty });
                                }
                                else if (string.Compare(item.Element, "parameterValidation", StringComparison.OrdinalIgnoreCase) == 0)
                                {

                                    // this is bogus assertion because by default msdeploy always setup the validation which is never be null
                                    // System.Diagnostics.Debug.Assert(deploymentSyncParameter.Validation == null, "deploymentSyncParameter.Validation is already set");
                                    string validationString = item.ValidationString;

                                    object validationKindNone = MSWebDeploymentAssembly.DynamicAssembly.GetEnumValue("Microsoft.Web.Deployment.DeploymentSyncParameterValidationKind", "None");
                                    dynamic validationKind = validationKindNone;
                                    System.Type validationKindType = validationKind.GetType();
                                    dynamic currentvalidationKind = validationKindNone;

                                    string[] validationKinds = item.Kind.Split(new char[] { ',' });

                                    foreach (string strValidationKind in validationKinds)
                                    {
                                        if (MSWebDeploymentAssembly.DynamicAssembly.TryGetEnumValue("Microsoft.Web.Deployment.DeploymentSyncParameterValidationKind", strValidationKind, out currentvalidationKind))
                                        {
                                            validationKind = Enum.ToObject(validationKindType, ((int)(validationKind)) | ((int)(currentvalidationKind)));
                                        }
                                    }
                                    // dynamic doesn't compare, since this is enum, cast to int to compare
                                    if ((int)validationKind != (int)validationKindNone)
                                    {
                                        parameterValidation =
                                            MSWebDeploymentAssembly.DynamicAssembly.CreateObject("Microsoft.Web.Deployment.DeploymentSyncParameterValidation", new object[] { validationKind, validationString });
                                    }




                                    //Microsoft.Web.Deployment.DeploymentSyncParameterValidationKind validationKind = Microsoft.Web.Deployment.DeploymentSyncParameterValidationKind.None;
                                    //Microsoft.Web.Deployment.DeploymentSyncParameterValidationKind currentvalidationKind;
                                    //string[] validationKinds = item.Kind.Split(new char[] { ',' });

                                    //foreach (string strValidationKind in validationKinds)
                                    //{
                                    //    if (System.Enum.TryParse<Microsoft.Web.Deployment.DeploymentSyncParameterValidationKind>(strValidationKind, out currentvalidationKind))
                                    //    {
                                    //        validationKind |= currentvalidationKind;
                                    //    }
                                    //}

                                    //if (validationKind != Microsoft.Web.Deployment.DeploymentSyncParameterValidationKind.None)
                                    //{

                                    //    parameterValidation = new Microsoft.Web.Deployment.DeploymentSyncParameterValidation(validationKind, item.ValidationString);
                                    //}
                                }
                                entryIdentityDictionary.Add(identityString, null);
                            }
                        }

                        if (!MSWebDeploymentAssembly.DeploymentTryGetValueContains(deploymentObject.SyncParameters, item.Name, out parameter))
                        {
                            parameter = MSWebDeploymentAssembly.DynamicAssembly.CreateObject("Microsoft.Web.Deployment.DeploymentSyncParameter",
                                new object[] { item.Name, item.Description, item.DefaultValue, item.Tags });
                            deploymentObject.SyncParameters.Add(parameter);
                            parameter.Value = data;
                        }
                        if (parameterEntry != null)
                        {
                            parameter.Add(parameterEntry);
                        }
                        if (parameterValidation != null)
                        {
                            // due to the reflection, compiler complain on assign a object to type without explicit convertion
                            // parameter.Validation = parameterValidation;
                            SetDynamicProperty(parameter, "Validation", parameterValidation);
                        }
                    }
                    catch (System.Exception e)
                    {
                        if (host != null)
                            host.Log.LogErrorFromException(e);
                        else
                            throw;
                    }
                }
            }
        }



        /// <summary>
        /// Utility function to setParameters in type, scope, match, value of SyncParameter
        /// </summary>
        /// <param name="vSMSDeploySyncOption"></param>
        /// <param name="items"></param>
        static public void AddSetParametersVsMsDeployObject(MsDeploy.VSMSDeployObject srcVsMsDeployobject, Framework.ITaskItem[] originalItems, bool fOptimisticPickNextDefaultValue)
        {
            System.Collections.Generic.IList<Framework.ITaskItem> items = SortParametersTaskItems(originalItems, fOptimisticPickNextDefaultValue, SyncParameterMetadata.DefaultValue.ToString());
            if (srcVsMsDeployobject != null && items != null)
            {
                foreach (Framework.ITaskItem item in items)
                {
                    string name = item.ItemSpec;
                    string kind = item.GetMetadata(SyncParameterMetadata.Kind.ToString());
                    string scope = item.GetMetadata(SyncParameterMetadata.Scope.ToString());
                    string matchRegularExpression = item.GetMetadata(SyncParameterMetadata.Match.ToString());
                    string value = item.GetMetadata(SyncParameterMetadata.Value.ToString());
                    string description = item.GetMetadata(SyncParameterMetadata.Description.ToString());
                    string defaultValue = item.GetMetadata(SyncParameterMetadata.DefaultValue.ToString());
                    string tags = item.GetMetadata(SyncParameterMetadata.Tags.ToString());
                    string element = item.GetMetadata(ExistingParameterValiationMetadata.Element.ToString());
                    if (string.IsNullOrEmpty(element))
                        element = "parameterEntry";
                    string validationString = item.GetMetadata(ExistingParameterValiationMetadata.ValidationString.ToString());


                    if (string.IsNullOrEmpty(value))
                    {
                        value = defaultValue;
                    }

                    srcVsMsDeployobject.SyncParameter(name, value, kind, scope, matchRegularExpression, description, defaultValue, tags, element, validationString);

                }
            }
        }

        static public void AddSetParametersFilesVsMsDeployObject(VSMSDeployObject srcVsMsDeployobject, Framework.ITaskItem[] items)
        {
            if (srcVsMsDeployobject != null && items != null)
            {
                foreach (Framework.ITaskItem item in items)
                {
                    string filename = item.ItemSpec;
                    srcVsMsDeployobject.SyncParameterFile(filename);
                }
            }
        }




        static public string DumpITeaskItem(Framework.ITaskItem iTaskItem)
        {
            Text.StringBuilder sb = CleanStringBuilder;
            string itemspec = iTaskItem.ItemSpec;
            sb.Append("<Item Name=\"");
            sb.Append(itemspec);
            sb.Append("\">");

            foreach (string name in iTaskItem.MetadataNames)
            {
                string value = iTaskItem.GetMetadata(name);
                sb.Append(@"<");
                sb.Append(name);
                sb.Append(@">");
                sb.Append(value);
                sb.Append(@"</");
                sb.Append(name);
                sb.Append(@">");
            }
            sb.Append(@"</Item>");

            return sb.ToString();
        }



        public static bool IsDeploymentWellKnownProvider(string strProvider)
        {
#if NET472
            if (string.Compare(strProvider, MSDeploy.Provider.DbDacFx, StringComparison.InvariantCultureIgnoreCase) == 0)
#else
            if (string.Compare(strProvider, MSDeploy.Provider.DbDacFx, StringComparison.OrdinalIgnoreCase) == 0)
#endif
            {
                return true;
            }
            object DeploymentWellKnownProviderUnknown = MSWebDeploymentAssembly.DynamicAssembly.GetEnumValue(MSDeploy.TypeName.DeploymentWellKnownProvider, MSDeploy.Provider.Unknown);
            object deploymentProvider = DeploymentWellKnownProviderUnknown;
            try
            {
                deploymentProvider = MSWebDeploymentAssembly.DynamicAssembly.GetEnumValueIgnoreCase(MSDeploy.TypeName.DeploymentWellKnownProvider, strProvider);
            }
            catch (System.Exception)
            {
            }
            return deploymentProvider != DeploymentWellKnownProviderUnknown;

        }

        /// <summary>
        /// Utility function to remove all Empty Directory
        /// </summary>
        /// <param name="dirPath"></param>
        internal static void RemoveAllEmptyDirectories(string dirPath, Utilities.TaskLoggingHelper Log)
        {
            if (!string.IsNullOrEmpty(dirPath) && Directory.Exists(dirPath))
            {
                IO.DirectoryInfo dirInfo = new(dirPath);
                RemoveAllEmptyDirectories(dirInfo, Log);
            }
        }

        internal static void RemoveAllEmptyDirectories(IO.DirectoryInfo dirinfo, Utilities.TaskLoggingHelper log)
        {
            if (dirinfo != null && dirinfo.Exists)
            {
                //Depth first search.
                foreach (IO.DirectoryInfo subDirInfo in dirinfo.GetDirectories())
                {
                    RemoveAllEmptyDirectories(subDirInfo, log);
                }

                if (dirinfo.GetFileSystemInfos().GetLength(0) == 0)
                {
                    dirinfo.Delete();
                    if (log != null)
                    {
                        log.LogMessage(Framework.MessageImportance.Normal, string.Format(CultureInfo.CurrentCulture, Resources.BUILDTASK_RemoveEmptyDirectories_Deleting, dirinfo.FullName));
                    }

                }
            }
        }

        static PriorityIndexComparer s_PriorityIndexComparer = null;
        internal static PriorityIndexComparer ParameterTaskComparer
        {
            get
            {
                if (s_PriorityIndexComparer == null)
                {
                    s_PriorityIndexComparer = new PriorityIndexComparer();
                }
                return s_PriorityIndexComparer;
            }
        }

        public static Generic.IList<Framework.ITaskItem> SortParametersTaskItems(Framework.ITaskItem[] taskItems, bool fOptimisticPickNextNonNullDefaultValue, string PropertyName)
        {
            Generic.IList<Framework.ITaskItem> sortedList = SortTaskItemsByPriority(taskItems);

            if (!fOptimisticPickNextNonNullDefaultValue || string.IsNullOrEmpty(PropertyName) || taskItems == null || taskItems.GetLength(0) <= 0)
            {
                return sortedList;
            }
            else
            {
                Generic.List<Framework.ITaskItem> optimizedValueList = new(sortedList);

<<<<<<< HEAD
                Generic.Dictionary<string, bool> FoundDictionary = new(optimizedValueList.Count, System.StringComparer.OrdinalIgnoreCase);
=======
                Generic.Dictionary<string, bool> FoundDictionary = new System.Collections.Generic.Dictionary<string, bool>(optimizedValueList.Count, StringComparer.OrdinalIgnoreCase);
>>>>>>> 84c1f2c8

                int maxCount = sortedList.Count;
                int i = 0;

                while (i < maxCount)
                {
                    int currentItemIndex = i;
                    Framework.ITaskItem item = optimizedValueList[i++];
                    string itemSpec = item.ItemSpec;
                    if (FoundDictionary.ContainsKey(itemSpec))
                    {
                        continue; // already scaned, move on to the next
                    }
                    else
                    {
                        bool fIsCurrentItemEmpty = string.IsNullOrEmpty(item.GetMetadata(PropertyName));
                        if (!fIsCurrentItemEmpty)
                        {
                            FoundDictionary[itemSpec] = true;
                            continue;
                        }
                        else
                        {
                            int next = i;
                            bool found = false;
                            while (next < maxCount)
                            {
                                Framework.ITaskItem nextitem = optimizedValueList[next++];
                                if (string.Compare(itemSpec, nextitem.ItemSpec, StringComparison.OrdinalIgnoreCase) == 0)
                                {
                                    string itemData = nextitem.GetMetadata(PropertyName);
                                    if (!string.IsNullOrEmpty(itemData))
                                    {
                                        // Get the data from the next best data
                                        Utilities.TaskItem newItem = new(item);
                                        newItem.SetMetadata(PropertyName, itemData);
                                        optimizedValueList[currentItemIndex] = newItem;
                                        FoundDictionary[itemSpec] = true; // mark that we already fond teh item;
                                        found = true;
                                        break;
                                    }
                                }
                            }
                            if (!found)
                            {
                                FoundDictionary[itemSpec] = false; // mark that we scan through the item and not found anything
                            }
                        }
                    }
                }
                return optimizedValueList;
            }
        }


        static string strMsdeployFwlink1 = @"http://go.microsoft.com/fwlink/?LinkId=178034";
        static string strMsdeployFwlink2 = @"http://go.microsoft.com/fwlink/?LinkId=178035";
        static string strMsdeployFwlink3 = @"http://go.microsoft.com/fwlink/?LinkId=178036";
        static string strMsdeployFwlink4 = @"http://go.microsoft.com/fwlink/?LinkId=178587";
        static string strMsdeployFwlink5 = @"http://go.microsoft.com/fwlink/?LinkId=178589";
        static internal string strMsdeployInstallationFwdLink = @"http://go.microsoft.com/?linkid=9278654";

        static string[] strMsdeployFwlinks = { strMsdeployFwlink1, strMsdeployFwlink2, strMsdeployFwlink3, strMsdeployFwlink4, strMsdeployFwlink5 };

        static int ContainMsdeployFwlink(string errorMessage, out string provider)
        {
            int index = -1;
            provider = null;
            string[][] strMsDeployFwlinksArray = { strMsdeployFwlinks };
            foreach (string[] Fwlinks in strMsDeployFwlinksArray)
            {
                for (int i = 0; i < Fwlinks.Length; i++)
                {
                    string fwlink = Fwlinks[i];
                    int lastIndexOfFwLink = -1;
                    if ((lastIndexOfFwLink = errorMessage.LastIndexOf(fwlink, StringComparison.OrdinalIgnoreCase)) >= 0)
                    {
                        index = i;
                        if (i == 0)
                        {
                            string subError = errorMessage.Substring(0, lastIndexOfFwLink);
                            subError = subError.Trim();
                            if ((lastIndexOfFwLink = subError.LastIndexOf(" ", StringComparison.Ordinal)) >= 0)
                            {
                                provider = subError.Substring(lastIndexOfFwLink + 1);
                            }
                        }
                        return index; // break out
                    }
                }
            }
            return index;
        }

        internal static bool IsType(System.Type type, System.Type checkType)
        {
#if NET472
            if (checkType!=null && 
                (type == checkType || type.IsSubclassOf(checkType)))
            {
                return true;
            }
#endif
            return false;
        }

        internal static string EnsureTrailingSlash(string str)
        {
            if (str != null && !str.EndsWith("/", StringComparison.Ordinal))
            {
                str += "/";
            }
            return str;
        }
        internal static string EnsureTrailingBackSlash(string str)
        {
            if (str != null && !str.EndsWith("\\", StringComparison.Ordinal))
            {
                str += "\\";
            }
            return str;
        }

        // Utility to log VsMsdeploy Exception 
        internal static void LogVsMsDeployException(Utilities.TaskLoggingHelper Log, System.Exception e)
        {
            if (e is System.Reflection.TargetInvocationException)
            {
                if (e.InnerException != null)
                    e = e.InnerException;
            }

            System.Text.StringBuilder strBuilder = new(e.Message.Length * 4);
            System.Type t = e.GetType();
            if (IsType(t, MSWebDeploymentAssembly.DynamicAssembly.GetType(MSDeploy.TypeName.DeploymentEncryptionException)))
            {
                // dev10 695263 OGF: Encryption Error message needs more information for packaging
                strBuilder.Append(Resources.VSMSDEPLOY_EncryptionExceptionMessage);
            }
            else if (IsType(t, MSWebDelegationAssembly.DynamicAssembly.GetType(MSDeploy.TypeName.DeploymentException)))
            {
                System.Exception rootException = e;
                dynamic lastDeploymentException = e;
                while (rootException != null && rootException.InnerException != null)
                {
                    rootException = rootException.InnerException;
                    if (IsType(rootException.GetType(), MSWebDelegationAssembly.DynamicAssembly.GetType(MSDeploy.TypeName.DeploymentException)))
                        lastDeploymentException = rootException;
                }

#if NET472
                bool isWebException = rootException is System.Net.WebException;
                if (isWebException)
                {
                    System.Net.WebException webException = rootException as System.Net.WebException;

                    // 404 come in as ProtocolError
                    if (webException.Status == System.Net.WebExceptionStatus.ProtocolError)
                    {
                        if (webException.Message.LastIndexOf("401", StringComparison.Ordinal) >= 0)
                        {
                            strBuilder.Append(Resources.VSMSDEPLOY_WebException401Message);
                        }
                        else if (webException.Message.LastIndexOf("404", StringComparison.Ordinal) >= 0)
                        {
                            strBuilder.Append(Resources.VSMSDEPLOY_WebException404Message);
                        }
                        else if (webException.Message.LastIndexOf("502", StringComparison.Ordinal) >= 0)
                        {
                            strBuilder.Append(Resources.VSMSDEPLOY_WebException502Message);
                        }
                        else if (webException.Message.LastIndexOf("550", StringComparison.Ordinal) >= 0)
                        {
                            strBuilder.Append(Resources.VSMSDEPLOY_WebException550Message);
                        }
                        else if (webException.Message.LastIndexOf("551", StringComparison.Ordinal) >= 0)
                        {
                            strBuilder.Append(Resources.VSMSDEPLOY_WebException551Message);
                        }
                    }
                    else if (webException.Status == System.Net.WebExceptionStatus.ConnectFailure)
                    {
                        strBuilder.Append(Resources.VSMSDEPLOY_WebExceptionConnectFailureMessage);
                    }
                }
                else if (rootException is System.Net.Sockets.SocketException)
                {
                    strBuilder.Append(Resources.VSMSDEPLOY_WebExceptionConnectFailureMessage);
                }
                else
                {
                    string strMsg = lastDeploymentException.Message;
                    string provider;
                    int index = ContainMsdeployFwlink(strMsg, out provider);
                    if (index >= 0)
                    {
                        object DeploymentWellKnownProviderUnknown = MSWebDeploymentAssembly.DynamicAssembly.GetEnumValue(MSDeploy.TypeName.DeploymentWellKnownProvider, MSDeploy.Provider.Unknown);

                        dynamic wellKnownProvider = DeploymentWellKnownProviderUnknown;
                        // fwdlink1
                        if (index == 0)
                        {
                            string srErrorMessage = Resources.VSMSDEPLOY_MsDeployExceptionFwlink1Message;
                            if (provider.LastIndexOf("sql", StringComparison.OrdinalIgnoreCase) >= 0)
                            {
                                srErrorMessage = Resources.VSMSDEPLOY_MsDeployExceptionFwlink1SQLMessage;
                            }
                            else
                            {
                                try
                                {
                                    wellKnownProvider = MSWebDeploymentAssembly.DynamicAssembly.GetEnumValueIgnoreCase(MSDeploy.TypeName.DeploymentWellKnownProvider, provider);
                                }
                                catch
                                {
                                    // don't cause the failure;
                                }

                                if (wellKnownProvider.Equals(MSWebDeploymentAssembly.DynamicAssembly.GetEnumValue(MSDeploy.TypeName.DeploymentWellKnownProvider, MSDeploy.Provider.MetaKey))
                                    || wellKnownProvider.Equals(MSWebDeploymentAssembly.DynamicAssembly.GetEnumValue(MSDeploy.TypeName.DeploymentWellKnownProvider, MSDeploy.Provider.AppHostConfig)))
                                {
                                    srErrorMessage = Resources.VSMSDEPLOY_MsDeployExceptionFwlink1SiteMessage;
                                }
                            }
                            strBuilder.Append(string.Format(CultureInfo.CurrentCulture,srErrorMessage, provider));
                        }
                        else if (index == 1)
                        {
                            strBuilder.Append(Resources.VSMSDEPLOY_MsDeployExceptionFwlink2Message);
                        }
                        else if (index == 2)
                        {
                            strBuilder.Append(Resources.VSMSDEPLOY_MsDeployExceptionFwlink3Message);
                        }
                        else if (index == 3)
                        {
                            strBuilder.Append(Resources.VSMSDEPLOY_MsDeployExceptionFwlink4Message);
                        }
                        else
                        {
                            Debug.Assert(false, "fwdlink5 and above is not implemented");
                        }
                    }
                }
#endif
            }

            if (e.InnerException == null)
            {
                strBuilder.Append(e.Message);
                Log.LogError(string.Format(CultureInfo.CurrentCulture, Resources.VSMSDEPLOY_FailedWithException, strBuilder.ToString()));
            }
            else
            {
                // Dev10 bug we sometime need better error message to show user what do do
                System.Exception currentException = e;
                while (currentException != null)
                {
                    strBuilder.Append(Environment.NewLine);
                    strBuilder.Append(currentException.Message);
                    currentException = currentException.InnerException;
                }
                Log.LogError(string.Format(CultureInfo.CurrentCulture, Resources.VSMSDEPLOY_FailedWithExceptionWithDetail, e.Message, strBuilder.ToString()));
            }
            strBuilder.Append(Environment.NewLine);
            strBuilder.Append(e.StackTrace);
            Log.LogMessage(Framework.MessageImportance.Low, strBuilder.ToString());
        }

        public static Generic.IList<Framework.ITaskItem> SortTaskItemsByPriority(Framework.ITaskItem[] taskItems)
        {
            int count = taskItems != null ? taskItems.GetLength(0) : 0;
            Generic.SortedList<Generic.KeyValuePair<int, int>, Framework.ITaskItem> sortedList =
                new(count, ParameterTaskComparer);

            for (int i = 0; i < count; i++)
            {
                Framework.ITaskItem iTaskItem = taskItems[i];
                string priority = iTaskItem.GetMetadata("Priority");
                int iPriority = string.IsNullOrEmpty(priority) ? 0 : Convert.ToInt32(priority, CultureInfo.InvariantCulture);
                sortedList.Add(new System.Collections.Generic.KeyValuePair<int, int>(iPriority, i), iTaskItem);
            }
            return sortedList.Values;
        }
        internal class PriorityIndexComparer : Generic.IComparer<Generic.KeyValuePair<int, int>>
        {
            #region IComparer<KeyValuePair<int,int>> Members
            public int Compare(System.Collections.Generic.KeyValuePair<int, int> x, System.Collections.Generic.KeyValuePair<int, int> y)
            {
                if (x.Key == y.Key)
                {
                    return x.Value - y.Value;
                }
                else
                {
                    return x.Key - y.Key;
                }
            }
            #endregion
        }

        static public string StripOffTrailingSlashes(string str)
        {
            if (!string.IsNullOrEmpty(str))
            {
                while (str.EndsWith("\\", StringComparison.Ordinal) || str.EndsWith("/", StringComparison.Ordinal))
                    str = str.Substring(0, str.Length - 1);

            }
            return str;
        }

        static public string EnsureTrailingSlashes(string rootPath, char slash)
        {
<<<<<<< HEAD
            string directorySeparator = new(slash, 1);
            string rootPathWithSlash = string.Concat(rootPath, rootPath.EndsWith(directorySeparator, System.StringComparison.Ordinal) ? string.Empty : directorySeparator);
=======
            string directorySeparator = new string(slash, 1);
            string rootPathWithSlash = string.Concat(rootPath, rootPath.EndsWith(directorySeparator, StringComparison.Ordinal) ? string.Empty : directorySeparator);
>>>>>>> 84c1f2c8
            return rootPathWithSlash;
        }


        static public string GetFilePathResolution(string source, string sourceRootPath)
        {
            if (Path.IsPathRooted(source) || string.IsNullOrEmpty(sourceRootPath))
                return source;
            else
                return Path.Combine(sourceRootPath, source);
        }


        /// <summary>
        /// Utility to generate the Ipv6 string address to match with the ServerBinding string
        /// Ipv6 need the have 
        /// </summary>
        /// <param name="iPAddress"></param>
        /// <returns></returns>
        static internal string GetIPAddressString(System.Net.IPAddress iPAddress)
        {
            if (iPAddress != null)
            {
                if (iPAddress.AddressFamily == System.Net.Sockets.AddressFamily.InterNetwork)
                    return iPAddress.ToString();
                else if (iPAddress.AddressFamily == System.Net.Sockets.AddressFamily.InterNetworkV6)
                {
                    Text.StringBuilder stringBuilder = CleanStringBuilder;
                    stringBuilder.Append("[");
                    stringBuilder.Append(iPAddress.ToString());
                    stringBuilder.Append("]");
                    return stringBuilder.ToString();
                }
            }
            return null;
        }

        /// <summary>
        /// Utility function to match the IPAddress with the string in IIS ServerBinding's IPAddress
        /// </summary>
        /// <param name="IISBindingIPString"></param>
        /// <param name="iPAddresses"></param>
        /// <returns></returns>
        static internal bool MatchOneOfIPAddress(string IISBindingIPString, System.Net.IPAddress[] iPAddresses)
        {
            if (!string.IsNullOrEmpty(IISBindingIPString))
            {
                if (IISBindingIPString.Trim() == "*")
                    return true;

                foreach (System.Net.IPAddress iPAddress in iPAddresses)
                {
                    if (string.Compare(GetIPAddressString(iPAddress), IISBindingIPString, StringComparison.OrdinalIgnoreCase) == 0)
                        return true;
                }
            }
            return false;
        }

        static internal void SetupMSWebDeployDynamicAssemblies(string strVersionsToTry, Utilities.Task task)
        {
            // Mark the assembly version.
            // System.Version version1_1 = new System.Version("7.1");
            Generic.Dictionary<string, string> versionsList = new();
            if (!string.IsNullOrEmpty(strVersionsToTry))
            {
                foreach (string str in strVersionsToTry.Split(';'))
                {
                    versionsList[str] = str;
                }
            }

            const string MSDeploymentDllFallback = "9.0";
            versionsList[MSDeploymentDllFallback] = MSDeploymentDllFallback;

            System.Version[] versionArray = versionsList.Values.Select(p => new System.Version(p)).ToArray();
            Array.Sort(versionArray);

            for (int i = versionArray.GetLength(0) - 1; i >= 0; i--)
            {
                System.Version version = versionArray[i];
                try
                {
                    MSWebDeploymentAssembly.SetVersion(version);

                    System.Version webDelegationAssemblyVersion = version;
#if NET472
                    if (MSWebDeploymentAssembly.DynamicAssembly != null && MSWebDeploymentAssembly.DynamicAssembly.Assembly != null)
                    {
                        foreach (System.Reflection.AssemblyName assemblyName in MSWebDeploymentAssembly.DynamicAssembly.Assembly.GetReferencedAssemblies())
                        {
                            if (string.Compare(assemblyName.Name, 0 ,  MSWebDelegationAssembly.AssemblyName, 0, MSWebDelegationAssembly.AssemblyName.Length, StringComparison.OrdinalIgnoreCase) == 0)
                            {
                                webDelegationAssemblyVersion = assemblyName.Version;
                                break;
                            }
                        }
                    }
#endif
                    MSWebDelegationAssembly.SetVersion(webDelegationAssemblyVersion);
                    task.Log.LogMessage(Framework.MessageImportance.Low, string.Format(CultureInfo.CurrentCulture, Resources.VSMSDEPLOY_MSDEPLOYVERSIONLOAD, task.ToString(), MSWebDeploymentAssembly.DynamicAssembly.AssemblyFullName));
                    task.Log.LogMessage(Framework.MessageImportance.Low, string.Format(CultureInfo.CurrentCulture, Resources.VSMSDEPLOY_MSDEPLOYVERSIONLOAD, task.ToString(), MSWebDelegationAssembly.DynamicAssembly.AssemblyFullName));
                    return;
                }
                catch (System.Exception e)
                {
                    task.Log.LogMessage(Framework.MessageImportance.Low, string.Format(CultureInfo.CurrentCulture, Resources.BUILDTASK_FailedToLoadThisVersionMsDeployTryingTheNext, versionArray[i], e.Message));
                }
            }
            // if it not return by now, it is definite a error
            throw new System.InvalidOperationException(string.Format(CultureInfo.CurrentCulture, Resources.VSMSDEPLOY_MSDEPLOYASSEMBLYLOAD_FAIL, task.ToString()));
        }


        static public string EscapeTextForMSBuildVariable(string text)
        {
            if (!string.IsNullOrEmpty(text) && text.IndexOfAny(@"$%".ToArray()) >= 0)
            {
                System.Text.StringBuilder stringBuilder = new(text.Length * 2);
                char[] chars = text.ToCharArray();
                int i = 0;
                for (i = 0; i < chars.Count() - 2; i++)
                {
                    char ch = chars[i];
                    char nextch1 = chars[i + 1];
                    char nextch2 = chars[i + 2];
                    bool fAlreadyHandled = false;
                    switch (ch)
                    {
                        case '$':
                            if (nextch1 == '(')
                            {
                                stringBuilder.Append("%24");
                                fAlreadyHandled = true;
                            }
                            break;
                        case '%':
                            if (nextch1 == '(' || ("0123456789ABCDEFabcdef".IndexOf(nextch1) >= 0 && "0123456789ABCDEFabcdef".IndexOf(nextch2) >= 0))
                            {
                                stringBuilder.Append("%25");
                                fAlreadyHandled = true;
                            }
                            break;
                    }
                    if (!fAlreadyHandled)
                    {
                        stringBuilder.Append(ch);
                    }
                }
                for (; i < chars.Count(); i++)
                    stringBuilder.Append(chars[i]);
                return stringBuilder.ToString();
            }
            return text;
        }
        /// <summary>
        /// Given a user agant string, it appends :WTE<version> to it if
        /// the string is not null.
        /// </summary>
        public static string GetFullUserAgentString(string userAgent)
        {
#if NET472
            if(string.IsNullOrEmpty(userAgent))
                return null;
            try 
            {
                object[] o = typeof(Utility).Assembly.GetCustomAttributes(typeof(AssemblyFileVersionAttribute), false);
                if (o.Length > 0 && o[0] is AssemblyFileVersionAttribute)
                {
                    return string.Concat(userAgent, ":WTE", ((AssemblyFileVersionAttribute)o[0]).Version);
                }
            }
            catch
            {
                Debug.Assert(false, "Error getting WTE version");
            }
#endif
            return userAgent;
        }

    }


    internal static class ItemFilter
    {
        public delegate bool ItemMetadataFilter(Framework.ITaskItem iTaskItem);

        public static bool ItemFilterPipelineMetadata(Framework.ITaskItem item, string metadataName, string metadataValue, bool fIgnoreCase)
        {
#if NET472
            return (string.Compare(item.GetMetadata(metadataName), metadataValue, fIgnoreCase, CultureInfo.InvariantCulture) == 0);
#else
            return (string.Compare(item.GetMetadata(metadataName), metadataValue, fIgnoreCase) == 0);
#endif

        }

        public static bool ItemFilterExcludeTrue(Framework.ITaskItem iTaskItem)
        {
            string metadataName = PipelineMetadata.Exclude.ToString();
            return ItemFilterPipelineMetadata(iTaskItem, metadataName, "true", true);
        }

    }


}<|MERGE_RESOLUTION|>--- conflicted
+++ resolved
@@ -1152,11 +1152,7 @@
         {
             if (deploymentObject != null && parameters != null)
             {
-<<<<<<< HEAD
-                Generic.Dictionary<string, string> nameValueDictionary = new(parameters.Count, System.StringComparer.OrdinalIgnoreCase);
-=======
-                Generic.Dictionary<string, string> nameValueDictionary = new System.Collections.Generic.Dictionary<string, string>(parameters.Count, StringComparer.OrdinalIgnoreCase);
->>>>>>> 84c1f2c8
+                Generic.Dictionary<string, string> nameValueDictionary = new(parameters.Count, StringComparer.OrdinalIgnoreCase);
                 foreach (ParameterInfo item in parameters)
                 {
                     string name = item.Name;
@@ -1208,13 +1204,8 @@
         {
             if (deploymentObject != null && parameters != null)
             {
-<<<<<<< HEAD
-                Generic.Dictionary<string, string> nameValueDictionary = new(parameters.Count, System.StringComparer.OrdinalIgnoreCase);
+                Generic.Dictionary<string, string> nameValueDictionary = new(parameters.Count, StringComparer.OrdinalIgnoreCase);
                 Generic.Dictionary<string, string> entryIdentityDictionary = new(parameters.Count);
-=======
-                Generic.Dictionary<string, string> nameValueDictionary = new System.Collections.Generic.Dictionary<string, string>(parameters.Count, StringComparer.OrdinalIgnoreCase);
-                Generic.Dictionary<string, string> entryIdentityDictionary = new System.Collections.Generic.Dictionary<string, string>(parameters.Count);
->>>>>>> 84c1f2c8
 
                 foreach (ParameterInfoWithEntry item in parameters)
                 {
@@ -1485,11 +1476,7 @@
             {
                 Generic.List<Framework.ITaskItem> optimizedValueList = new(sortedList);
 
-<<<<<<< HEAD
-                Generic.Dictionary<string, bool> FoundDictionary = new(optimizedValueList.Count, System.StringComparer.OrdinalIgnoreCase);
-=======
-                Generic.Dictionary<string, bool> FoundDictionary = new System.Collections.Generic.Dictionary<string, bool>(optimizedValueList.Count, StringComparer.OrdinalIgnoreCase);
->>>>>>> 84c1f2c8
+                Generic.Dictionary<string, bool> FoundDictionary = new(optimizedValueList.Count, StringComparer.OrdinalIgnoreCase);
 
                 int maxCount = sortedList.Count;
                 int i = 0;
@@ -1804,13 +1791,8 @@
 
         static public string EnsureTrailingSlashes(string rootPath, char slash)
         {
-<<<<<<< HEAD
             string directorySeparator = new(slash, 1);
-            string rootPathWithSlash = string.Concat(rootPath, rootPath.EndsWith(directorySeparator, System.StringComparison.Ordinal) ? string.Empty : directorySeparator);
-=======
-            string directorySeparator = new string(slash, 1);
             string rootPathWithSlash = string.Concat(rootPath, rootPath.EndsWith(directorySeparator, StringComparison.Ordinal) ? string.Empty : directorySeparator);
->>>>>>> 84c1f2c8
             return rootPathWithSlash;
         }
 
