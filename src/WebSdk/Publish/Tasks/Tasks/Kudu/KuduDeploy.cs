﻿// Licensed to the .NET Foundation under one or more agreements.
// The .NET Foundation licenses this file to you under the MIT license.

///--------------------------------------------------------------------------------------------
/// KuduDeploy.cs
///
/// Support for WAWS deployment using Kudu API.
///
/// Copyright(c) 2006 Microsoft Corporation
///--------------------------------------------------------------------------------------------

using Microsoft.NET.Sdk.Publish.Tasks.Properties;
using Framework = Microsoft.Build.Framework;
using Utilities = Microsoft.Build.Utilities;

namespace Microsoft.NET.Sdk.Publish.Tasks.Kudu
{
    sealed public class KuduDeploy : Utilities.Task
    {
        public static readonly int TimeoutMilliseconds = 180000;
        [Framework.Required]
        public string PublishIntermediateOutputPath
        {
            get;
            set;
        }

        [Framework.Required]
        public string PublishUrl
        {
            get;
            set;
        }

        [Framework.Required]
        public string UserName
        {
            get;
            set;
        }

        [Framework.Required]
        public string Password
        {
            get;
            set;
        }

        [Framework.Required]
        public string PublishSiteName
        {
            get;
            set;
        }

        public bool DeployIndividualFiles
        {
            get;
            set;
        }

        internal KuduConnectionInfo GetConnectionInfo()
        {
<<<<<<< HEAD
            KuduConnectionInfo connectionInfo = new();
            connectionInfo.DestinationUrl = PublishUrl;

            connectionInfo.UserName = UserName;
            connectionInfo.Password = Password;
            connectionInfo.SiteName = PublishSiteName;
=======
            KuduConnectionInfo connectionInfo = new KuduConnectionInfo
            {
                DestinationUrl = PublishUrl,
                UserName = UserName,
                Password = Password,
                SiteName = PublishSiteName
            };
>>>>>>> 0aa624d0

            return connectionInfo;
        }

        public override bool Execute()
        {
            if (string.IsNullOrEmpty(PublishIntermediateOutputPath))
            {
                Log.LogError(Resources.KUDUDEPLOY_DeployOutputPathEmpty);
                return false;
            }

            KuduConnectionInfo connectionInfo = GetConnectionInfo();
            if (string.IsNullOrEmpty(connectionInfo.UserName) || string.IsNullOrEmpty(connectionInfo.Password) || string.IsNullOrEmpty(connectionInfo.DestinationUrl))
            {
                Log.LogError(Resources.KUDUDEPLOY_ConnectionInfoMissing);
                return false;
            }

            bool publishStatus = DeployFiles(connectionInfo);

            if (publishStatus)
            {
                Log.LogMessage(Microsoft.Build.Framework.MessageImportance.High, Resources.KUDUDEPLOY_PublishSucceeded);
            }
            else
            {
                Log.LogError(Resources.KUDUDEPLOY_PublishFailed);
            }

            return publishStatus;
        }

        internal bool DeployFiles(KuduConnectionInfo connectionInfo)
        {
            KuduVfsDeploy fileDeploy = new(connectionInfo, Log);

            bool success;
            if (!DeployIndividualFiles)
            {
                success = DeployZipFile(connectionInfo);
                return success;
            }

            // Deploy the files.
            System.Threading.Tasks.Task deployTask = fileDeploy.DeployAsync(PublishIntermediateOutputPath);
            try
            {
                success = deployTask.Wait(TimeoutMilliseconds);
                if (!success)
                {
                    Log.LogError(string.Format(Resources.KUDUDEPLOY_AzurePublishErrorReason, Resources.KUDUDEPLOY_OperationTimeout));
                }
            }
            catch (AggregateException ae)
            {
                Log.LogError(string.Format(Resources.KUDUDEPLOY_AzurePublishErrorReason, ae.Flatten().Message));
                success = false;
            }

            return success;
        }


        #region Zip File Publish
        internal bool DeployZipFile(KuduConnectionInfo connectionInfo)
        {
            bool success;
            KuduZipDeploy zipDeploy = new(connectionInfo, Log);

            string zipFileFullPath = CreateZipFile(PublishIntermediateOutputPath);
            System.Threading.Tasks.Task<bool> zipTask = zipDeploy.DeployAsync(zipFileFullPath);
            try
            {
                success = zipTask.Wait(TimeoutMilliseconds);
                if (!success)
                {
                    Log.LogError(string.Format(Resources.KUDUDEPLOY_AzurePublishErrorReason, Resources.KUDUDEPLOY_OperationTimeout));
                }
            }
            catch (AggregateException ae)
            {
                Log.LogError(string.Format(Resources.KUDUDEPLOY_AzurePublishErrorReason, ae.Flatten().Message));
                success = false;
            }

            // Clean up the resources.
            DeleteTempZipFile(zipFileFullPath);

            return success && zipTask.Result;
        }

        internal string CreateZipFile(string sourcePath)
        {
            // Zip the files from PublishOutput path.
            string zipFileFullPath = System.IO.Path.Combine(System.IO.Path.GetTempPath(), string.Format("Publish{0}.zip", new Random().Next(int.MaxValue)));
            Log.LogMessage(Microsoft.Build.Framework.MessageImportance.High, string.Format(Resources.KUDUDEPLOY_CopyingToTempLocation, zipFileFullPath));

            try
            {
                System.IO.Compression.ZipFile.CreateFromDirectory(sourcePath, zipFileFullPath);
            }
            catch (Exception e)
            {
                Log.LogError(string.Format(Resources.KUDUDEPLOY_AzurePublishErrorReason, e.Message));
                // If we are unable to zip the file, then we fail.
                return null;
            }

            Log.LogMessage(Microsoft.Build.Framework.MessageImportance.High, Resources.KUDUDEPLOY_CopyingToTempLocationCompleted);

            return zipFileFullPath;
        }

        internal System.Threading.Tasks.Task DeleteTempZipFile(string tempFilePath)
        {
            return System.Threading.Tasks.Task.Factory.StartNew(
               () =>
               {
                   if (File.Exists(tempFilePath))
                   {
                       try
                       {
                           File.Delete(tempFilePath);
                       }
                       catch
                       {
                           // We don't need to do any thing if we are unable to delete the temp file.
                       }
                   }
               });
        }

        #endregion
    }
}<|MERGE_RESOLUTION|>--- conflicted
+++ resolved
@@ -61,22 +61,13 @@
 
         internal KuduConnectionInfo GetConnectionInfo()
         {
-<<<<<<< HEAD
-            KuduConnectionInfo connectionInfo = new();
-            connectionInfo.DestinationUrl = PublishUrl;
-
-            connectionInfo.UserName = UserName;
-            connectionInfo.Password = Password;
-            connectionInfo.SiteName = PublishSiteName;
-=======
-            KuduConnectionInfo connectionInfo = new KuduConnectionInfo
+            KuduConnectionInfo connectionInfo = new()
             {
                 DestinationUrl = PublishUrl,
                 UserName = UserName,
                 Password = Password,
                 SiteName = PublishSiteName
             };
->>>>>>> 0aa624d0
 
             return connectionInfo;
         }
