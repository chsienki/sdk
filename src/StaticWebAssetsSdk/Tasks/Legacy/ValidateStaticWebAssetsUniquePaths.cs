--- conflicted
+++ resolved
@@ -44,29 +44,11 @@
                         return false;
                     }
                 }
-<<<<<<< HEAD
-            }
-
-        for (var i = 0; i < WebRootFiles.Length; i++)
-        {
-            var webRootFile = WebRootFiles[i];
-            var relativePath = webRootFile.GetMetadata(TargetPath);
-            var webRootFileWebRootPath = GetWebRootPath("", "/", relativePath);
-            if (assetsByWebRootPaths.TryGetValue(webRootFileWebRootPath, out var existingAsset))
-            {
-                Log.LogError($"The static web asset '{existingAsset.ItemSpec}' has a conflicting web root path '{webRootFileWebRootPath}' with the project file '{webRootFile.ItemSpec}'.");
-                return false;
-            }
-        }
-
-            return true;
-=======
                 else
                 {
                     assetsByWebRootPaths.Add(webRootPath, contentRootDefinition);
                 }
             }
->>>>>>> 35b730f9
         }
 
         for (var i = 0; i < WebRootFiles.Length; i++)
