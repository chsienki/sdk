--- conflicted
+++ resolved
@@ -88,17 +88,7 @@
         var manifest = JsonSerializer.Deserialize(jsonBytes, StaticWebAssetsJsonSerializerContext.RelaxedEscaping.StaticWebAssetsManifest);
         if (manifest.Version != 1)
         {
-<<<<<<< HEAD
-            var manifest = JsonSerializer.Deserialize(jsonBytes, StaticWebAssetsJsonSerializerContext.RelaxedEscaping.StaticWebAssetsManifest);
-            if (manifest.Version != 1)
-            {
-                throw new InvalidOperationException($"Invalid manifest version. Expected manifest version '1' and found version '{manifest.Version}'.");
-            }
-
-            return manifest;
-=======
             throw new InvalidOperationException($"Invalid manifest version. Expected manifest version '1' and found version '{manifest.Version}'.");
->>>>>>> 2cb867c3
         }
 
         return manifest;
