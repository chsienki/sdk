﻿// Copyright (c) .NET Foundation and contributors. All rights reserved.
// Licensed under the MIT license. See LICENSE file in the project root for full license information.

using System;
using System.Collections.Generic;
using System.IO;
using System.Linq;
using Microsoft.DotNet.Cli.Utils;
using Microsoft.DotNet.Tools.Test.Utilities;

namespace Microsoft.DotNet.Tools.Builder.Tests
{
    public class IncrementalTestBase : TestBase
    {
        protected virtual string MainProject
        {
            get; set;
        }

        protected virtual string ExpectedOutput
        {
            get; set;
        }

<<<<<<< HEAD
        protected virtual string TestProjectRoot
        {
            get; set;
        }

        protected IncrementalTestBase()
        {

        }
=======
        protected readonly string MainProject;
        protected readonly string ExpectedOutput;
        protected readonly TempDirectory Root;
>>>>>>> 732f3d7a

        public IncrementalTestBase(string testProjectsRoot, string mainProject, string expectedOutput)
        {
            MainProject = mainProject;
            ExpectedOutput = expectedOutput;
<<<<<<< HEAD
            TestProjectRoot = testProjectsRoot;
=======

            Root = Temp.CreateDirectory();

            TempProjectRoot = Root.CopyDirectory(testProjectsRoot);
>>>>>>> 732f3d7a
        }

        protected void TouchSourcesOfProject()
        {
            TouchSourcesOfProject(MainProject);
        }

        protected void TouchSourcesOfProject(string projectToTouch)
        {
            foreach (var sourceFile in GetSourceFilesForProject(projectToTouch))
            {
                TouchFile(sourceFile);
            }
        }

        protected static void TouchFile(string file)
        {
            File.SetLastWriteTimeUtc(file, DateTime.UtcNow);
        }

        protected CommandResult BuildProject(bool defaultOutput = false, bool noIncremental = false, bool expectBuildFailure = false)
        {
            var mainProjectFile = GetProjectFile(MainProject);
            return BuildProject(mainProjectFile, noIncremental, expectBuildFailure);
        }

        protected CommandResult BuildProject(string projectFile, bool noIncremental = false, bool expectBuildFailure = false)
        {
            var buildCommand = new BuildCommand(projectFile, output: GetOutputDir(), framework: "dnxcore50", noIncremental: noIncremental);
            var result = buildCommand.ExecuteWithCapturedOutput();

            if (!expectBuildFailure)
            {
                result.Should().Pass();
                TestOutputExecutable(GetOutputExePath(), buildCommand.GetOutputExecutableName(), ExpectedOutput);
            }
            else
            {
                result.Should().Fail();
            }

            return result;
        }

        protected virtual string GetOutputExePath()
        {
            return GetBinRoot();
        }

        protected virtual string GetOutputDir()
        {
            return GetBinRoot();
        }

        protected string GetBinRoot()
        {
            return Path.Combine(TestProjectRoot, "bin");
        }

        protected virtual string GetProjectDirectory(string projectName)
        {
            return Path.Combine(TestProjectRoot);
        }

        protected string GetProjectFile(string projectName)
        {
            return Path.Combine(GetProjectDirectory(projectName), "project.json");
        }

        private string GetOutputFileForProject(string projectName)
        {
            return Path.Combine(GetCompilationOutputPath(), projectName + ".dll");
        }

        private IEnumerable<string> GetSourceFilesForProject(string projectName)
        {
            return Directory.EnumerateFiles(GetProjectDirectory(projectName)).
                Where(f => f.EndsWith(".cs"));
        }

        protected string GetCompilationOutputPath()
        {
            var executablePath = Path.Combine(GetBinRoot(), "Debug", "dnxcore50");

            return executablePath;
        }
    }
}<|MERGE_RESOLUTION|>--- conflicted
+++ resolved
@@ -22,7 +22,6 @@
             get; set;
         }
 
-<<<<<<< HEAD
         protected virtual string TestProjectRoot
         {
             get; set;
@@ -32,24 +31,13 @@
         {
 
         }
-=======
-        protected readonly string MainProject;
-        protected readonly string ExpectedOutput;
-        protected readonly TempDirectory Root;
->>>>>>> 732f3d7a
+
 
         public IncrementalTestBase(string testProjectsRoot, string mainProject, string expectedOutput)
         {
             MainProject = mainProject;
             ExpectedOutput = expectedOutput;
-<<<<<<< HEAD
             TestProjectRoot = testProjectsRoot;
-=======
-
-            Root = Temp.CreateDirectory();
-
-            TempProjectRoot = Root.CopyDirectory(testProjectsRoot);
->>>>>>> 732f3d7a
         }
 
         protected void TouchSourcesOfProject()
