--- conflicted
+++ resolved
@@ -21,26 +21,8 @@
             string newArgs = "console -f netcoreapp3.0 --debug:ephemeral-hive --no-restore";
             new NewCommandShim()
                 .WithWorkingDirectory(projectDirectory)
-<<<<<<< HEAD
-                .ExecuteWithCapturedOutput(newArgs);
-
-            newResult.Should().Pass();
-
-            string projectPath = Directory.GetFiles(projectDirectory, "*.csproj").Single();
-
-            //  Override TargetFramework since there aren't .NET Core 3 templates yet
-            //  https://github.com/dotnet/core-sdk/issues/24 tracks removing this workaround
-            XDocument project = XDocument.Load(projectPath);
-            var ns = project.Root.Name.Namespace;
-            project.Root.Element(ns + "PropertyGroup")
-                .Element(ns + "TargetFramework")
-                .Value = "netcoreapp3.1";
-            project.Save(projectPath);
-
-=======
                 .Execute(newArgs)
                 .Should().Pass();
->>>>>>> 195f3e36
 
             new RestoreCommand()
                 .WithWorkingDirectory(projectDirectory)
