// Licensed to the .NET Foundation under one or more agreements.
// The .NET Foundation licenses this file to you under the MIT license.

using NuGet.Packaging.Core;
using NuGet.Versioning;

namespace Microsoft.NET.Publish.Tests
{
    public class GivenThatWeWantToStoreAProjectWithDependencies : SdkTest
    {
        private static readonly string _libPrefix = FileConstants.DynamicLibPrefix;
        private static string _runtimeRid;
        private static string _testArch;
        private static string _tfm = "netcoreapp2.0";

        static GivenThatWeWantToStoreAProjectWithDependencies()
        {
            var rid = RuntimeInformation.RuntimeIdentifier;
            if (OperatingSystem.IsWindows())
            {
                _testArch = rid.Substring(rid.LastIndexOf("-", StringComparison.InvariantCulture) + 1);
                _runtimeRid = "win7-" + _testArch;
            }
            else if (OperatingSystem.IsMacOS())
            {
                // microsoft.netcore.coredistools only has assets for osx.10.10
                _runtimeRid = "osx.10.10-x64";
            }
            else
            {
                var osId = File.ReadAllLines("/etc/os-release")
                    .First(line => line.StartsWith("ID=", StringComparison.OrdinalIgnoreCase))
                    .Substring("ID=".Length)
                    .Trim('\"', '\'')
                    .ToLowerInvariant();
                if (osId.Contains("ubuntu"))
                {
                    // microsoft.netcore.coredistools only has assets for ubuntu.14.04-x64
                    _runtimeRid = "ubuntu.14.04-x64";
                }
                else
                {
                    _runtimeRid = rid;
                }
            }
        }

        public GivenThatWeWantToStoreAProjectWithDependencies(ITestOutputHelper log) : base(log)
        {
        }

        [Fact]
        public void compose_dependencies()
        {
            TestAsset simpleDependenciesAsset = _testAssetsManager
                .CopyTestAsset("TargetManifests")
                .WithSource();

            var storeCommand = new ComposeStoreCommand(Log, simpleDependenciesAsset.TestRoot, "FluentAssertion.xml");

            var OutputFolder = Path.Combine(simpleDependenciesAsset.TestRoot, "outdir");
            var WorkingDir = Path.Combine(simpleDependenciesAsset.TestRoot, "w");

            storeCommand
                .Execute($"/p:RuntimeIdentifier={_runtimeRid}", $"/p:TargetFramework={_tfm}", $"/p:ComposeDir={OutputFolder}", $"/p:ComposeWorkingDir={WorkingDir}", "/p:DoNotDecorateComposeDir=true", "/p:PreserveComposeWorkingDir=true", "/p:CreateProfilingSymbols=false")
                .Should()
                .Pass();
            DirectoryInfo storeDirectory = new(OutputFolder);

            List<string> files_on_disk = new()
            {
               "artifact.xml",
               "newtonsoft.json/9.0.1/lib/netstandard1.0/Newtonsoft.Json.dll",
               "fluentassertions/4.12.0/lib/netstandard1.3/FluentAssertions.Core.dll",
               "fluentassertions/4.12.0/lib/netstandard1.3/FluentAssertions.dll",
               "fluentassertions.json/4.12.0/lib/netstandard1.3/FluentAssertions.Json.dll"
               };

            if (!RuntimeInformation.IsOSPlatform(OSPlatform.Windows))
            {
                // https://github.com/dotnet/core-setup/issues/2716 - an unintended native shim is getting published to the runtime store
                files_on_disk.Add($"runtime.{_runtimeRid}.runtime.native.system.security.cryptography/1.0.1/runtimes/{_runtimeRid}/native/System.Security.Cryptography.Native{FileConstants.DynamicLibSuffix}");
            }

            storeDirectory.Should().OnlyHaveFiles(files_on_disk);
        }

        [Fact]
        public void compose_dependencies_noopt()
        {
            TestAsset simpleDependenciesAsset = _testAssetsManager
                .CopyTestAsset("TargetManifests")
                .WithSource();

            var storeCommand = new ComposeStoreCommand(Log, simpleDependenciesAsset.TestRoot, "FluentAssertion.xml");

            var OutputFolder = Path.Combine(simpleDependenciesAsset.TestRoot, "outdir");
            var WorkingDir = Path.Combine(simpleDependenciesAsset.TestRoot, "w");

            storeCommand
                .Execute($"/p:RuntimeIdentifier={_runtimeRid}", $"/p:TargetFramework={_tfm}", $"/p:ComposeDir={OutputFolder}", "/p:SkipOptimization=true", $"/p:ComposeWorkingDir={WorkingDir}", "/p:DoNotDecorateComposeDir=true", "/p:PreserveComposeWorkingDir=true", "/p:CreateProfilingSymbols=false")
                .Should()
                .Pass();
            DirectoryInfo storeDirectory = new(OutputFolder);

            List<string> files_on_disk = new()
            {
               "artifact.xml",
               "newtonsoft.json/9.0.1/lib/netstandard1.0/Newtonsoft.Json.dll",
               "fluentassertions/4.12.0/lib/netstandard1.3/FluentAssertions.Core.dll",
               "fluentassertions/4.12.0/lib/netstandard1.3/FluentAssertions.dll",
               "fluentassertions.json/4.12.0/lib/netstandard1.3/FluentAssertions.Json.dll"
               };

            if (!RuntimeInformation.IsOSPlatform(OSPlatform.Windows))
            {
                // https://github.com/dotnet/core-setup/issues/2716 - an unintended native shim is getting published to the runtime store
                files_on_disk.Add($"runtime.{_runtimeRid}.runtime.native.system.security.cryptography/1.0.1/runtimes/{_runtimeRid}/native/System.Security.Cryptography.Native{FileConstants.DynamicLibSuffix}");
            }

            storeDirectory.Should().OnlyHaveFiles(files_on_disk);
        }

<<<<<<< HEAD
        [Fact(Skip = "https://github.com/dotnet/sdk/issues/45417")]
        public void store_nativeonlyassets()
        {
            TestAsset simpleDependenciesAsset = _testAssetsManager
                .CopyTestAsset("UnmanagedStore")
                .WithSource();

            var storeCommand = new ComposeStoreCommand(Log, simpleDependenciesAsset.TestRoot);

            var OutputFolder = Path.Combine(simpleDependenciesAsset.TestRoot, "outdir");
            var WorkingDir = Path.Combine(simpleDependenciesAsset.TestRoot, "w");

            NuGetConfigWriter.Write(simpleDependenciesAsset.TestRoot, NuGetConfigWriter.DotnetCoreBlobFeed);

            storeCommand
                .Execute($"/p:RuntimeIdentifier={_runtimeRid}", $"/p:TargetFramework={_tfm}", $"/p:ComposeWorkingDir={WorkingDir}", $"/p:ComposeDir={OutputFolder}", $"/p:DoNotDecorateComposeDir=true")
                .Should()
                .Pass();

            DirectoryInfo storeDirectory = new(OutputFolder);

            List<string> files_on_disk = new()
            {
               "artifact.xml",
               $"runtime.{_runtimeRid}.microsoft.netcore.coredistools/1.0.1-prerelease-00001/runtimes/{_runtimeRid}/native/{_libPrefix}coredistools{FileConstants.DynamicLibSuffix}",
               $"runtime.{_runtimeRid}.microsoft.netcore.coredistools/1.0.1-prerelease-00001/runtimes/{_runtimeRid}/native/coredistools.h"
               };

            storeDirectory.Should().OnlyHaveFiles(files_on_disk);
        }

=======
>>>>>>> 0113afe0
        [Fact]
        public void compose_multifile()
        {
            TestAsset simpleDependenciesAsset = _testAssetsManager
                .CopyTestAsset("TargetManifests", "multifile")
                .WithSource();

            var storeCommand = new ComposeStoreCommand(Log, simpleDependenciesAsset.TestRoot, "NewtonsoftFilterProfile.xml")
            {
                WorkingDirectory = simpleDependenciesAsset.Path
            };

            var OutputFolder = Path.Combine(simpleDependenciesAsset.TestRoot, "o");
            var WorkingDir = Path.Combine(simpleDependenciesAsset.TestRoot, "w");
            var additionalproj1 = Path.Combine(simpleDependenciesAsset.TestRoot, "NewtonsoftMultipleVersions.xml");
            var additionalproj2 = Path.Combine(simpleDependenciesAsset.TestRoot, "FluentAssertion.xml");

            storeCommand
                .Execute($"/p:RuntimeIdentifier={_runtimeRid}", $"/p:TargetFramework={_tfm}", $"/p:Additionalprojects={additionalproj1}%3b{additionalproj2}", $"/p:ComposeDir={OutputFolder}", $"/p:ComposeWorkingDir={WorkingDir}", "/p:DoNotDecorateComposeDir=true", "/p:CreateProfilingSymbols=false")
                .Should()
                .Pass();
            DirectoryInfo storeDirectory = new(OutputFolder);

            List<string> files_on_disk = new()
            {
               "artifact.xml",
               "newtonsoft.json/9.0.2-beta2/lib/netstandard1.1/Newtonsoft.Json.dll",
               "newtonsoft.json/9.0.1/lib/netstandard1.0/Newtonsoft.Json.dll",
               $"newtonsoft.json/{ToolsetInfo.GetNewtonsoftJsonPackageVersion()}/lib/netstandard2.0/Newtonsoft.Json.dll",
               "fluentassertions/4.12.0/lib/netstandard1.3/FluentAssertions.Core.dll",
               "fluentassertions/4.12.0/lib/netstandard1.3/FluentAssertions.dll",
               "fluentassertions.json/4.12.0/lib/netstandard1.3/FluentAssertions.Json.dll",
               };

            if (!RuntimeInformation.IsOSPlatform(OSPlatform.Windows))
            {
                // https://github.com/dotnet/core-setup/issues/2716 - an unintended native shim is getting published to the runtime store
                files_on_disk.Add($"runtime.{_runtimeRid}.runtime.native.system.security.cryptography/1.0.1/runtimes/{_runtimeRid}/native/System.Security.Cryptography.Native{FileConstants.DynamicLibSuffix}");
            }

            storeDirectory.Should().OnlyHaveFiles(files_on_disk);

            var knownpackage = new HashSet<PackageIdentity>
            {
                new PackageIdentity("Newtonsoft.Json", NuGetVersion.Parse(ToolsetInfo.GetNewtonsoftJsonPackageVersion())),
                new PackageIdentity("Newtonsoft.Json", NuGetVersion.Parse("9.0.2-beta2")),
                new PackageIdentity("FluentAssertions.Json", NuGetVersion.Parse("4.12.0"))
            };

            var artifact = Path.Combine(OutputFolder, "artifact.xml");
            var packagescomposed = ParseStoreArtifacts(artifact);

            packagescomposed.Count.Should().BeGreaterThan(0);

            foreach (var pkg in knownpackage)
            {
                packagescomposed.Should().Contain(elem => elem.Equals(pkg), "package {0}, version {1} was expected to be stored", pkg.Id, pkg.Version);
            }
        }

        [Fact]
        public void It_uses_star_versions_correctly()
        {
            TestAsset targetManifestsAsset = _testAssetsManager
                .CopyTestAsset("TargetManifests")
                .WithSource();

            var outputFolder = Path.Combine(targetManifestsAsset.TestRoot, "o");
            var workingDir = Path.Combine(targetManifestsAsset.TestRoot, "w");

            new ComposeStoreCommand(Log, targetManifestsAsset.TestRoot, "StarVersion.xml")
                .Execute($"/p:RuntimeIdentifier={_runtimeRid}", $"/p:TargetFramework={_tfm}", $"/p:ComposeDir={outputFolder}", $"/p:ComposeWorkingDir={workingDir}", "/p:DoNotDecorateComposeDir=true", "/p:CreateProfilingSymbols=false")
                .Should()
                .Pass();

            var artifactFile = Path.Combine(outputFolder, "artifact.xml");
            var storeArtifacts = ParseStoreArtifacts(artifactFile);

            var nugetPackage = storeArtifacts.Single(p => string.Equals(p.Id, "NuGet.Common", StringComparison.OrdinalIgnoreCase));

            // nuget.org/packages/NuGet.Common currently contains:
            // 4.0.0
            // 4.0.0-rtm-2283
            // 4.0.0-rtm-2265
            // 4.0.0-rc3
            // 4.0.0-rc2
            // 4.0.0-rc-2048
            //
            // and the StarVersion.xml uses Version="4.0.0-*", 
            // so we expect a version greater than 4.0.0-rc2, since there is
            // a higher version on the feed that meets the criteria
            nugetPackage.Version.Should().BeGreaterThan(NuGetVersion.Parse("4.0.0-rc2"));
        }

        [CoreMSBuildOnlyFact]
        public void It_creates_profiling_symbols()
        {
            TestAsset targetManifestsAsset = _testAssetsManager
                .CopyTestAsset("TargetManifests")
                .WithSource();

            var outputFolder = Path.Combine(targetManifestsAsset.TestRoot, "o");
            var workingDir = Path.Combine(targetManifestsAsset.TestRoot, "w");

            var composeStore = new ComposeStoreCommand(Log, targetManifestsAsset.TestRoot, "NewtonsoftFilterProfile.xml");

            if (RuntimeInformation.IsOSPlatform(OSPlatform.Windows))
            {
                // clear the PATH on windows to ensure creating .ni.pdbs works without 
                // being in a VS developer command prompt
                composeStore.WithEnvironmentVariable("PATH", string.Empty);
            }

            composeStore
                .Execute(
                    $"/p:RuntimeIdentifier={_runtimeRid}",
                    "/p:TargetFramework=netcoreapp2.0",
                    $"/p:ComposeDir={outputFolder}",
                    $"/p:ComposeWorkingDir={workingDir}",
                    "/p:DoNotDecorateComposeDir=true",
                    "/p:PreserveComposeWorkingDir=true")
                .Should()
                .Pass();

            var symbolFileExtension = RuntimeInformation.IsOSPlatform(OSPlatform.Windows) ? "ni.pdb" : ".map";
            var symbolsFolder = new DirectoryInfo(Path.Combine(outputFolder, "symbols"));

            if (RuntimeInformation.IsOSPlatform(OSPlatform.OSX))
            {
                // profiling symbols are not supported on OSX
                symbolsFolder.Should().NotExist();
            }
            else
            {
                var newtonsoftSymbolsFolder = symbolsFolder.Sub("newtonsoft.json").Sub(ToolsetInfo.GetNewtonsoftJsonPackageVersion()).Sub("lib").Sub("netstandard2.0");
                newtonsoftSymbolsFolder.Should().Exist();

                var newtonsoftSymbolsFiles = newtonsoftSymbolsFolder.GetFiles().ToArray();
                newtonsoftSymbolsFiles.Length.Should().Be(1);
                newtonsoftSymbolsFiles[0].Name.Should().StartWith("Newtonsoft.Json").And.EndWith(symbolFileExtension);
            }
        }

        [Theory]
        [InlineData(true)]
        [InlineData(false)]
        public void It_stores_when_targeting_netcoreapp3(bool isExe)
        {
            const string TFM = "netcoreapp3.0";

            var testProject = new TestProject()
            {
                Name = "Test",
                TargetFrameworks = TFM,
                IsExe = isExe,
            };

            testProject.PackageReferences.Add(new TestPackageReference("Newtonsoft.Json", ToolsetInfo.GetNewtonsoftJsonPackageVersion()));

            var testProjectInstance = _testAssetsManager.CreateTestProject(testProject, identifier: isExe.ToString());

            var outputFolder = Path.Combine(testProjectInstance.TestRoot, "o");
            var workingDir = Path.Combine(testProjectInstance.TestRoot, "w");

            new ComposeStoreCommand(Log, testProjectInstance.TestRoot, testProject.Name)
                .Execute(
                    $"/p:RuntimeIdentifier={EnvironmentInfo.GetCompatibleRid(TFM)}",
                    $"/p:ComposeDir={outputFolder}",
                    $"/p:ComposeWorkingDir={workingDir}",
                    "/p:DoNotDecorateComposeDir=true",
                    "/p:CreateProfilingSymbols=false")
                .Should()
                .Pass()
                .And
                .NotHaveStdOutContaining("NU1604");

            new DirectoryInfo(outputFolder).Should().OnlyHaveFiles(new List<string> {
               "artifact.xml",
               $"newtonsoft.json/{ToolsetInfo.GetNewtonsoftJsonPackageVersion()}/lib/netstandard2.0/Newtonsoft.Json.dll",
            });
        }

        [Fact]
        public void DotnetStoreWithPrunedPackages()
        {
            const string TargetFramework = "netcoreapp3.1";

            TestAsset targetManifestsAsset = _testAssetsManager
                .CopyTestAsset("TargetManifests")
                .WithSource();

            var outputFolder = Path.Combine(targetManifestsAsset.TestRoot, "o");
            var workingDir = Path.Combine(targetManifestsAsset.TestRoot, "w");

            var composeStore = new ComposeStoreCommand(Log, targetManifestsAsset.TestRoot, "PrunePackages.xml")
                .Execute(
                    $"/p:TargetFramework={TargetFramework}",
                    $"/p:RuntimeIdentifier={EnvironmentInfo.GetCompatibleRid(TargetFramework)}",
                    $"/p:ComposeDir={outputFolder}",
                    $"/p:ComposeWorkingDir={workingDir}",
                    "/p:PreserveComposeWorkingDir=true",
                    "/p:DoNotDecorateComposeDir=true",
                    "/p:CreateProfilingSymbols=false"
                );

            composeStore.Should().Pass();

            new DirectoryInfo(outputFolder).GetDirectories()
                .Select(d => d.Name)
                .Should().BeEquivalentTo(
                    "fluentassertions",
                    "newtonsoft.json",
                    "system.configuration.configurationmanager",
                    "system.security.cryptography.protecteddata");

        }

        private static HashSet<PackageIdentity> ParseStoreArtifacts(string path)
        {
            return new HashSet<PackageIdentity>(
                from element in XDocument.Load(path).Root.Elements("Package")
                select new PackageIdentity(
                    element.Attribute("Id").Value,
                    NuGetVersion.Parse(element.Attribute("Version").Value)));
        }
    }
}<|MERGE_RESOLUTION|>--- conflicted
+++ resolved
@@ -121,40 +121,6 @@
             storeDirectory.Should().OnlyHaveFiles(files_on_disk);
         }
 
-<<<<<<< HEAD
-        [Fact(Skip = "https://github.com/dotnet/sdk/issues/45417")]
-        public void store_nativeonlyassets()
-        {
-            TestAsset simpleDependenciesAsset = _testAssetsManager
-                .CopyTestAsset("UnmanagedStore")
-                .WithSource();
-
-            var storeCommand = new ComposeStoreCommand(Log, simpleDependenciesAsset.TestRoot);
-
-            var OutputFolder = Path.Combine(simpleDependenciesAsset.TestRoot, "outdir");
-            var WorkingDir = Path.Combine(simpleDependenciesAsset.TestRoot, "w");
-
-            NuGetConfigWriter.Write(simpleDependenciesAsset.TestRoot, NuGetConfigWriter.DotnetCoreBlobFeed);
-
-            storeCommand
-                .Execute($"/p:RuntimeIdentifier={_runtimeRid}", $"/p:TargetFramework={_tfm}", $"/p:ComposeWorkingDir={WorkingDir}", $"/p:ComposeDir={OutputFolder}", $"/p:DoNotDecorateComposeDir=true")
-                .Should()
-                .Pass();
-
-            DirectoryInfo storeDirectory = new(OutputFolder);
-
-            List<string> files_on_disk = new()
-            {
-               "artifact.xml",
-               $"runtime.{_runtimeRid}.microsoft.netcore.coredistools/1.0.1-prerelease-00001/runtimes/{_runtimeRid}/native/{_libPrefix}coredistools{FileConstants.DynamicLibSuffix}",
-               $"runtime.{_runtimeRid}.microsoft.netcore.coredistools/1.0.1-prerelease-00001/runtimes/{_runtimeRid}/native/coredistools.h"
-               };
-
-            storeDirectory.Should().OnlyHaveFiles(files_on_disk);
-        }
-
-=======
->>>>>>> 0113afe0
         [Fact]
         public void compose_multifile()
         {
