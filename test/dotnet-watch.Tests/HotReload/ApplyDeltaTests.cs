--- conflicted
+++ resolved
@@ -294,11 +294,7 @@
 
             if (verbose)
             {
-<<<<<<< HEAD
-                await App.WaitUntilOutputContains("dotnet watch 🕵️ [WatchHotReloadApp (net9.0)] Deltas applied.");
-=======
                 AssertEx.ContainsRegex(@"dotnet watch 🕵️ \[WatchHotReloadApp \(net\d+\.\d+\)\] Deltas applied.", App.Process.Output);
->>>>>>> 13330d5d
             }
             else
             {
