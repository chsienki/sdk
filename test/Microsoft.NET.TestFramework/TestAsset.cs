// Licensed to the .NET Foundation under one or more agreements.
// The .NET Foundation licenses this file to you under the MIT license.

namespace Microsoft.NET.TestFramework
{
    /// <summary>
    /// A directory wrapper around the <see cref="TestProject"/> class, or any other TestAsset type.
    /// It manages the on-disk files of the test asset and provides additional functionality to edit projects.
    /// </summary>
    public class TestAsset : TestDirectory
    {
        private readonly string? _testAssetRoot;

        private List<string>? _projectFiles;

        public string TestRoot => Path;

        /// <summary>
        /// The hashed test name (so file paths do not become too long) of the TestAsset owning test.
        /// Contains the leaf folder name of any particular test's root folder.
        /// The hashing occurs in <see cref="TestAssetsManager"/>.
        /// </summary>
        public readonly string Name;

        public ITestOutputHelper Log { get; }

        //  The TestProject from which this asset was created, if any
        public TestProject? TestProject { get; set; }

        internal TestAsset(string testDestination, string? sdkVersion, ITestOutputHelper log) : base(testDestination, sdkVersion)
        {
            Log = log;
            Name = new DirectoryInfo(testDestination).Name;
        }

        internal TestAsset(string testAssetRoot, string testDestination, string? sdkVersion, ITestOutputHelper log) : base(testDestination, sdkVersion)
        {
            if (string.IsNullOrEmpty(testAssetRoot))
            {
                throw new ArgumentException("testAssetRoot");
            }

            Log = log;
            Name = new DirectoryInfo(testAssetRoot).Name;
            _testAssetRoot = testAssetRoot;
        }

        internal void FindProjectFiles()
        {
            _projectFiles = new List<string>();

            var files = Directory.GetFiles(Path, "*.*", SearchOption.AllDirectories);

            foreach (string file in files)
            {
                if (System.IO.Path.GetFileName(file).EndsWith("proj"))
                {
                    _projectFiles.Add(file);
                }
            }
        }

        public TestAsset WithSource()
        {
            _projectFiles = new List<string>();

            var sourceDirs = Directory.GetDirectories(_testAssetRoot ?? string.Empty, "*", SearchOption.AllDirectories)
              .Where(dir => !IsBinOrObjFolder(dir));

            foreach (string sourceDir in sourceDirs)
            {
                Directory.CreateDirectory(sourceDir.Replace(_testAssetRoot ?? string.Empty, Path));
            }

            var sourceFiles = Directory.GetFiles(_testAssetRoot ?? string.Empty, "*.*", SearchOption.AllDirectories)
                                  .Where(file =>
                                  {
                                      return !IsInBinOrObjFolder(file);
                                  });

            foreach (string srcFile in sourceFiles)
            {
                string destFile = srcFile.Replace(_testAssetRoot ?? string.Empty, Path);

                if (System.IO.Path.GetFileName(srcFile).EndsWith("proj") || System.IO.Path.GetFileName(srcFile).EndsWith("xml"))
                {
                    _projectFiles.Add(destFile);
                }
                File.Copy(srcFile, destFile, true);
            }

            var substitutions = new[]
            {
                (propertyName: "TargetFramework", variableName: "CurrentTargetFramework", value: ToolsetInfo.CurrentTargetFramework),
                (propertyName: "CurrentTargetFramework", variableName: "CurrentTargetFramework", value: ToolsetInfo.CurrentTargetFramework),
                (propertyName: "RuntimeIdentifier", variableName: "LatestWinRuntimeIdentifier", value: ToolsetInfo.LatestWinRuntimeIdentifier),
                (propertyName: "RuntimeIdentifier", variableName: "LatestLinuxRuntimeIdentifier", value: ToolsetInfo.LatestLinuxRuntimeIdentifier),
                (propertyName: "RuntimeIdentifier", variableName: "LatestMacRuntimeIdentifier", value: ToolsetInfo.LatestMacRuntimeIdentifier),
                (propertyName: "RuntimeIdentifier", variableName: "LatestRuntimeIdentifiers", value: ToolsetInfo.LatestRuntimeIdentifiers)
            };

            foreach (var (propertyName, variableName, value) in substitutions)
            {
                UpdateProjProperty(propertyName, variableName, value);
            }

            foreach (var (propertyName, version) in ToolsetInfo.GetPackageVersionProperties())
            {
                ReplacePackageVersionVariable(propertyName, version);
            }

            return this;
        }

        public TestAsset UpdateProjProperty(string propertyName, string variableName, string targetValue)
        {
            return WithProjectChanges(
            p =>
            {
<<<<<<< HEAD
                var ns = p.Root.Name.Namespace;
                var nodes = p.Root.Elements(ns + "PropertyGroup").Elements(ns + propertyName).Concat(
                            p.Root.Elements(ns + "PropertyGroup").Elements(ns + $"{propertyName}s"));

                foreach (var node in nodes)
                {
                    node.SetValue(node.Value.Replace($"$({variableName})", targetValue));
=======
                if (p.Root is not null)
                {
                    var ns = p.Root.Name.Namespace;
                    var getNode = p.Root.Elements(ns + "PropertyGroup").Elements(ns + propertyName).FirstOrDefault();
                    getNode ??= p.Root.Elements(ns + "PropertyGroup").Elements(ns + $"{propertyName}s").FirstOrDefault();
                    getNode?.SetValue(getNode?.Value.Replace($"$({variableName})", targetValue) ?? string.Empty);
>>>>>>> 13330d5d
                }
            });
        }

        public TestAsset ReplacePackageVersionVariable(string targetName, string targetValue)
        {
            var elementsWithVersionAttribute = new[] { "PackageReference", "Package", "Sdk" };

            return WithProjectChanges(project =>
            {
                if (project.Root is not null)
                {
                    var ns = project.Root.Name.Namespace;
                    foreach (var elementName in elementsWithVersionAttribute)
                    {
                        var packageReferencesToUpdate =
                            project.Root.Descendants(ns + elementName)
                                .Select(p => p.Attribute("Version"))
                                .Where(va => va is not null && va.Value.Equals($"$({targetName})", StringComparison.OrdinalIgnoreCase));
                        foreach (var versionAttribute in packageReferencesToUpdate)
                        {
                            if(versionAttribute is not null)
                            {
                                versionAttribute.Value = targetValue;
                            }
                        }
                    }
                }
                
            });
        }

        public TestAsset WithTargetFramework(string targetFramework, string? projectName = null)
        {
            if (targetFramework == null)
            {
                return this;
            }
            return WithProjectChanges(
            p =>
            {
                if (p.Root is not null)
                {
                    var ns = p.Root.Name.Namespace;
                    p.Root.Elements(ns + "PropertyGroup").Elements(ns + "TargetFramework").Single().SetValue(targetFramework);
                }
            },
            projectName);
        }

        public TestAsset WithTargetFrameworks(string targetFrameworks, string? projectName = null)
        {
            if (targetFrameworks == null)
            {
                return this;
            }
            return WithProjectChanges(
            p =>
            {
                if (p.Root is not null)
                {
                    var ns = p.Root.Name.Namespace;
                    var propertyGroup = p.Root.Elements(ns + "PropertyGroup").First();
                    propertyGroup.Elements(ns + "TargetFramework").SingleOrDefault()?.Remove();
                    propertyGroup.Elements(ns + "TargetFrameworks").SingleOrDefault()?.Remove();
                    propertyGroup.Add(new XElement(ns + "TargetFrameworks", targetFrameworks));
                }
            },
            projectName);
        }

        public TestAsset WithTargetFrameworkOrFrameworks(string targetFrameworkOrFrameworks, bool multitarget, string? projectName = null)
        {
            if (multitarget)
            {
                return WithTargetFrameworks(targetFrameworkOrFrameworks, projectName);
            }
            else
            {
                return WithTargetFramework(targetFrameworkOrFrameworks, projectName);
            }
        }

        private TestAsset WithProjectChanges(Action<XDocument> actionOnProject, string? projectName = null)
        {
            return WithProjectChanges((path, project) =>
            {
                if (!string.IsNullOrEmpty(projectName))
                {
                    if (projectName is not null && !projectName.Equals(System.IO.Path.GetFileNameWithoutExtension(path), StringComparison.OrdinalIgnoreCase))
                    {
                        return;
                    }
                }
                if (project.Root is null)
                {
                    throw new InvalidOperationException($"The project file '{projectName}' does not have a root element.");
                }
                var ns = project.Root.Name.Namespace;
                actionOnProject(project);
            });
        }

        public TestAsset WithProjectChanges(Action<XDocument> xmlAction)
        {
            return WithProjectChanges((path, project) => xmlAction(project));
        }

        public TestAsset WithProjectChanges(Action<string, XDocument> xmlAction)
        {
            if (_projectFiles == null)
            {
                FindProjectFiles();
            }
            foreach (var projectFile in _projectFiles ?? new())
            {
                var project = XDocument.Load(projectFile);

                xmlAction(projectFile, project);

                using (var file = File.CreateText(projectFile))
                {
                    project.Save(file);
                }
            }
            return this;

        }

        public RestoreCommand GetRestoreCommand(ITestOutputHelper log, string relativePath = "")
        {
            return new RestoreCommand(log, System.IO.Path.Combine(TestRoot, relativePath));
        }

        public TestAsset Restore(ITestOutputHelper log, string relativePath = "", params string[] args)
        {
            var commandResult = GetRestoreCommand(log, relativePath)
                .Execute(args);

            commandResult.Should().Pass();

            return this;
        }

        private bool IsBinOrObjFolder(string directory)
        {
            var binFolder = $"{System.IO.Path.DirectorySeparatorChar}bin";
            var objFolder = $"{System.IO.Path.DirectorySeparatorChar}obj";

            directory = directory.ToLowerInvariant();
            return directory.EndsWith(binFolder)
                  || directory.EndsWith(objFolder)
                  || IsInBinOrObjFolder(directory);
        }

        private bool IsInBinOrObjFolder(string path)
        {
            var objFolderWithTrailingSlash =
              $"{System.IO.Path.DirectorySeparatorChar}obj{System.IO.Path.DirectorySeparatorChar}";
            var binFolderWithTrailingSlash =
              $"{System.IO.Path.DirectorySeparatorChar}bin{System.IO.Path.DirectorySeparatorChar}";

            path = path.ToLowerInvariant();
            return path.Contains(binFolderWithTrailingSlash)
                  || path.Contains(objFolderWithTrailingSlash);
        }
    }
}<|MERGE_RESOLUTION|>--- conflicted
+++ resolved
@@ -117,22 +117,16 @@
             return WithProjectChanges(
             p =>
             {
-<<<<<<< HEAD
-                var ns = p.Root.Name.Namespace;
-                var nodes = p.Root.Elements(ns + "PropertyGroup").Elements(ns + propertyName).Concat(
-                            p.Root.Elements(ns + "PropertyGroup").Elements(ns + $"{propertyName}s"));
-
-                foreach (var node in nodes)
-                {
-                    node.SetValue(node.Value.Replace($"$({variableName})", targetValue));
-=======
                 if (p.Root is not null)
                 {
                     var ns = p.Root.Name.Namespace;
-                    var getNode = p.Root.Elements(ns + "PropertyGroup").Elements(ns + propertyName).FirstOrDefault();
-                    getNode ??= p.Root.Elements(ns + "PropertyGroup").Elements(ns + $"{propertyName}s").FirstOrDefault();
-                    getNode?.SetValue(getNode?.Value.Replace($"$({variableName})", targetValue) ?? string.Empty);
->>>>>>> 13330d5d
+                    var nodes = p.Root.Elements(ns + "PropertyGroup").Elements(ns + propertyName).Concat(
+                                p.Root.Elements(ns + "PropertyGroup").Elements(ns + $"{propertyName}s"));
+
+                    foreach (var node in nodes)
+                    {
+                        node.SetValue(node.Value.Replace($"$({variableName})", targetValue));
+                    }
                 }
             });
         }
