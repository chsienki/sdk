﻿// Copyright (c) .NET Foundation and contributors. All rights reserved.
// Licensed under the MIT license. See LICENSE file in the project root for full license information.

using Microsoft.Build.Construction;
using Microsoft.DotNet.TestFramework;
using Microsoft.DotNet.Tools.Test.Utilities;
using System;
using System.Collections.Generic;
using System.Linq;
using Xunit;
using FluentAssertions;
using System.IO;
using Microsoft.DotNet.Tools.Migrate;
using BuildCommand = Microsoft.DotNet.Tools.Test.Utilities.BuildCommand;
using System.Runtime.Loader;
using Newtonsoft.Json.Linq;

using MigrateCommand = Microsoft.DotNet.Tools.Migrate.MigrateCommand;

namespace Microsoft.DotNet.Migration.Tests
{
    public class GivenThatIWantToMigrateTestApps : TestBase
    {
        [Theory]
        [InlineData("TestAppWithRuntimeOptions")]
        [InlineData("TestAppWithContents")]
        [InlineData("AppWithAssemblyInfo")]
        [InlineData("TestAppWithEmbeddedResources")]
        public void ItMigratesApps(string projectName)
        {
            var projectDirectory = TestAssetsManager.CreateTestInstance(projectName, identifier: projectName)
                                                    .WithLockFiles()
                                                    .Path;

            CleanBinObj(projectDirectory);

            var outputComparisonData = BuildProjectJsonMigrateBuildMSBuild(projectDirectory, projectName);

            var outputsIdentical =
                outputComparisonData.ProjectJsonBuildOutputs.SetEquals(outputComparisonData.MSBuildBuildOutputs);

            if (!outputsIdentical)
            {
                OutputDiagnostics(outputComparisonData);
            }

            outputsIdentical.Should().BeTrue();

            VerifyAllMSBuildOutputsRunnable(projectDirectory);

            var outputCsProj = Path.Combine(projectDirectory, projectName + ".csproj");
            var csproj = File.ReadAllText(outputCsProj);
            csproj.EndsWith("\n").Should().Be(true);
        }

        [Fact]
        public void ItMigratesSignedApps()
        {
            var projectDirectory = TestAssetsManager.CreateTestInstance("TestAppWithSigning").WithLockFiles().Path;

            CleanBinObj(projectDirectory);

            var outputComparisonData = BuildProjectJsonMigrateBuildMSBuild(projectDirectory, "TestAppWithSigning");

            var outputsIdentical =
                outputComparisonData.ProjectJsonBuildOutputs.SetEquals(outputComparisonData.MSBuildBuildOutputs);

            if (!outputsIdentical)
            {
                OutputDiagnostics(outputComparisonData);
            }

            outputsIdentical.Should().BeTrue();

            VerifyAllMSBuildOutputsRunnable(projectDirectory);

            VerifyAllMSBuildOutputsAreSigned(projectDirectory);
        }

        [Fact]
        public void ItMigratesDotnetNewConsoleWithIdenticalOutputs()
        {
            var testInstance = TestAssetsManager
                .CreateTestInstance("ProjectJsonConsoleTemplate");
            
            var projectDirectory = testInstance.Path;

            var outputComparisonData = GetComparisonData(projectDirectory);

            var outputsIdentical =
                outputComparisonData.ProjectJsonBuildOutputs.SetEquals(outputComparisonData.MSBuildBuildOutputs);

            if (!outputsIdentical)
            {
                OutputDiagnostics(outputComparisonData);
            }

            outputsIdentical.Should().BeTrue();

            VerifyAllMSBuildOutputsRunnable(projectDirectory);
        }

        [Fact]
        public void ItMigratesOldDotnetNewWebWithoutToolsWithOutputsContainingProjectJsonOutputs()
        {
            var testInstance = TestAssetsManager
                .CreateTestInstance("ProjectJsonWebTemplate")
                .WithLockFiles();

            var projectDirectory = testInstance.Path;

            var globalDirectory = Path.Combine(projectDirectory, "..");  
            var projectJsonFile = Path.Combine(projectDirectory, "project.json");  
              
            WriteGlobalJson(globalDirectory);

            var outputComparisonData = GetComparisonData(projectDirectory);

            var outputsIdentical =
                outputComparisonData.ProjectJsonBuildOutputs.SetEquals(outputComparisonData.MSBuildBuildOutputs);

            if (!outputsIdentical)
            {
                OutputDiagnostics(outputComparisonData);
            }

            outputsIdentical.Should().BeTrue();
        }

        [Fact]
        public void ItMigratesAndPublishesWebApp()
        {
            const string projectName = "WebAppWithMissingFileInPublishOptions";
            var testInstance = TestAssets.Get(projectName)
                .CreateInstance()
                .WithSourceFiles();

            var projectDirectory = testInstance.Root.FullName;

            MigrateProject(new [] { projectDirectory });

            Restore(projectDirectory);
            PublishMSBuild(projectDirectory, projectName);
        }

        [Fact]
        public void ItAddsMicrosoftNetWebSdkToTheSdkAttributeOfAWebApp()
        {
            var testInstance = TestAssetsManager
                .CreateTestInstance("ProjectJsonWebTemplate")
                .WithLockFiles();

            var projectDirectory = testInstance.Path;

            var globalDirectory = Path.Combine(projectDirectory, "..");  
            var projectJsonFile = Path.Combine(projectDirectory, "project.json");  
              
            MigrateProject(new [] { projectDirectory });

            var csProj = Path.Combine(projectDirectory, $"{new DirectoryInfo(projectDirectory).Name}.csproj");

            File.ReadAllText(csProj).Should().Contain(@"Sdk=""Microsoft.NET.Sdk.Web""");
        }

        [Theory]
        [InlineData("TestLibraryWithTwoFrameworks")]
        public void ItMigratesProjectsWithMultipleTFMs(string projectName)
        {
            var projectDirectory =
                TestAssetsManager.CreateTestInstance(projectName, identifier: projectName).WithLockFiles().Path;

            var outputComparisonData = BuildProjectJsonMigrateBuildMSBuild(projectDirectory, projectName);

            var outputsIdentical =
                outputComparisonData.ProjectJsonBuildOutputs.SetEquals(outputComparisonData.MSBuildBuildOutputs);

            if (!outputsIdentical)
            {
                OutputDiagnostics(outputComparisonData);
            }

            outputsIdentical.Should().BeTrue();
        }

        [Theory]
        [InlineData("TestAppWithLibrary/TestLibrary")]
        [InlineData("TestLibraryWithAnalyzer")]
        [InlineData("PJTestLibraryWithConfiguration")]
        public void ItMigratesALibrary(string projectName)
        {
            var projectDirectory =
                TestAssetsManager.CreateTestInstance(projectName, identifier: projectName).WithLockFiles().Path;

            var outputComparisonData = BuildProjectJsonMigrateBuildMSBuild(projectDirectory, Path.GetFileNameWithoutExtension(projectName));

            var outputsIdentical =
                outputComparisonData.ProjectJsonBuildOutputs.SetEquals(outputComparisonData.MSBuildBuildOutputs);

            if (!outputsIdentical)
            {
                OutputDiagnostics(outputComparisonData);
            }

            outputsIdentical.Should().BeTrue();
        }

        [Theory]
        [InlineData("ProjectA", "ProjectA,ProjectB,ProjectC,ProjectD,ProjectE")]
        [InlineData("ProjectB", "ProjectB,ProjectC,ProjectD,ProjectE")]
        [InlineData("ProjectC", "ProjectC,ProjectD,ProjectE")]
        [InlineData("ProjectD", "ProjectD")]
        [InlineData("ProjectE", "ProjectE")]
        public void ItMigratesRootProjectAndReferences(string projectName, string expectedProjects)
        {
            var projectDirectory =
                TestAssetsManager.CreateTestInstance(
                    "TestAppDependencyGraph", 
                    identifier: $"{projectName}.RefsTest").Path;

            MigrateProject(new [] { Path.Combine(projectDirectory, projectName) });

            string[] migratedProjects = expectedProjects.Split(new char[] { ',' });

            VerifyMigration(migratedProjects, projectDirectory);
         }

        [Theory]
        [InlineData("ProjectA")]
        [InlineData("ProjectB")]
        [InlineData("ProjectC")]
        [InlineData("ProjectD")]
        [InlineData("ProjectE")]
        public void ItMigratesRootProjectAndSkipsReferences(string projectName)
        {
            var projectDirectory =
                TestAssetsManager.CreateTestInstance("TestAppDependencyGraph", identifier: $"{projectName}.SkipRefsTest").Path;

            MigrateProject(new [] { Path.Combine(projectDirectory, projectName), "--skip-project-references" });

            VerifyMigration(Enumerable.Repeat(projectName, 1), projectDirectory);
         }

         [Theory]
         [InlineData(true)]
         [InlineData(false)]
         public void ItMigratesAllProjectsInGivenDirectory(bool skipRefs)
         {
            var projectDirectory = TestAssetsManager.CreateTestInstance("TestAppDependencyGraph", callingMethod: $"MigrateDirectory.SkipRefs.{skipRefs}").Path;

            if (skipRefs)
            {
                MigrateProject(new [] { projectDirectory, "--skip-project-references" });
            }
            else
            {
                MigrateProject(new [] { projectDirectory });
            }

            string[] migratedProjects = new string[] { "ProjectA", "ProjectB", "ProjectC", "ProjectD", "ProjectE", "ProjectF", "ProjectG", "ProjectH", "ProjectI", "ProjectJ" };

            VerifyMigration(migratedProjects, projectDirectory);
         }

         [Fact]
         public void ItMigratesGivenProjectJson()
         {
            var projectDirectory = TestAssetsManager.CreateTestInstance("TestAppDependencyGraph").Path;

            var project = Path.Combine(projectDirectory, "ProjectA", "project.json");

            MigrateProject(new [] { project });

            string[] migratedProjects = new string[] { "ProjectA", "ProjectB", "ProjectC", "ProjectD", "ProjectE" };

            VerifyMigration(migratedProjects, projectDirectory);
         }

         [Fact]
         // regression test for https://github.com/dotnet/cli/issues/4269
         public void ItMigratesAndBuildsP2PReferences()
         {
            var assetsDir = TestAssetsManager.CreateTestInstance("TestAppDependencyGraph").WithLockFiles().Path;

            var projectDirectory = Path.Combine(assetsDir, "ProjectF");

            var restoreDirectories = new string[]
            {
                projectDirectory, 
                Path.Combine(assetsDir, "ProjectG")
            };

            var outputComparisonData = BuildProjectJsonMigrateBuildMSBuild(projectDirectory, "ProjectF", new [] { projectDirectory }, restoreDirectories);

            var outputsIdentical = outputComparisonData.ProjectJsonBuildOutputs
                                                       .SetEquals(outputComparisonData.MSBuildBuildOutputs);

            if (!outputsIdentical)
            {
                OutputDiagnostics(outputComparisonData);
            }

            outputsIdentical.Should().BeTrue();

            VerifyAllMSBuildOutputsRunnable(projectDirectory);
         }

         [Theory]
         [InlineData("src", "ProjectH")]
         [InlineData("src with spaces", "ProjectJ")]
         public void ItMigratesAndBuildsProjectsInGlobalJson(string path, string projectName)
         {
            var assetsDir = TestAssetsManager.CreateTestInstance(Path.Combine("TestAppDependencyGraph", "ProjectsWithGlobalJson"), 
                                                                 callingMethod: $"ProjectsWithGlobalJson.{projectName}")
                                             .WithLockFiles().Path;
            var globalJson = Path.Combine(assetsDir, "global.json");

            var restoreDirectories = new string[]
            {
                Path.Combine(assetsDir, "src", "ProjectH"),
                Path.Combine(assetsDir, "src", "ProjectI"),
                Path.Combine(assetsDir, "src with spaces", "ProjectJ")
            };

            var projectDirectory = Path.Combine(assetsDir, path, projectName);

            var outputComparisonData = BuildProjectJsonMigrateBuildMSBuild(projectDirectory, 
                                                                           projectName,
                                                                           new [] { globalJson },
                                                                           restoreDirectories);

            var outputsIdentical = outputComparisonData.ProjectJsonBuildOutputs
                                                       .SetEquals(outputComparisonData.MSBuildBuildOutputs);

            if (!outputsIdentical)
            {
                OutputDiagnostics(outputComparisonData);
            }

            outputsIdentical.Should().BeTrue();
            
            VerifyAllMSBuildOutputsRunnable(projectDirectory);
         }
        
        [Theory]
        [InlineData(true)]
        [InlineData(false)]
        public void MigrationOutputsErrorWhenNoProjectsFound(bool useGlobalJson)
        {
            var projectDirectory = TestAssetsManager.CreateTestDirectory("Migration_outputs_error_when_no_projects_found");

            string argstr = string.Empty;

            string errorMessage = string.Empty;

            if (useGlobalJson)
            {
                var globalJsonPath = Path.Combine(projectDirectory.Path, "global.json");

                using (FileStream fs = File.Create(globalJsonPath))
                {
                    using (StreamWriter sw = new StreamWriter(fs))
                    {
                        sw.WriteLine("{");
                        sw.WriteLine("\"projects\": [ \".\" ]");
                        sw.WriteLine("}");
                    }
                }

                argstr = globalJsonPath;

                errorMessage = "Unable to find any projects in global.json";
            }
            else
            {
                argstr = projectDirectory.Path;

                errorMessage = $"No project.json file found in '{projectDirectory.Path}'";
            }

            var result = new TestCommand("dotnet")
                .WithWorkingDirectory(projectDirectory.Path)
                .ExecuteWithCapturedOutput($"migrate {argstr}");

            // Expecting an error exit code.
            result.ExitCode.Should().Be(1);

            // Verify the error messages. Note that debug builds also show the call stack, so we search
            // for the error strings that should be present (rather than an exact match).
            result.StdErr.Should().Contain(errorMessage);
            result.StdErr.Should().Contain("Migration failed.");
        }

        [Fact]
        public void ItMigratesAndPublishesProjectsWithRuntimes()
        {
            var projectName = "PJTestAppSimple";
            var projectDirectory = TestAssetsManager
                .CreateTestInstance(projectName)
                .WithLockFiles()
                .Path;

            CleanBinObj(projectDirectory);
            BuildProjectJsonMigrateBuildMSBuild(projectDirectory, projectName);
            PublishMSBuild(projectDirectory, projectName, "win7-x64");
        }

        [WindowsOnlyTheory]
        [InlineData("DesktopTestProjects", "AutoAddDesktopReferencesDuringMigrate", true)]
        [InlineData("TestProjects", "PJTestAppSimple", false)]
        public void ItAutoAddDesktopReferencesDuringMigrate(string testGroup, string projectName, bool isDesktopApp)
        {
            var runtime = DotnetLegacyRuntimeIdentifiers.InferLegacyRestoreRuntimeIdentifier();
            var testAssetManager = GetTestGroupTestAssetsManager(testGroup);
            var projectDirectory = testAssetManager.CreateTestInstance(projectName).WithLockFiles().Path;
            
            CleanBinObj(projectDirectory);
            MigrateProject(new string[] { projectDirectory });
            Restore(projectDirectory, runtime: runtime);
            BuildMSBuild(projectDirectory, projectName, runtime:runtime);
            VerifyAutoInjectedDesktopReferences(projectDirectory, projectName, isDesktopApp);
            VerifyAllMSBuildOutputsRunnable(projectDirectory);
        }

        [Fact]
        public void ItBuildsAMigratedAppWithAnIndirectDependency()
        {
            const string projectName = "ProjectA";
            var solutionDirectory =
                TestAssetsManager.CreateTestInstance("TestAppDependencyGraph").Path;
            var projectDirectory = Path.Combine(solutionDirectory, projectName);

            MigrateProject(new string[] { projectDirectory });
            Restore(projectDirectory);
            BuildMSBuild(projectDirectory, projectName);

            VerifyAllMSBuildOutputsRunnable(projectDirectory);
        }

        [Fact]
        public void ItMigratesProjectWithOutputName()
        {
            string projectName = "AppWithOutputAssemblyName";
            string expectedOutputName = "MyApp";

            var projectDirectory = TestAssetsManager.CreateTestInstance(projectName, callingMethod: $"It_migrates_{projectName}")
                .WithLockFiles()
                .Path;
            
            string expectedCsprojPath = Path.Combine(projectDirectory, $"{projectName}.csproj");
            if (File.Exists(expectedCsprojPath))
            {
                File.Delete(expectedCsprojPath);
            }

            CleanBinObj(projectDirectory);
            MigrateProject(projectDirectory);
            File.Exists(expectedCsprojPath).Should().BeTrue();
            Restore(projectDirectory, projectName);
            BuildMSBuild(projectDirectory, projectName);
            Directory.EnumerateFiles(
                    Path.Combine(projectDirectory, "bin"),
                    $"{expectedOutputName}.pdb",
                    SearchOption.AllDirectories)
                .Count().Should().Be(1);

            PackMSBuild(projectDirectory, projectName);
            Directory.EnumerateFiles(
                    Path.Combine(projectDirectory, "bin"),
                    $"{projectName}.1.0.0.nupkg",
                    SearchOption.AllDirectories)
                .Count().Should().Be(1);
        }

        [Theory]
        [InlineData("LibraryWithoutNetStandardLibRef")]
        [InlineData("LibraryWithNetStandardLibRef")]
        public void ItMigratesAndBuildsLibrary(string projectName)
        {
            var projectDirectory = TestAssetsManager.CreateTestInstance(projectName,
                identifier: $"{nameof(ItMigratesAndBuildsLibrary)}-{projectName}").Path;

            MigrateProject(projectDirectory);
            Restore(projectDirectory, projectName);
            BuildMSBuild(projectDirectory, projectName);
        }

        [Fact]
        public void ItFailsGracefullyWhenMigratingAppWithMissingDependency()
        {
            string projectName = "MigrateAppWithMissingDep";
            var projectDirectory = Path.Combine(GetTestGroupTestAssetsManager("NonRestoredTestProjects").CreateTestInstance(projectName).Path, "MyApp");

            string migrationOutputFile = Path.Combine(projectDirectory, "migration-output.json");
            File.Exists(migrationOutputFile).Should().BeFalse();
            MigrateCommand.Run(new string[] { projectDirectory, "-r", migrationOutputFile, "--format-report-file-json" }).Should().NotBe(0);
            File.Exists(migrationOutputFile).Should().BeTrue();
            File.ReadAllText(migrationOutputFile).Should().Contain("MIGRATE1018");
        }

<<<<<<< HEAD
        [Fact]
        public void ItMigratesSln()
        {
            var rootDirectory = TestAssetsManager.CreateTestInstance(
                "TestAppWithSlnAndMultipleProjects").Path;

            var testAppProjectDirectory = Path.Combine(rootDirectory, "TestApp");
            var testLibProjectDirectory = Path.Combine(rootDirectory, "TestLibrary");
            string slnPath = Path.Combine(testAppProjectDirectory, "TestApp.sln");
            
            CleanBinObj(testAppProjectDirectory);
            CleanBinObj(testLibProjectDirectory);

            MigrateProject(slnPath);
            Restore(testAppProjectDirectory, "TestApp.csproj");
            BuildMSBuild(testAppProjectDirectory, "TestApp.sln", "Release");
        }

=======
>>>>>>> ede93b2d
        private void VerifyAutoInjectedDesktopReferences(string projectDirectory, string projectName, bool shouldBePresent)
        {
            if (projectName != null)
            {
                projectName = projectName + ".csproj";
            }

            var root = ProjectRootElement.Open(Path.Combine(projectDirectory, projectName));
            var autoInjectedReferences = root.Items.Where(i => i.ItemType == "Reference" && (i.Include == "System" || i.Include == "Microsoft.CSharp"));
            if (shouldBePresent)
            {
                autoInjectedReferences.Should().HaveCount(2);
            }
            else
            {
                autoInjectedReferences.Should().BeEmpty();
            }
        }

        private void VerifyMigration(IEnumerable<string> expectedProjects, string rootDir)
         {
             var migratedProjects = Directory.EnumerateFiles(rootDir, "*.csproj", SearchOption.AllDirectories)
                                             .Where(s => Directory.EnumerateFiles(Path.GetDirectoryName(s), "*.csproj").Count() == 1)
                                             .Where(s => Path.GetFileName(Path.GetDirectoryName(s)).Contains("Project"))
                                             .Select(s => Path.GetFileName(Path.GetDirectoryName(s)));

             migratedProjects.Should().BeEquivalentTo(expectedProjects);
         }

        private MigratedBuildComparisonData GetComparisonData(string projectDirectory)
        {
            File.Copy("NuGet.tempaspnetpatch.config", Path.Combine(projectDirectory, "NuGet.Config"));
            
            RestoreProjectJson(projectDirectory);

            var outputComparisonData =
                BuildProjectJsonMigrateBuildMSBuild(projectDirectory, Path.GetFileNameWithoutExtension(projectDirectory));

            return outputComparisonData;
        }

        private void VerifyAllMSBuildOutputsRunnable(string projectDirectory)
        {
            var dllFileName = Path.GetFileName(projectDirectory) + ".dll";

            var runnableDlls = Directory.EnumerateFiles(Path.Combine(projectDirectory, "bin"), dllFileName,
                SearchOption.AllDirectories);

            foreach (var dll in runnableDlls)
            {
                new TestCommand("dotnet").ExecuteWithCapturedOutput($"\"{dll}\"").Should().Pass();
            }
        }

        private void VerifyAllMSBuildOutputsAreSigned(string projectDirectory)
        {
            var dllFileName = Path.GetFileName(projectDirectory) + ".dll";

            var runnableDlls = Directory.EnumerateFiles(Path.Combine(projectDirectory, "bin"), dllFileName,
                SearchOption.AllDirectories);

            foreach (var dll in runnableDlls)
            {
                var assemblyName = AssemblyLoadContext.GetAssemblyName(dll);

                var token = assemblyName.GetPublicKeyToken();

                token.Should().NotBeNullOrEmpty();
            }
        }

        private MigratedBuildComparisonData BuildProjectJsonMigrateBuildMSBuild(string projectDirectory, 
                                                                                string projectName)
        {
            return BuildProjectJsonMigrateBuildMSBuild(projectDirectory, 
                                                       projectName,
                                                       new [] { projectDirectory }, 
                                                       new [] { projectDirectory });
        }

        private MigratedBuildComparisonData BuildProjectJsonMigrateBuildMSBuild(string projectDirectory, 
                                                                                string projectName,
                                                                                string[] migrateArgs,
                                                                                string[] restoreDirectories)
        {
            BuildProjectJson(projectDirectory);

            var projectJsonBuildOutputs = new HashSet<string>(CollectBuildOutputs(projectDirectory));

            CleanBinObj(projectDirectory);

            // Remove lock file for migration
            foreach(var dir in restoreDirectories)
            {
                File.Delete(Path.Combine(dir, "project.lock.json"));
            }

            MigrateProject(migrateArgs);

            DeleteXproj(projectDirectory);

            foreach(var dir in restoreDirectories)
            {
                Restore(dir);
            }

            BuildMSBuild(projectDirectory, projectName);

            var msbuildBuildOutputs = new HashSet<string>(CollectBuildOutputs(projectDirectory));

            return new MigratedBuildComparisonData(projectJsonBuildOutputs, msbuildBuildOutputs);
        }

        private IEnumerable<string> CollectBuildOutputs(string projectDirectory)
        {
            var fullBinPath = Path.GetFullPath(Path.Combine(projectDirectory, "bin"));

            return Directory.EnumerateFiles(fullBinPath, "*", SearchOption.AllDirectories)
                            .Select(p => Path.GetFullPath(p).Substring(fullBinPath.Length));
        }

        private static void DeleteDirectory(string dir)
        {
            foreach (string directory in Directory.EnumerateDirectories(dir))
            {
                DeleteDirectory(directory);
            }

            try
            {
                Directory.Delete(dir, true);
            }
            catch
            {
                // retry, if still doesn't delete then throw
                Directory.Delete(dir, true);
            }
        }

        private void CleanBinObj(string projectDirectory)
        {
            var dirs = new string[] { Path.Combine(projectDirectory, "bin"), Path.Combine(projectDirectory, "obj") };

            foreach (var dir in dirs)
            {
                if(Directory.Exists(dir))
                {
                    DeleteDirectory(dir);
                }
            }
        }

        private void BuildProjectJson(string projectDirectory)
        {
            Console.WriteLine(projectDirectory);
            var projectFile = "\"" + Path.Combine(projectDirectory, "project.json") + "\"";

            var result = new BuildPJCommand()
                .WithCapturedOutput()
                .WithForwardingToConsole()
                .Execute(projectFile);

            result.Should().Pass();
        }

        private void MigrateProject(params string[] migrateArgs)
        {
            new TestCommand("dotnet")
                    .WithForwardingToConsole()
                    .Execute($"migrate {string.Join(" ", migrateArgs)}")
                    .Should()
                    .Pass();
        }

        private void RestoreProjectJson(string projectDirectory)
        {
            new TestCommand("dotnet")
                .WithWorkingDirectory(projectDirectory)
                .Execute("restore-projectjson")
                .Should().Pass();
        }

        private void Restore(string projectDirectory, string projectName=null, string runtime=null)
        {
            var command = new RestoreCommand()
                .WithWorkingDirectory(projectDirectory)
                .WithRuntime(runtime);

            if (projectName != null)
            {
                if (!Path.HasExtension(projectName))
                {
                    projectName += ".csproj";
                }
                command.Execute($"{projectName} /p:SkipInvalidConfigurations=true;_InvalidConfigurationWarning=false")
                    .Should().Pass();
            }
            else
            {
                command.Execute("/p:SkipInvalidConfigurations=true;_InvalidConfigurationWarning=false")
                    .Should().Pass(); 
            }
        }

        private string BuildMSBuild(
            string projectDirectory,
            string projectName,
            string configuration="Debug",
            string runtime=null)
        {
            if (projectName != null && !Path.HasExtension(projectName))
            {
                projectName = projectName + ".csproj";
            }

            DeleteXproj(projectDirectory);

            var result = new BuildCommand()
                .WithWorkingDirectory(projectDirectory)
                .WithRuntime(runtime)
                .ExecuteWithCapturedOutput($"{projectName} /p:Configuration={configuration}");

            result
                .Should().Pass();

            return result.StdOut;
        }

        private string PublishMSBuild(
            string projectDirectory,
            string projectName,
            string runtime = null,
            string configuration = "Debug")
        {
            if (projectName != null)
            {
                projectName = projectName + ".csproj";
            }

            DeleteXproj(projectDirectory);

            var result = new PublishCommand()
                .WithRuntime(runtime)
                .WithWorkingDirectory(projectDirectory)
                .ExecuteWithCapturedOutput($"{projectName} /p:Configuration={configuration}");

            result.Should().Pass();

            return result.StdOut;
        }

        private string PackMSBuild(string projectDirectory, string projectName)
        {
            if (projectName != null && !Path.HasExtension(projectName))
            {
                projectName = projectName + ".csproj";
            }

            var result = new PackCommand()
                .WithWorkingDirectory(projectDirectory)
                .ExecuteWithCapturedOutput($"{projectName}");

            result.Should().Pass();

            return result.StdOut;
        }

        private void DeleteXproj(string projectDirectory)
        {
            var xprojFiles = Directory.EnumerateFiles(projectDirectory, "*.xproj");

            foreach (var xprojFile in xprojFiles)
            {
                File.Delete(xprojFile);
            }
        }

        private void OutputDiagnostics(MigratedBuildComparisonData comparisonData)
        {
            OutputDiagnostics(comparisonData.MSBuildBuildOutputs, comparisonData.ProjectJsonBuildOutputs);
        }

        private void OutputDiagnostics(HashSet<string> msbuildBuildOutputs, HashSet<string> projectJsonBuildOutputs)
        {
            Console.WriteLine("Project.json Outputs:");

            Console.WriteLine(string.Join("\n", projectJsonBuildOutputs));

            Console.WriteLine("");

            Console.WriteLine("MSBuild Outputs:");

            Console.WriteLine(string.Join("\n", msbuildBuildOutputs));
        }

        private class MigratedBuildComparisonData
        {
            public HashSet<string> ProjectJsonBuildOutputs { get; }

            public HashSet<string> MSBuildBuildOutputs { get; }

            public MigratedBuildComparisonData(HashSet<string> projectJsonBuildOutputs,
                HashSet<string> msBuildBuildOutputs)
            {
                ProjectJsonBuildOutputs = projectJsonBuildOutputs;

                MSBuildBuildOutputs = msBuildBuildOutputs;
            }
        }

        private void WriteGlobalJson(string globalDirectory)  
        {  
            var file = Path.Combine(globalDirectory, "global.json");  
            File.WriteAllText(file, @"  
            {  
                ""projects"": [ ]  
            }");  
        }
    }
}<|MERGE_RESOLUTION|>--- conflicted
+++ resolved
@@ -497,27 +497,6 @@
             File.ReadAllText(migrationOutputFile).Should().Contain("MIGRATE1018");
         }
 
-<<<<<<< HEAD
-        [Fact]
-        public void ItMigratesSln()
-        {
-            var rootDirectory = TestAssetsManager.CreateTestInstance(
-                "TestAppWithSlnAndMultipleProjects").Path;
-
-            var testAppProjectDirectory = Path.Combine(rootDirectory, "TestApp");
-            var testLibProjectDirectory = Path.Combine(rootDirectory, "TestLibrary");
-            string slnPath = Path.Combine(testAppProjectDirectory, "TestApp.sln");
-            
-            CleanBinObj(testAppProjectDirectory);
-            CleanBinObj(testLibProjectDirectory);
-
-            MigrateProject(slnPath);
-            Restore(testAppProjectDirectory, "TestApp.csproj");
-            BuildMSBuild(testAppProjectDirectory, "TestApp.sln", "Release");
-        }
-
-=======
->>>>>>> ede93b2d
         private void VerifyAutoInjectedDesktopReferences(string projectDirectory, string projectName, bool shouldBePresent)
         {
             if (projectName != null)
