{
  "tools": {
    "dotnet": "6.0.100",
    "runtimes": {
      "dotnet": [
        "$(VSRedistCommonNetCoreSharedFrameworkx6460PackageVersion)"
      ]
    },
    "vs-opt": {
      "version": "16.8"
    }
  },
  "msbuild-sdks": {
<<<<<<< HEAD
    "Microsoft.DotNet.Arcade.Sdk": "6.0.0-beta.22102.3",
    "Microsoft.DotNet.Helix.Sdk": "6.0.0-beta.22102.3"
=======
    "Microsoft.DotNet.Arcade.Sdk": "6.0.0-beta.22107.2",
    "Microsoft.DotNet.Helix.Sdk": "6.0.0-beta.22107.2"
>>>>>>> 0195cb65
  }
}<|MERGE_RESOLUTION|>--- conflicted
+++ resolved
@@ -11,12 +11,7 @@
     }
   },
   "msbuild-sdks": {
-<<<<<<< HEAD
-    "Microsoft.DotNet.Arcade.Sdk": "6.0.0-beta.22102.3",
-    "Microsoft.DotNet.Helix.Sdk": "6.0.0-beta.22102.3"
-=======
     "Microsoft.DotNet.Arcade.Sdk": "6.0.0-beta.22107.2",
     "Microsoft.DotNet.Helix.Sdk": "6.0.0-beta.22107.2"
->>>>>>> 0195cb65
   }
 }