--- conflicted
+++ resolved
@@ -1,10 +1,6 @@
 {
   "tools": {
-<<<<<<< HEAD
-    "dotnet": "9.0.102",
-=======
     "dotnet": "10.0.100-alpha.1.25077.2",
->>>>>>> 4df298b7
     "runtimes": {
       "dotnet": [
         "$(VSRedistCommonNetCoreSharedFrameworkx64100PackageVersion)"
@@ -21,13 +17,8 @@
     "cmake": "latest"
   },
   "msbuild-sdks": {
-<<<<<<< HEAD
-    "Microsoft.DotNet.Arcade.Sdk": "9.0.0-beta.25077.4",
-    "Microsoft.DotNet.Helix.Sdk": "9.0.0-beta.25077.4",
-=======
     "Microsoft.DotNet.Arcade.Sdk": "10.0.0-beta.25103.6",
     "Microsoft.DotNet.Helix.Sdk": "10.0.0-beta.25103.6",
->>>>>>> 4df298b7
     "Microsoft.Build.NoTargets": "3.7.0",
     "Microsoft.DotNet.CMake.Sdk": "9.0.0-beta.24217.1"
   }
